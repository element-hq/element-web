--- conflicted
+++ resolved
@@ -151,61 +151,7 @@
 
 Many thanks to @aviraldg for the initial work on the Electron integration.
 
-<<<<<<< HEAD
-Other options for running as a desktop app:
-
-* @asdf:matrix.org points out that you can use nativefier and it just works(tm)
-
-```bash
-yarn global add nativefier
-nativefier https://app.element.io/
-```
-
-The [configuration docs](docs/config.md#desktop-app-configuration) show how to
-override the desktop app's default settings if desired.
-
-Running from Docker
-===================
-
-The Docker image can be used to serve element-web as a web server. The easiest way to use
-it is to use the prebuilt image:
-
-```bash
-docker run -p 80:8080 vectorim/element-web
-```
-
-To supply your own custom `config.json`, map a volume to `/app/config.json`. For example,
-if your custom config was located at `/etc/element-web/config.json` then your Docker command
-would be:
-
-```bash
-docker run -p 80:8080 -v /etc/element-web/config.json:/app/config.json vectorim/element-web
-```
-
-To build the image yourself:
-
-```bash
-git clone https://github.com/vector-im/element-web.git element-web
-cd element-web
-git checkout master
-docker build .
-```
-
-If you're building a custom branch, or want to use the develop branch, check out the appropriate
-element-web branch and then run:
-
-```bash
-docker build -t \
-    --build-arg USE_CUSTOM_SDKS=true \
-    --build-arg REACT_SDK_REPO="https://github.com/matrix-org/matrix-react-sdk.git" \
-    --build-arg REACT_SDK_BRANCH="develop" \
-    --build-arg JS_SDK_REPO="https://github.com/matrix-org/matrix-js-sdk.git" \
-    --build-arg JS_SDK_BRANCH="develop" \
-    .
-```
-=======
 The [configuration docs](docs/config.md#desktop-app-configuration) show how to override the desktop app's default settings if desired.
->>>>>>> edaf9773
 
 # config.json
 
