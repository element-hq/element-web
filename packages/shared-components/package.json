{
    "name": "@element-web/shared-components",
    "version": "1.12.1",
    "description": "Shared components for Element",
    "author": "New Vector Ltd.",
    "repository": {
        "type": "git",
        "url": "https://github.com/element-hq/element-web"
    },
    "license": "SEE LICENSE IN README.md",
    "files": [
        "lib",
        "src",
        "LICENSE",
        "README.md",
        "package.json"
    ],
    "scripts": {
<<<<<<< HEAD
        "prepare": "vite build",
=======
        "postinstall": "patch-package",
>>>>>>> c2b2d54d
        "storybook": "storybook dev -p 6007",
        "build-storybook": "storybook build",
        "lint": "yarn lint:types && yarn lint:js",
        "lint:js": "eslint --max-warnings 0 src && prettier --check .",
        "lint:types": "tsc --noEmit --jsx react",
        "test:storybook": "test-storybook --url http://localhost:6007/",
        "test:storybook:ci": "concurrently -k -s first -n \"SB,TEST\" \"yarn storybook --no-open\" \"wait-on tcp:6007 && yarn test-storybook --url http://localhost:6007/ --ci --maxWorkers=2\"",
        "test:storybook:update": "playwright-screenshots --entrypoint yarn --with-node-modules && playwright-screenshots --entrypoint /work/node_modules/.bin/test-storybook --with-node-modules --url http://host.docker.internal:6007/ --updateSnapshot"
    },
    "dependencies": {},
    "devDependencies": {
        "@storybook/addon-a11y": "^9.1.10",
        "@storybook/addon-designs": "^10.0.2",
        "@storybook/addon-docs": "^9.1.10",
        "@storybook/icons": "^1.6.0",
        "@storybook/react-vite": "^9.1.10",
        "@storybook/test-runner": "^0.23.0",
        "concurrently": "^9.2.1",
        "eslint": "8",
        "jest-image-snapshot": "^6.5.1",
        "patch-package": "^8.0.1",
        "prettier": "^3.6.2",
        "storybook": "^9.1.10",
        "typescript": "^5.9.3",
        "vite": "^7.1.9",
        "vite-plugin-dts": "^4.5.4",
        "vite-plugin-node-polyfills": "^0.24.0"
    },
    "engines": {
        "node": ">=20.0.0"
    },
    "packageManager": "yarn@1.22.22+sha512.a6b2f7906b721bba3d67d4aff083df04dad64c399707841b7acf00f6b133b7ac24255f2652fa22ae3534329dc6180534e98d17432037ff6fd140556e2bb3137e"
}<|MERGE_RESOLUTION|>--- conflicted
+++ resolved
@@ -16,11 +16,8 @@
         "package.json"
     ],
     "scripts": {
-<<<<<<< HEAD
         "prepare": "vite build",
-=======
         "postinstall": "patch-package",
->>>>>>> c2b2d54d
         "storybook": "storybook dev -p 6007",
         "build-storybook": "storybook build",
         "lint": "yarn lint:types && yarn lint:js",
