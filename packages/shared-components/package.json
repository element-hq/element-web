{
    "name": "@element-hq/web-shared-components",
    "version": "0.0.0-test.8",
    "description": "Shared components for Element",
    "author": "New Vector Ltd.",
    "repository": {
        "type": "git",
        "url": "https://github.com/element-hq/element-web"
    },
    "exports": {
        ".": {
            "require": {
                "style": "./dist/element-web-shared-components.css",
                "types": "./dist/element-web-shared-components.d.ts",
                "default": "./dist/element-web-shared-components.umd.js"
            },
            "import": {
                "style": "./dist/element-web-shared-components.css",
                "types": "./dist/element-web-shared-components.d.ts",
                "default": "./dist/element-web-shared-components.mjs"
            }
        },
        "./dist/element-web-shared-components.css": {
            "require": "./dist/element-web-shared-components.css",
            "import": "./dist/element-web-shared-components.css"
        }
    },
    "types": "dist/element-web-shared-components.d.ts",
    "files": [
        "dist",
        "src",
        "LICENSE",
        "README.md",
        "package.json"
    ],
    "scripts": {
        "test": "jest",
        "prepare": "patch-package && yarn --cwd ../.. build:res && node scripts/gatherTranslationKeys.ts && vite build",
        "storybook": "storybook dev -p 6007",
        "build-storybook": "storybook build",
        "lint": "yarn lint:types && yarn lint:js",
        "lint:js": "eslint --max-warnings 0 src && prettier --check .",
        "lint:types": "tsc --noEmit --jsx react",
        "test:storybook": "test-storybook --url http://localhost:6007/",
        "test:storybook:ci": "concurrently -k -s first -n \"SB,TEST\" \"yarn storybook --no-open\" \"wait-on tcp:6007 && yarn test-storybook --url http://localhost:6007/ --ci --maxWorkers=2\"",
        "test:storybook:update": "playwright-screenshots --entrypoint /work/node_modules/.bin/test-storybook --with-node-modules --url http://host.docker.internal:6007/ --updateSnapshot"
    },
    "dependencies": {
        "classnames": "^2.5.1",
        "counterpart": "^0.18.6",
        "lodash": "^4.17.21",
        "matrix-web-i18n": "^3.4.0",
        "patch-package": "^8.0.1",
        "react-merge-refs": "^3.0.2",
        "temporal-polyfill": "^0.3.0"
    },
    "devDependencies": {
        "@element-hq/element-web-playwright-common": "^2.0.0",
        "@playwright/test": "^1.50.1",
<<<<<<< HEAD
        "@storybook/addon-a11y": "^10.0.6",
        "@storybook/addon-designs": "^11.0.1",
        "@storybook/addon-docs": "^10.0.6",
        "@storybook/icons": "^1.6.0",
        "@storybook/react-vite": "^10.0.6",
=======
        "@storybook/addon-a11y": "^10.0.7",
        "@storybook/addon-designs": "^11.0.1",
        "@storybook/addon-docs": "^10.0.7",
        "@storybook/icons": "^1.6.0",
        "@storybook/react-vite": "^10.0.7",
>>>>>>> 29a54405
        "@storybook/test-runner": "^0.24.1",
        "@testing-library/dom": "^10.4.1",
        "@testing-library/react": "^16.3.0",
        "@types/counterpart": "^0.18.4",
        "@types/jest-image-snapshot": "^6.4.0",
        "@types/lodash": "^4.17.20",
        "@types/react": "^19.2.2",
        "concurrently": "^9.2.1",
        "eslint": "8",
        "eslint-plugin-matrix-org": "^3.0.0",
<<<<<<< HEAD
        "eslint-plugin-storybook": "^10.0.6",
=======
        "eslint-plugin-storybook": "^10.0.7",
>>>>>>> 29a54405
        "jest": "^30.2.0",
        "jest-image-snapshot": "^6.5.1",
        "patch-package": "^8.0.1",
        "prettier": "^3.6.2",
<<<<<<< HEAD
        "storybook": "^10.0.6",
=======
        "storybook": "^10.0.7",
>>>>>>> 29a54405
        "typescript": "^5.9.3",
        "vite": "^7.1.9",
        "vite-plugin-dts": "^4.5.4",
        "vite-plugin-node-polyfills": "^0.24.0"
    },
    "engines": {
        "node": ">=20.0.0"
    },
    "packageManager": "yarn@1.22.22+sha512.a6b2f7906b721bba3d67d4aff083df04dad64c399707841b7acf00f6b133b7ac24255f2652fa22ae3534329dc6180534e98d17432037ff6fd140556e2bb3137e",
    "peerDependencies": {
        "@vector-im/compound-design-tokens": "^6.0.0",
        "@vector-im/compound-web": "^8.2.5"
    }
}<|MERGE_RESOLUTION|>--- conflicted
+++ resolved
@@ -57,19 +57,11 @@
     "devDependencies": {
         "@element-hq/element-web-playwright-common": "^2.0.0",
         "@playwright/test": "^1.50.1",
-<<<<<<< HEAD
-        "@storybook/addon-a11y": "^10.0.6",
-        "@storybook/addon-designs": "^11.0.1",
-        "@storybook/addon-docs": "^10.0.6",
-        "@storybook/icons": "^1.6.0",
-        "@storybook/react-vite": "^10.0.6",
-=======
         "@storybook/addon-a11y": "^10.0.7",
         "@storybook/addon-designs": "^11.0.1",
         "@storybook/addon-docs": "^10.0.7",
         "@storybook/icons": "^1.6.0",
         "@storybook/react-vite": "^10.0.7",
->>>>>>> 29a54405
         "@storybook/test-runner": "^0.24.1",
         "@testing-library/dom": "^10.4.1",
         "@testing-library/react": "^16.3.0",
@@ -80,20 +72,12 @@
         "concurrently": "^9.2.1",
         "eslint": "8",
         "eslint-plugin-matrix-org": "^3.0.0",
-<<<<<<< HEAD
-        "eslint-plugin-storybook": "^10.0.6",
-=======
         "eslint-plugin-storybook": "^10.0.7",
->>>>>>> 29a54405
         "jest": "^30.2.0",
         "jest-image-snapshot": "^6.5.1",
         "patch-package": "^8.0.1",
         "prettier": "^3.6.2",
-<<<<<<< HEAD
-        "storybook": "^10.0.6",
-=======
         "storybook": "^10.0.7",
->>>>>>> 29a54405
         "typescript": "^5.9.3",
         "vite": "^7.1.9",
         "vite-plugin-dts": "^4.5.4",
