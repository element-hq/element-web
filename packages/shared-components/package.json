--- conflicted
+++ resolved
@@ -69,13 +69,9 @@
         "@types/react": "^19.2.2",
         "concurrently": "^9.2.1",
         "eslint": "8",
-<<<<<<< HEAD
         "eslint-plugin-matrix-org": "^3.0.0",
-        "eslint-plugin-storybook": "^9.1.10",
         "jest": "^30.2.0",
-=======
         "eslint-plugin-storybook": "^10.0.0",
->>>>>>> f7e1a7b9
         "jest-image-snapshot": "^6.5.1",
         "patch-package": "^8.0.1",
         "prettier": "^3.6.2",
