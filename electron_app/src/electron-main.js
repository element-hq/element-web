/*
Copyright 2016 Aviral Dasgupta
Copyright 2016 OpenMarket Ltd

Licensed under the Apache License, Version 2.0 (the "License");
you may not use this file except in compliance with the License.
You may obtain a copy of the License at

    http://www.apache.org/licenses/LICENSE-2.0

Unless required by applicable law or agreed to in writing, software
distributed under the License is distributed on an "AS IS" BASIS,
WITHOUT WARRANTIES OR CONDITIONS OF ANY KIND, either express or implied.
See the License for the specific language governing permissions and
limitations under the License.
*/

// Squirrel on windows starts the app with various flags
// as hooks to tell us when we've been installed/uninstalled
// etc.
const checkSquirrelHooks = require('./squirrelhooks');
if (checkSquirrelHooks()) return;

const electron = require('electron');
<<<<<<< HEAD
const AutoLaunch = require('auto-launch');
const url = require('url');
=======
>>>>>>> 8ef7dda7

const tray = require('./tray');
const vectorMenu = require('./vectormenu');
const webContentsHandler = require('./webcontents-handler');

const windowStateKeeper = require('electron-window-state');

let vectorConfig = {};
try {
    vectorConfig = require('../../webapp/config.json');
} catch (e) {
    // it would be nice to check the error code here and bail if the config
    // is unparseable, but we get MODULE_NOT_FOUND in the case of a missing
    // file or invalid json, so node is just very unhelpful.
    // Continue with the defaults (ie. an empty config)
}

const UPDATE_POLL_INTERVAL_MS = 60 * 60 * 1000;
const INITIAL_UPDATE_DELAY_MS = 30 * 1000;

let mainWindow = null;
let appQuitting = false;

function safeOpenURL(target) {
    // openExternal passes the target to open/start/xdg-open,
    // so put fairly stringent limits on what can be opened
    // (for instance, open /bin/sh does indeed open a terminal
    // with a shell, albeit with no arguments)
    const parsedUrl = url.parse(target);
    if (PERMITTED_URL_SCHEMES.indexOf(parsedUrl.protocol) > -1) {
        // explicitly use the URL re-assembled by the url library,
        // so we know the url parser has understood all the parts
        // of the input string
        const newTarget = url.format(parsedUrl);
        electron.shell.openExternal(newTarget);
    }
}

function onWindowOrNavigate(ev, target) {
    // always prevent the default: if something goes wrong,
    // we don't want to end up opening it in the electron
    // app, as we could end up opening any sort of random
    // url in a window that has node scripting access.
    ev.preventDefault();
    safeOpenURL(target);
}

function onLinkContextMenu(ev, params) {
    const popupMenu = new electron.Menu();

    popupMenu.append(new electron.MenuItem({
        label: params.linkURL,
        click() { safeOpenURL(params.linkURL); },
    }));

    popupMenu.append(new electron.MenuItem({
        label: 'Copy Link Address',
        click() { electron.clipboard.writeText(params.linkURL); },
    }));

    popupMenu.popup();
    ev.preventDefault();
}

function installUpdate() {
    // for some reason, quitAndInstall does not fire the
    // before-quit event, so we need to set the flag here.
    appQuitting = true;
    electron.autoUpdater.quitAndInstall();
}

function pollForUpdates() {
    try {
        electron.autoUpdater.checkForUpdates();
    } catch (e) {
        console.log('Couldn\'t check for update', e);
    }
}

function startAutoUpdate(updateBaseUrl) {
    if (updateBaseUrl.slice(-1) !== '/') {
        updateBaseUrl = updateBaseUrl + '/';
    }
    try {
        // For reasons best known to Squirrel, the way it checks for updates
        // is completely different between macOS and windows. On macOS, it
        // hits a URL that either gives it a 200 with some json or
        // 204 No Content. On windows it takes a base path and looks for
        // files under that path.
        if (process.platform === 'darwin') {
            // include the current version in the URL we hit. Electron doesn't add
            // it anywhere (apart from the User-Agent) so it's up to us. We could
            // (and previously did) just use the User-Agent, but this doesn't
            // rely on NSURLConnection setting the User-Agent to what we expect,
            // and also acts as a convenient cache-buster to ensure that when the
            // app updates it always gets a fresh value to avoid update-looping.
            electron.autoUpdater.setFeedURL(
                `${updateBaseUrl}macos/?localVersion=${encodeURIComponent(electron.app.getVersion())}`);

        } else if (process.platform === 'win32') {
            electron.autoUpdater.setFeedURL(`${updateBaseUrl}win32/${process.arch}/`);
        } else {
            // Squirrel / electron only supports auto-update on these two platforms.
            // I'm not even going to try to guess which feed style they'd use if they
            // implemented it on Linux, or if it would be different again.
            console.log('Auto update not supported on this platform');
        }
        // We check for updates ourselves rather than using 'updater' because we need to
        // do it in the main process (and we don't really need to check every 10 minutes:
        // every hour should be just fine for a desktop app)
        // However, we still let the main window listen for the update events.
        // We also wait a short time before checking for updates the first time because
        // of squirrel on windows and it taking a small amount of time to release a
        // lock file.
        setTimeout(pollForUpdates, INITIAL_UPDATE_DELAY_MS);
        setInterval(pollForUpdates, UPDATE_POLL_INTERVAL_MS);
    } catch (err) {
        // will fail if running in debug mode
        console.log('Couldn\'t enable update checking', err);
    }
}

// handle uncaught errors otherwise it displays
// stack traces in popup dialogs, which is terrible (which
// it will do any time the auto update poke fails, and there's
// no other way to catch this error).
// Assuming we generally run from the console when developing,
// this is far preferable.
process.on('uncaughtException', function(error) {
    console.log('Unhandled exception', error);
});

electron.ipcMain.on('install_update', installUpdate);

let focusHandlerAttached = false;
electron.ipcMain.on('setBadgeCount', function(ev, count) {
    electron.app.setBadgeCount(count);
    if (process.platform === 'win32' && mainWindow && !mainWindow.isFocused()) {
        if (count > 0) {
            if (!focusHandlerAttached) {
                mainWindow.once('focus', () => {
                    mainWindow.flashFrame(false);
                    focusHandlerAttached = false;
                });
                focusHandlerAttached = true;
            }
            mainWindow.flashFrame(true);
        } else {
            mainWindow.flashFrame(false);
        }
    }
});

let powerSaveBlockerId;
electron.ipcMain.on('app_onAction', function(ev, payload) {
    switch (payload.action) {
        case 'call_state':
            if (powerSaveBlockerId && powerSaveBlockerId.isStarted(powerSaveBlockerId)) {
                if (payload.state === 'ended') {
                    electron.powerSaveBlocker.stop(powerSaveBlockerId);
                }
            } else {
                if (payload.state === 'connected') {
                    powerSaveBlockerId = electron.powerSaveBlocker.start('prevent-display-sleep');
                }
            }
            break;
    }
});


electron.app.commandLine.appendSwitch('--enable-usermedia-screen-capturing');

const shouldQuit = electron.app.makeSingleInstance((commandLine, workingDirectory) => {
    // Someone tried to run a second instance, we should focus our window.
    if (mainWindow) {
        if (!mainWindow.isVisible()) mainWindow.show();
        if (mainWindow.isMinimized()) mainWindow.restore();
        mainWindow.focus();
    }
});

if (shouldQuit) {
    console.log('Other instance detected: exiting');
    electron.app.quit();
}


const launcher = new AutoLaunch({
    name: vectorConfig.brand || 'Riot',
    isHidden: true,
});

const settings = {
    'auto-launch': {
        get: launcher.isEnabled,
        set: function(bool) {
            if (bool) {
                return launcher.enable();
            } else {
                return launcher.disable();
            }
        },
    },
};

electron.ipcMain.on('settings_get', async function(ev) {
    const data = {};

    try {
        await Promise.all(Object.keys(settings).map(async function (setting) {
            data[setting] = await settings[setting].get();
        }));

        ev.sender.send('settings', data);
    } catch(e) { console.error(e); }
});

electron.ipcMain.on('settings_set', function(ev, key, value) {
    console.log(key, value);
    if (settings[key] && settings[key].set) {
        settings[key].set(value);
    }
});

electron.app.on('ready', () => {
    if (vectorConfig.update_base_url) {
        console.log(`Starting auto update with base URL: ${vectorConfig.update_base_url}`);
        startAutoUpdate(vectorConfig.update_base_url);
    } else {
        console.log('No update_base_url is defined: auto update is disabled');
    }

    const iconPath = `${__dirname}/../img/riot.${process.platform === 'win32' ? 'ico' : 'png'}`;

    // Load the previous window state with fallback to defaults
    const mainWindowState = windowStateKeeper({
        defaultWidth: 1024,
        defaultHeight: 768,
    });

    mainWindow = new electron.BrowserWindow({
        icon: iconPath,
        show: false,
        autoHideMenuBar: true,

        x: mainWindowState.x,
        y: mainWindowState.y,
        width: mainWindowState.width,
        height: mainWindowState.height,
    });
    mainWindow.loadURL(`file://${__dirname}/../../webapp/index.html`);
    electron.Menu.setApplicationMenu(vectorMenu);

    // Create trayIcon icon
    tray.create(mainWindow, {
        icon_path: iconPath,
        brand: vectorConfig.brand || 'Riot',
    });

    if (!process.argv.includes('--hidden')) {
        mainWindow.once('ready-to-show', () => {
            mainWindow.show();
        });
    }

    mainWindow.on('closed', () => {
        mainWindow = null;
    });
    mainWindow.on('close', (e) => {
        if (!appQuitting && (tray.hasTray() || process.platform === 'darwin')) {
            // On Mac, closing the window just hides it
            // (this is generally how single-window Mac apps
            // behave, eg. Mail.app)
            e.preventDefault();
            mainWindow.hide();
            return false;
        }
    });

    webContentsHandler(mainWindow.webContents);
    mainWindowState.manage(mainWindow);
});

electron.app.on('window-all-closed', () => {
    electron.app.quit();
});

electron.app.on('activate', () => {
    mainWindow.show();
});

electron.app.on('before-quit', () => {
    appQuitting = true;
});

// Set the App User Model ID to match what the squirrel
// installer uses for the shortcut icon.
// This makes notifications work on windows 8.1 (and is
// a noop on other platforms).
electron.app.setAppUserModelId('com.squirrel.riot-web.Riot');<|MERGE_RESOLUTION|>--- conflicted
+++ resolved
@@ -22,11 +22,7 @@
 if (checkSquirrelHooks()) return;
 
 const electron = require('electron');
-<<<<<<< HEAD
 const AutoLaunch = require('auto-launch');
-const url = require('url');
-=======
->>>>>>> 8ef7dda7
 
 const tray = require('./tray');
 const vectorMenu = require('./vectormenu');
