--- conflicted
+++ resolved
@@ -15,17 +15,8 @@
 */
 
 import { mocked } from "jest-mock";
-<<<<<<< HEAD
-import { MatrixEvent, EventType, MsgType } from "matrix-js-sdk/src/matrix";
-=======
-import {
-    MatrixEvent,
-    EventType,
-    MsgType,
-    Room,
-} from "matrix-js-sdk/src/matrix";
+import { MatrixEvent, EventType, MsgType, Room } from "matrix-js-sdk/src/matrix";
 import { ReceiptType } from "matrix-js-sdk/src/@types/read_receipts";
->>>>>>> 9de56543
 
 import { haveRendererForEvent } from "../src/events/EventTileFactory";
 import { makeBeaconEvent, mkEvent, stubClient } from "./test-utils";
@@ -37,55 +28,29 @@
     haveRendererForEvent: jest.fn(),
 }));
 
-<<<<<<< HEAD
-describe("eventTriggersUnreadCount()", () => {
-    const aliceId = "@alice:server.org";
-    const bobId = "@bob:server.org";
-=======
 describe("Unread", () => {
     // A different user.
-    const aliceId = '@alice:server.org';
+    const aliceId = "@alice:server.org";
     stubClient();
     const client = MatrixClientPeg.get();
->>>>>>> 9de56543
-
-    describe('eventTriggersUnreadCount()', () => {
+
+    describe("eventTriggersUnreadCount()", () => {
         // setup events
         const alicesMessage = new MatrixEvent({
             type: EventType.RoomMessage,
             sender: aliceId,
             content: {
                 msgtype: MsgType.Text,
-                body: 'Hello from Alice',
+                body: "Hello from Alice",
             },
         });
 
-<<<<<<< HEAD
-    // setup events
-    const alicesMessage = new MatrixEvent({
-        type: EventType.RoomMessage,
-        sender: aliceId,
-        content: {
-            msgtype: MsgType.Text,
-            body: "Hello from Alice",
-        },
-    });
-
-    const bobsMessage = new MatrixEvent({
-        type: EventType.RoomMessage,
-        sender: bobId,
-        content: {
-            msgtype: MsgType.Text,
-            body: "Hello from Bob",
-        },
-    });
-=======
         const ourMessage = new MatrixEvent({
             type: EventType.RoomMessage,
             sender: client.getUserId()!,
             content: {
                 msgtype: MsgType.Text,
-                body: 'Hello from Bob',
+                body: "Hello from Bob",
             },
         });
 
@@ -94,83 +59,37 @@
             sender: aliceId,
         });
         redactedEvent.makeRedacted(redactedEvent);
->>>>>>> 9de56543
 
         beforeEach(() => {
             jest.clearAllMocks();
             mocked(haveRendererForEvent).mockClear().mockReturnValue(false);
         });
 
-        it('returns false when the event was sent by the current user', () => {
+        it("returns false when the event was sent by the current user", () => {
             expect(eventTriggersUnreadCount(ourMessage)).toBe(false);
             // returned early before checking renderer
             expect(haveRendererForEvent).not.toHaveBeenCalled();
         });
 
-<<<<<<< HEAD
-    it("returns false when the event was sent by the current user", () => {
-        expect(eventTriggersUnreadCount(bobsMessage)).toBe(false);
-        // returned early before checking renderer
-        expect(haveRendererForEvent).not.toHaveBeenCalled();
-    });
-
-    it("returns false for a redacted event", () => {
-        expect(eventTriggersUnreadCount(redactedEvent)).toBe(false);
-        // returned early before checking renderer
-        expect(haveRendererForEvent).not.toHaveBeenCalled();
-    });
-
-    it("returns false for an event without a renderer", () => {
-        mocked(haveRendererForEvent).mockReturnValue(false);
-        expect(eventTriggersUnreadCount(alicesMessage)).toBe(false);
-        expect(haveRendererForEvent).toHaveBeenCalledWith(alicesMessage, false);
-    });
-
-    it("returns true for an event with a renderer", () => {
-        mocked(haveRendererForEvent).mockReturnValue(true);
-        expect(eventTriggersUnreadCount(alicesMessage)).toBe(true);
-        expect(haveRendererForEvent).toHaveBeenCalledWith(alicesMessage, false);
-    });
-
-    it("returns false for beacon locations", () => {
-        const beaconLocationEvent = makeBeaconEvent(aliceId);
-        expect(eventTriggersUnreadCount(beaconLocationEvent)).toBe(false);
-        expect(haveRendererForEvent).not.toHaveBeenCalled();
-    });
-
-    const noUnreadEventTypes = [
-        EventType.RoomMember,
-        EventType.RoomThirdPartyInvite,
-        EventType.CallAnswer,
-        EventType.CallHangup,
-        EventType.RoomCanonicalAlias,
-        EventType.RoomServerAcl,
-    ];
-
-    it.each(noUnreadEventTypes)("returns false without checking for renderer for events with type %s", (eventType) => {
-        const event = new MatrixEvent({
-            type: eventType,
-            sender: aliceId,
-=======
-        it('returns false for a redacted event', () => {
+        it("returns false for a redacted event", () => {
             expect(eventTriggersUnreadCount(redactedEvent)).toBe(false);
             // returned early before checking renderer
             expect(haveRendererForEvent).not.toHaveBeenCalled();
         });
 
-        it('returns false for an event without a renderer', () => {
+        it("returns false for an event without a renderer", () => {
             mocked(haveRendererForEvent).mockReturnValue(false);
             expect(eventTriggersUnreadCount(alicesMessage)).toBe(false);
             expect(haveRendererForEvent).toHaveBeenCalledWith(alicesMessage, false);
         });
 
-        it('returns true for an event with a renderer', () => {
+        it("returns true for an event with a renderer", () => {
             mocked(haveRendererForEvent).mockReturnValue(true);
             expect(eventTriggersUnreadCount(alicesMessage)).toBe(true);
             expect(haveRendererForEvent).toHaveBeenCalledWith(alicesMessage, false);
         });
 
-        it('returns false for beacon locations', () => {
+        it("returns false for beacon locations", () => {
             const beaconLocationEvent = makeBeaconEvent(aliceId);
             expect(eventTriggersUnreadCount(beaconLocationEvent)).toBe(false);
             expect(haveRendererForEvent).not.toHaveBeenCalled();
@@ -186,7 +105,7 @@
         ];
 
         it.each(noUnreadEventTypes)(
-            'returns false without checking for renderer for events with type %s',
+            "returns false without checking for renderer for events with type %s",
             (eventType) => {
                 const event = new MatrixEvent({
                     type: eventType,
@@ -224,11 +143,11 @@
             mocked(haveRendererForEvent).mockClear().mockReturnValue(true);
         });
 
-        it('returns true for a room with no receipts', () => {
+        it("returns true for a room with no receipts", () => {
             expect(doesRoomHaveUnreadMessages(room)).toBe(true);
         });
 
-        it('returns false for a room when the latest event was sent by the current user', () => {
+        it("returns false for a room when the latest event was sent by the current user", () => {
             event = mkEvent({
                 event: true,
                 type: "m.room.message",
@@ -242,7 +161,7 @@
             expect(doesRoomHaveUnreadMessages(room)).toBe(false);
         });
 
-        it('returns false for a room when the read receipt is at the latest event', () => {
+        it("returns false for a room when the read receipt is at the latest event", () => {
             const receipt = new MatrixEvent({
                 type: "m.receipt",
                 room_id: "!foo:bar",
@@ -259,7 +178,7 @@
             expect(doesRoomHaveUnreadMessages(room)).toBe(false);
         });
 
-        it('returns true for a room when the read receipt is earlier than the latest event', () => {
+        it("returns true for a room when the read receipt is earlier than the latest event", () => {
             const receipt = new MatrixEvent({
                 type: "m.receipt",
                 room_id: "!foo:bar",
@@ -286,7 +205,7 @@
             expect(doesRoomHaveUnreadMessages(room)).toBe(true);
         });
 
-        it('returns true for a room with an unread message in a thread', () => {
+        it("returns true for a room with an unread message in a thread", () => {
             // Mark the main timeline as read.
             const receipt = new MatrixEvent({
                 type: "m.receipt",
@@ -307,7 +226,7 @@
             expect(doesRoomHaveUnreadMessages(room)).toBe(true);
         });
 
-        it('returns false for a room when the latest thread event was sent by the current user', () => {
+        it("returns false for a room when the latest thread event was sent by the current user", () => {
             // Mark the main timeline as read.
             const receipt = new MatrixEvent({
                 type: "m.receipt",
@@ -328,7 +247,7 @@
             expect(doesRoomHaveUnreadMessages(room)).toBe(false);
         });
 
-        it('returns false for a room with read thread messages', () => {
+        it("returns false for a room with read thread messages", () => {
             // Mark the main timeline as read.
             let receipt = new MatrixEvent({
                 type: "m.receipt",
@@ -344,9 +263,7 @@
             room.addReceipt(receipt);
 
             // Create threads.
-            const { rootEvent, events } = mkThread(
-                { room, client, authorId: myId, participantUserIds: [aliceId] },
-            );
+            const { rootEvent, events } = mkThread({ room, client, authorId: myId, participantUserIds: [aliceId] });
 
             // Mark the thread as read.
             receipt = new MatrixEvent({
@@ -365,7 +282,7 @@
             expect(doesRoomHaveUnreadMessages(room)).toBe(false);
         });
 
-        it('returns true for a room when read receipt is not on the latest thread messages', () => {
+        it("returns true for a room when read receipt is not on the latest thread messages", () => {
             // Mark the main timeline as read.
             let receipt = new MatrixEvent({
                 type: "m.receipt",
@@ -381,9 +298,7 @@
             room.addReceipt(receipt);
 
             // Create threads.
-            const { rootEvent, events } = mkThread(
-                { room, client, authorId: myId, participantUserIds: [aliceId] },
-            );
+            const { rootEvent, events } = mkThread({ room, client, authorId: myId, participantUserIds: [aliceId] });
 
             // Mark the thread as read.
             receipt = new MatrixEvent({
@@ -400,7 +315,6 @@
             room.addReceipt(receipt);
 
             expect(doesRoomHaveUnreadMessages(room)).toBe(true);
->>>>>>> 9de56543
         });
     });
 });