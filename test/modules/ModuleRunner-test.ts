--- conflicted
+++ resolved
@@ -16,16 +16,12 @@
 
 import { RoomPreviewOpts, RoomViewLifecycle } from "@matrix-org/react-sdk-module-api/lib/lifecycles/RoomViewLifecycle";
 
-<<<<<<< HEAD
-import { MockModule, registerMockModule, registerMockModuleWithCryptoSetupExtension } from "./MockModule";
-=======
 import {
     MockModule,
     registerMockModule,
     registerMockModuleWithCryptoSetupExtension,
     registerMockModuleWithExperimentalExtension,
 } from "./MockModule";
->>>>>>> 3342aa5f
 import { ModuleRunner } from "../../src/modules/ModuleRunner";
 
 describe("ModuleRunner", () => {
@@ -62,36 +58,18 @@
     describe("extensions", () => {
         it("should return default values when no crypto-setup extensions are provided by a registered module", async () => {
             registerMockModule();
-<<<<<<< HEAD
-            const result = ModuleRunner.instance.extensions.cryptoSetup?.getSecretStorageKey();
-=======
             const result = ModuleRunner.instance.extensions.cryptoSetup.getSecretStorageKey();
->>>>>>> 3342aa5f
             expect(result).toBeNull();
         });
 
         it("should return default values when no experimental extensions are provided by a registered module", async () => {
             registerMockModule();
-<<<<<<< HEAD
-            const result = ModuleRunner.instance.extensions?.experimental?.experimentalMethod();
-=======
             const result = ModuleRunner.instance.extensions?.experimental.experimentalMethod();
->>>>>>> 3342aa5f
             expect(result).toBeNull();
         });
 
         it("should return value from crypto-setup-extensions provided by a registered module", async () => {
             registerMockModuleWithCryptoSetupExtension();
-<<<<<<< HEAD
-            const result = ModuleRunner.instance.extensions.cryptoSetup?.getSecretStorageKey();
-            expect(result).toEqual(Uint8Array.from([0x11, 0x22, 0x99]));
-        });
-
-        it("must not allow multiple modules to provide a given extension", async () => {
-            registerMockModuleWithCryptoSetupExtension();
-            const t = () => registerMockModuleWithCryptoSetupExtension();
-            expect(t).toThrow(Error);
-=======
             const result = ModuleRunner.instance.extensions.cryptoSetup.getSecretStorageKey();
             expect(result).toEqual(Uint8Array.from([0x11, 0x22, 0x99]));
         });
@@ -118,7 +96,6 @@
             expect(t).toThrow(
                 "adding experimental extension implementation from module MockModuleWithExperimentalExtension but an implementation was already provided",
             );
->>>>>>> 3342aa5f
         });
     });
 });