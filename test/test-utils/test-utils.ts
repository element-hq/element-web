--- conflicted
+++ resolved
@@ -95,12 +95,6 @@
         getUser: jest.fn().mockReturnValue({ on: jest.fn(), off: jest.fn() }),
         getDevice: jest.fn(),
         getDeviceId: jest.fn().mockReturnValue("ABCDEFGHI"),
-<<<<<<< HEAD
-        requestVerification: jest.fn(),
-=======
-        getStoredCrossSigningForUser: jest.fn(),
-        getStoredDevice: jest.fn(),
->>>>>>> b45b06ed
         deviceId: "ABCDEFGHI",
         getDevices: jest.fn().mockResolvedValue({ devices: [{ device_id: "ABCDEFGHI" }] }),
         getSessionId: jest.fn().mockReturnValue("iaszphgvfku"),
