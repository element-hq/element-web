/*
Copyright 2024 New Vector Ltd.
Copyright 2022, 2023 The Matrix.org Foundation C.I.C.

SPDX-License-Identifier: AGPL-3.0-only OR GPL-3.0-only
Please see LICENSE files in the repository root for full details.
*/

import EventEmitter from "events";
import { mocked, MockedObject } from "jest-mock";
import {
    MatrixEvent,
    Room,
    User,
    IContent,
    IEvent,
    RoomMember,
    MatrixClient,
    EventTimeline,
    RoomState,
    EventType,
    IEventRelation,
    IUnsigned,
    IPusher,
    RoomType,
    KNOWN_SAFE_ROOM_VERSION,
    ConditionKind,
    IPushRules,
    RelationType,
    JoinRule,
    OidcClientConfig,
} from "matrix-js-sdk/src/matrix";
import { KnownMembership } from "matrix-js-sdk/src/types";
import { normalize } from "matrix-js-sdk/src/utils";
import { ReEmitter } from "matrix-js-sdk/src/ReEmitter";
import { MediaHandler } from "matrix-js-sdk/src/webrtc/mediaHandler";
import { Feature, ServerSupport } from "matrix-js-sdk/src/feature";
import { MapperOpts } from "matrix-js-sdk/src/event-mapper";
import { MatrixRTCSessionManager, MatrixRTCSession } from "matrix-js-sdk/src/matrixrtc";

import type { GroupCall } from "matrix-js-sdk/src/matrix";
import type { Membership } from "matrix-js-sdk/src/types";
import { MatrixClientPeg as peg } from "../../src/MatrixClientPeg";
import { ValidatedServerConfig } from "../../src/utils/ValidatedServerConfig";
import { EnhancedMap } from "../../src/utils/maps";
import { AsyncStoreWithClient } from "../../src/stores/AsyncStoreWithClient";
import MatrixClientBackedSettingsHandler from "../../src/settings/handlers/MatrixClientBackedSettingsHandler";

/**
 * Stub out the MatrixClient, and configure the MatrixClientPeg object to
 * return it when get() is called.
 *
 * TODO: once the components are updated to get their MatrixClients from
 * the react context, we can get rid of this and just inject a test client
 * via the context instead.
 *
 * See also {@link getMockClientWithEventEmitter} which does something similar but different.
 */
export function stubClient(): MatrixClient {
    const client = createTestClient();

    // stub out the methods in MatrixClientPeg
    //
    // 'sandbox.restore()' doesn't work correctly on inherited methods,
    // so we do this for each method
    jest.spyOn(peg, "get");
    jest.spyOn(peg, "safeGet");
    jest.spyOn(peg, "unset");
    jest.spyOn(peg, "replaceUsingCreds");
    // MatrixClientPeg.safeGet() is called a /lot/, so implement it with our own
    // fast stub function rather than a sinon stub
    peg.get = () => client;
    peg.safeGet = () => client;
    MatrixClientBackedSettingsHandler.matrixClient = client;
    return client;
}

/**
 * Create a stubbed-out MatrixClient
 *
 * @returns {object} MatrixClient stub
 */
export function createTestClient(): MatrixClient {
    const eventEmitter = new EventEmitter();

    let txnId = 1;

    const client = {
        getHomeserverUrl: jest.fn(),
        getIdentityServerUrl: jest.fn(),
        getDomain: jest.fn().mockReturnValue("matrix.org"),
        getUserId: jest.fn().mockReturnValue("@userId:matrix.org"),
        getSafeUserId: jest.fn().mockReturnValue("@userId:matrix.org"),
        getUserIdLocalpart: jest.fn().mockResolvedValue("userId"),
        getUser: jest.fn().mockReturnValue({ on: jest.fn(), off: jest.fn() }),
        getDevice: jest.fn(),
        getDeviceId: jest.fn().mockReturnValue("ABCDEFGHI"),
        getStoredCrossSigningForUser: jest.fn(),
        getStoredDevice: jest.fn(),
        requestVerification: jest.fn(),
        deviceId: "ABCDEFGHI",
        getDevices: jest.fn().mockResolvedValue({ devices: [{ device_id: "ABCDEFGHI" }] }),
        getSessionId: jest.fn().mockReturnValue("iaszphgvfku"),
        credentials: { userId: "@userId:matrix.org" },
        bootstrapCrossSigning: jest.fn(),
        hasSecretStorageKey: jest.fn(),
        getKeyBackupVersion: jest.fn(),

        secretStorage: {
            get: jest.fn(),
            isStored: jest.fn().mockReturnValue(false),
            checkKey: jest.fn().mockResolvedValue(false),
        },

        store: {
            getPendingEvents: jest.fn().mockResolvedValue([]),
            setPendingEvents: jest.fn().mockResolvedValue(undefined),
            storeRoom: jest.fn(),
            removeRoom: jest.fn(),
        },

        getCrypto: jest.fn().mockReturnValue({
            getOwnDeviceKeys: jest.fn(),
            getUserDeviceInfo: jest.fn(),
            getUserVerificationStatus: jest.fn(),
            getDeviceVerificationStatus: jest.fn(),
            resetKeyBackup: jest.fn(),
            isEncryptionEnabledInRoom: jest.fn(),
            getVerificationRequestsToDeviceInProgress: jest.fn().mockReturnValue([]),
            setDeviceIsolationMode: jest.fn(),
            prepareToEncrypt: jest.fn(),
<<<<<<< HEAD
            bootstrapCrossSigning: jest.fn(),
=======
            getActiveSessionBackupVersion: jest.fn().mockResolvedValue(null),
>>>>>>> 59cd5180
        }),

        getPushActionsForEvent: jest.fn(),
        getRoom: jest.fn().mockImplementation((roomId) => mkStubRoom(roomId, "My room", client)),
        getRooms: jest.fn().mockReturnValue([]),
        getVisibleRooms: jest.fn().mockReturnValue([]),
        loginFlows: jest.fn(),
        on: eventEmitter.on.bind(eventEmitter),
        off: eventEmitter.off.bind(eventEmitter),
        removeListener: eventEmitter.removeListener.bind(eventEmitter),
        emit: eventEmitter.emit.bind(eventEmitter),
        isRoomEncrypted: jest.fn().mockReturnValue(false),
        peekInRoom: jest.fn().mockResolvedValue(mkStubRoom(undefined, undefined, undefined)),
        stopPeeking: jest.fn(),

        paginateEventTimeline: jest.fn().mockResolvedValue(undefined),
        sendReadReceipt: jest.fn().mockResolvedValue(undefined),
        getRoomIdForAlias: jest.fn().mockResolvedValue(undefined),
        getRoomDirectoryVisibility: jest.fn().mockResolvedValue(undefined),
        getProfileInfo: jest.fn().mockResolvedValue({}),
        getThirdpartyProtocols: jest.fn().mockResolvedValue({}),
        getClientWellKnown: jest.fn().mockReturnValue(null),
        waitForClientWellKnown: jest.fn().mockResolvedValue({}),
        supportsVoip: jest.fn().mockReturnValue(true),
        getTurnServers: jest.fn().mockReturnValue([]),
        getTurnServersExpiry: jest.fn().mockReturnValue(2 ^ 32),
        getThirdpartyUser: jest.fn().mockResolvedValue([]),
        getAccountData: jest.fn().mockImplementation((type) => {
            return mkEvent({
                user: "@user:example.com",
                room: undefined,
                type,
                event: true,
                content: {},
            });
        }),
        mxcUrlToHttp: jest.fn().mockImplementation((mxc: string) => `http://this.is.a.url/${mxc.substring(6)}`),
        setAccountData: jest.fn(),
        setRoomAccountData: jest.fn(),
        setRoomTopic: jest.fn(),
        setRoomReadMarkers: jest.fn().mockResolvedValue({}),
        sendTyping: jest.fn().mockResolvedValue({}),
        sendMessage: jest.fn().mockResolvedValue({}),
        sendStateEvent: jest.fn().mockResolvedValue(undefined),
        getSyncState: jest.fn().mockReturnValue("SYNCING"),
        generateClientSecret: () => "t35tcl1Ent5ECr3T",
        isGuest: jest.fn().mockReturnValue(false),
        getRoomHierarchy: jest.fn().mockReturnValue({
            rooms: [],
        }),
        createRoom: jest.fn().mockResolvedValue({ room_id: "!1:example.org" }),
        setPowerLevel: jest.fn().mockResolvedValue(undefined),
        pushRules: {},
        decryptEventIfNeeded: () => Promise.resolve(),
        isUserIgnored: jest.fn().mockReturnValue(false),
        getCapabilities: jest.fn().mockResolvedValue({}),
        supportsThreads: jest.fn().mockReturnValue(false),
        supportsIntentionalMentions: jest.fn().mockReturnValue(false),
        getRoomUpgradeHistory: jest.fn().mockReturnValue([]),
        getOpenIdToken: jest.fn().mockResolvedValue(undefined),
        registerWithIdentityServer: jest.fn().mockResolvedValue({}),
        getIdentityAccount: jest.fn().mockResolvedValue({}),
        getTerms: jest.fn().mockResolvedValue({ policies: [] }),
        doesServerSupportUnstableFeature: jest.fn().mockResolvedValue(undefined),
        isVersionSupported: jest.fn().mockResolvedValue(undefined),
        getPushRules: jest.fn().mockResolvedValue(undefined),
        getPushers: jest.fn().mockResolvedValue({ pushers: [] }),
        getThreePids: jest.fn().mockResolvedValue({ threepids: [] }),
        bulkLookupThreePids: jest.fn().mockResolvedValue({ threepids: [] }),
        setAvatarUrl: jest.fn().mockResolvedValue(undefined),
        setDisplayName: jest.fn().mockResolvedValue(undefined),
        setPusher: jest.fn().mockResolvedValue(undefined),
        setPushRuleEnabled: jest.fn().mockResolvedValue(undefined),
        setPushRuleActions: jest.fn().mockResolvedValue(undefined),
        relations: jest.fn().mockResolvedValue({
            events: [],
        }),
        hasLazyLoadMembersEnabled: jest.fn().mockReturnValue(false),
        isInitialSyncComplete: jest.fn().mockReturnValue(true),
        downloadKeys: jest.fn(),
        fetchRoomEvent: jest.fn().mockRejectedValue({}),
        makeTxnId: jest.fn().mockImplementation(() => `t${txnId++}`),
        sendToDevice: jest.fn().mockResolvedValue(undefined),
        queueToDevice: jest.fn().mockResolvedValue(undefined),
        encryptAndSendToDevices: jest.fn().mockResolvedValue(undefined),
        cancelPendingEvent: jest.fn(),

        getMediaHandler: jest.fn().mockReturnValue({
            setVideoInput: jest.fn(),
            setAudioInput: jest.fn(),
            setAudioSettings: jest.fn(),
            stopAllStreams: jest.fn(),
        } as unknown as MediaHandler),
        uploadContent: jest.fn(),
        getEventMapper: (_options?: MapperOpts) => (event: Partial<IEvent>) => new MatrixEvent(event),
        leaveRoomChain: jest.fn((roomId) => ({ [roomId]: null })),
        requestPasswordEmailToken: jest.fn().mockRejectedValue({}),
        setPassword: jest.fn().mockRejectedValue({}),
        groupCallEventHandler: { groupCalls: new Map<string, GroupCall>() },
        redactEvent: jest.fn(),

        createMessagesRequest: jest.fn().mockResolvedValue({
            chunk: [],
        }),
        sendEvent: jest.fn().mockImplementation((roomId, type, content) => {
            return new MatrixEvent({
                type,
                sender: "@me:localhost",
                content,
                event_id: "$9999999999999999999999999999999999999999999",
                room_id: roomId,
            });
        }),

        _unstable_sendDelayedEvent: jest.fn(),
        _unstable_sendDelayedStateEvent: jest.fn(),
        _unstable_updateDelayedEvent: jest.fn(),

        searchUserDirectory: jest.fn().mockResolvedValue({ limited: false, results: [] }),
        setDeviceVerified: jest.fn(),
        joinRoom: jest.fn(),
        getSyncStateData: jest.fn(),
        getDehydratedDevice: jest.fn(),
        exportRoomKeys: jest.fn(),
        knockRoom: jest.fn(),
        leave: jest.fn(),
        getVersions: jest.fn().mockResolvedValue({ versions: ["v1.1"] }),
        requestAdd3pidEmailToken: jest.fn(),
        requestAdd3pidMsisdnToken: jest.fn(),
        submitMsisdnTokenOtherUrl: jest.fn(),
        deleteThreePid: jest.fn().mockResolvedValue({}),
        bindThreePid: jest.fn().mockResolvedValue({}),
        unbindThreePid: jest.fn().mockResolvedValue({}),
        requestEmailToken: jest.fn(),
        addThreePidOnly: jest.fn(),
        requestMsisdnToken: jest.fn(),
        submitMsisdnToken: jest.fn(),
        getMediaConfig: jest.fn(),
        baseUrl: "https://matrix-client.matrix.org",
        matrixRTC: createStubMatrixRTC(),
        isFallbackICEServerAllowed: jest.fn().mockReturnValue(false),
        getAuthIssuer: jest.fn(),
        getOrCreateFilter: jest.fn(),
    } as unknown as MatrixClient;

    client.reEmitter = new ReEmitter(client);

    client.canSupport = new Map();
    Object.keys(Feature).forEach((feature) => {
        client.canSupport.set(feature as Feature, ServerSupport.Stable);
    });

    Object.defineProperty(client, "pollingTurnServers", {
        configurable: true,
        get: () => true,
    });
    return client;
}

export function createStubMatrixRTC(): MatrixRTCSessionManager {
    const eventEmitterMatrixRTCSessionManager = new EventEmitter();
    const mockGetRoomSession = jest.fn();
    mockGetRoomSession.mockImplementation((roomId) => {
        const session = new EventEmitter() as MatrixRTCSession;
        session.memberships = [];
        session.getOldestMembership = () => undefined;
        return session;
    });
    return {
        start: jest.fn(),
        stop: jest.fn(),
        getActiveRoomSession: jest.fn(),
        getRoomSession: mockGetRoomSession,
        on: eventEmitterMatrixRTCSessionManager.on.bind(eventEmitterMatrixRTCSessionManager),
        off: eventEmitterMatrixRTCSessionManager.off.bind(eventEmitterMatrixRTCSessionManager),
        removeListener: eventEmitterMatrixRTCSessionManager.removeListener.bind(eventEmitterMatrixRTCSessionManager),
        emit: eventEmitterMatrixRTCSessionManager.emit.bind(eventEmitterMatrixRTCSessionManager),
    } as unknown as MatrixRTCSessionManager;
}
type MakeEventPassThruProps = {
    user: User["userId"];
    relatesTo?: IEventRelation;
    event?: boolean;
    ts?: number;
    skey?: string;
};
type MakeEventProps = MakeEventPassThruProps & {
    /** If provided will be used as event Id. Else an Id is generated. */
    id?: string;
    type: string;
    redacts?: string;
    content: IContent;
    room?: Room["roomId"]; // to-device messages are roomless
    // eslint-disable-next-line camelcase
    prev_content?: IContent;
    unsigned?: IUnsigned;
};

export const mkRoomCreateEvent = (userId: string, roomId: string, content?: IContent): MatrixEvent => {
    return mkEvent({
        event: true,
        type: EventType.RoomCreate,
        content: {
            creator: userId,
            room_version: KNOWN_SAFE_ROOM_VERSION,
            ...content,
        },
        skey: "",
        user: userId,
        room: roomId,
    });
};

/**
 * Create an Event.
 * @param {Object} opts Values for the event.
 * @param {string} opts.type The event.type
 * @param {string} opts.room The event.room_id
 * @param {string} opts.user The event.user_id
 * @param {string=} opts.skey Optional. The state key (auto inserts empty string)
 * @param {number=} opts.ts   Optional. Timestamp for the event
 * @param {Object} opts.content The event.content
 * @param {boolean} opts.event True to make a MatrixEvent.
 * @param {unsigned=} opts.unsigned
 * @return {Object} a JSON object representing this event.
 */
export function mkEvent(opts: MakeEventProps): MatrixEvent {
    if (!opts.type || !opts.content) {
        throw new Error("Missing .type or .content =>" + JSON.stringify(opts));
    }
    const event: Partial<IEvent> = {
        type: opts.type,
        room_id: opts.room,
        sender: opts.user,
        content: opts.content,
        event_id: opts.id ?? "$" + Math.random() + "-" + Math.random(),
        origin_server_ts: opts.ts ?? 0,
        unsigned: {
            ...opts.unsigned,
            prev_content: opts.prev_content,
        },
        redacts: opts.redacts,
    };
    if (opts.skey !== undefined) {
        event.state_key = opts.skey;
    } else if (
        [
            "m.room.name",
            "m.room.topic",
            "m.room.create",
            "m.room.join_rules",
            "m.room.power_levels",
            "m.room.topic",
            "m.room.history_visibility",
            "m.room.encryption",
            "m.room.member",
            "com.example.state",
            "m.room.guest_access",
            "m.room.tombstone",
        ].indexOf(opts.type) !== -1
    ) {
        event.state_key = "";
    }

    const mxEvent = opts.event ? new MatrixEvent(event) : (event as unknown as MatrixEvent);
    if (!mxEvent.sender && opts.user && opts.room) {
        mxEvent.sender = {
            userId: opts.user,
            membership: KnownMembership.Join,
            name: opts.user,
            rawDisplayName: opts.user,
            roomId: opts.room,
            getAvatarUrl: () => {},
            getMxcAvatarUrl: () => {},
        } as unknown as RoomMember;
    }
    return mxEvent;
}

/**
 * Create an m.room.member event.
 * @param {Object} opts Values for the membership.
 * @param {string} opts.room The room ID for the event.
 * @param {string} opts.mship The content.membership for the event.
 * @param {string} opts.prevMship The prev_content.membership for the event.
 * @param {number=} opts.ts   Optional. Timestamp for the event
 * @param {string} opts.user The user ID for the event.
 * @param {RoomMember} opts.target The target of the event.
 * @param {string=} opts.skey The other user ID for the event if applicable
 * e.g. for invites/bans.
 * @param {string} opts.name The content.displayname for the event.
 * @param {string=} opts.url The content.avatar_url for the event.
 * @param {boolean} opts.event True to make a MatrixEvent.
 * @return {Object|MatrixEvent} The event
 */
export function mkMembership(
    opts: MakeEventPassThruProps & {
        room: Room["roomId"];
        mship: Membership;
        prevMship?: Membership;
        name?: string;
        url?: string;
        skey?: string;
        target?: RoomMember;
    },
): MatrixEvent {
    const event: MakeEventProps = {
        ...opts,
        type: "m.room.member",
        content: {
            membership: opts.mship,
        },
    };
    if (!opts.skey) {
        event.skey = opts.user;
    }
    if (!opts.mship) {
        throw new Error("Missing .mship => " + JSON.stringify(opts));
    }

    if (opts.prevMship) {
        event.prev_content = { membership: opts.prevMship };
    }
    if (opts.name) {
        event.content.displayname = opts.name;
    }
    if (opts.url) {
        event.content.avatar_url = opts.url;
    }
    const e = mkEvent(event);
    if (opts.target) {
        e.target = opts.target;
    }
    return e;
}

export function mkRoomMember(
    roomId: string,
    userId: string,
    membership = KnownMembership.Join,
    isKicked = false,
    prevMemberContent: Partial<IContent> = {},
): RoomMember {
    return {
        userId,
        membership,
        name: userId,
        rawDisplayName: userId,
        roomId,
        events: {
            member: {
                getSender: () => undefined,
                getPrevContent: () => prevMemberContent,
            },
        },
        isKicked: () => isKicked,
        getAvatarUrl: () => {},
        getMxcAvatarUrl: () => {},
        getDMInviter: () => {},
        off: () => {},
    } as unknown as RoomMember;
}

export type MessageEventProps = MakeEventPassThruProps & {
    room: Room["roomId"];
    relatesTo?: IEventRelation;
    msg?: string;
};

/**
 * Creates a "🙃" reaction for the given event.
 * Uses the same room and user as for the event.
 *
 * @returns The reaction event
 */
export const mkReaction = (event: MatrixEvent, opts: Partial<MakeEventProps> = {}): MatrixEvent => {
    return mkEvent({
        event: true,
        room: event.getRoomId(),
        type: EventType.Reaction,
        user: event.getSender()!,
        content: {
            "m.relates_to": {
                rel_type: RelationType.Annotation,
                event_id: event.getId(),
                key: "🙃",
            },
        },
        ...opts,
    });
};

/**
 * Create an m.room.message event.
 * @param {Object} opts Values for the message
 * @param {string} opts.room The room ID for the event.
 * @param {string} opts.user The user ID for the event.
 * @param {number} opts.ts The timestamp for the event.
 * @param {boolean} opts.event True to make a MatrixEvent.
 * @param {string=} opts.msg Optional. The content.body for the event.
 * @param {string=} opts.format Optional. The content.format for the event.
 * @param {string=} opts.formattedMsg Optional. The content.formatted_body for the event.
 * @return {Object|MatrixEvent} The event
 */
export function mkMessage({
    msg,
    format,
    formattedMsg,
    relatesTo,
    ...opts
}: MakeEventPassThruProps &
    Pick<MakeEventProps, "id"> & {
        room: Room["roomId"];
        msg?: string;
        format?: string;
        formattedMsg?: string;
    }): MatrixEvent {
    if (!opts.room || !opts.user) {
        throw new Error("Missing .room or .user from options");
    }
    const message = msg ?? "Random->" + Math.random();
    const event: MakeEventProps = {
        ts: 0,
        ...opts,
        type: "m.room.message",
        content: {
            msgtype: "m.text",
            body: message,
            ...(format && formattedMsg ? { format, formatted_body: formattedMsg } : {}),
            ["m.relates_to"]: relatesTo,
        },
    };

    return mkEvent(event);
}

export function mkStubRoom(
    roomId: string | null | undefined = null,
    name: string | undefined,
    client: MatrixClient | undefined,
): Room {
    const stubTimeline = {
        getEvents: (): MatrixEvent[] => [],
        getState: (): RoomState | undefined => undefined,
    } as unknown as EventTimeline;
    return {
        canInvite: jest.fn(),
        client,
        findThreadForEvent: jest.fn(),
        createThreadsTimelineSets: jest.fn().mockReturnValue(new Promise(() => {})),
        currentState: {
            getStateEvents: jest.fn((_type, key) => (key === undefined ? [] : null)),
            getMember: jest.fn(),
            mayClientSendStateEvent: jest.fn().mockReturnValue(true),
            maySendStateEvent: jest.fn().mockReturnValue(true),
            maySendRedactionForEvent: jest.fn().mockReturnValue(true),
            maySendEvent: jest.fn().mockReturnValue(true),
            members: {},
            getJoinRule: jest.fn().mockReturnValue(JoinRule.Invite),
            on: jest.fn(),
            off: jest.fn(),
        } as unknown as RoomState,
        eventShouldLiveIn: jest.fn().mockReturnValue({ shouldLiveInRoom: true, shouldLiveInThread: false }),
        fetchRoomThreads: jest.fn().mockReturnValue(Promise.resolve()),
        findEventById: jest.fn().mockReturnValue(undefined),
        findPredecessor: jest.fn().mockReturnValue({ roomId: "", eventId: null }),
        getAccountData: (_: EventType | string) => undefined as MatrixEvent | undefined,
        getAltAliases: jest.fn().mockReturnValue([]),
        getAvatarUrl: () => "mxc://avatar.url/room.png",
        getCanonicalAlias: jest.fn(),
        getDMInviter: jest.fn(),
        getEventReadUpTo: jest.fn(() => null),
        getInvitedAndJoinedMemberCount: jest.fn().mockReturnValue(1),
        getJoinRule: jest.fn().mockReturnValue("invite"),
        getJoinedMemberCount: jest.fn().mockReturnValue(1),
        getJoinedMembers: jest.fn().mockReturnValue([]),
        getLiveTimeline: jest.fn().mockReturnValue(stubTimeline),
        getLastLiveEvent: jest.fn().mockReturnValue(undefined),
        getMember: jest.fn().mockReturnValue({
            userId: "@member:domain.bla",
            name: "Member",
            rawDisplayName: "Member",
            roomId: roomId,
            getAvatarUrl: () => "mxc://avatar.url/image.png",
            getMxcAvatarUrl: () => "mxc://avatar.url/image.png",
            events: {},
            isKicked: () => false,
        }),
        getMembers: jest.fn().mockReturnValue([]),
        getMembersWithMembership: jest.fn().mockReturnValue([]),
        getMxcAvatarUrl: () => "mxc://avatar.url/room.png",
        getMyMembership: jest.fn().mockReturnValue(KnownMembership.Join),
        getPendingEvents: () => [] as MatrixEvent[],
        getReceiptsForEvent: jest.fn().mockReturnValue([]),
        getRecommendedVersion: jest.fn().mockReturnValue(Promise.resolve("")),
        getThreads: jest.fn().mockReturnValue([]),
        getType: jest.fn().mockReturnValue(undefined),
        getUnfilteredTimelineSet: jest.fn(),
        getUnreadNotificationCount: jest.fn(() => 0),
        getRoomUnreadNotificationCount: jest.fn().mockReturnValue(0),
        getVersion: jest.fn().mockReturnValue("1"),
        hasMembershipState: () => false,
        isElementVideoRoom: jest.fn().mockReturnValue(false),
        isSpaceRoom: jest.fn().mockReturnValue(false),
        isCallRoom: jest.fn().mockReturnValue(false),
        hasEncryptionStateEvent: jest.fn().mockReturnValue(false),
        loadMembersIfNeeded: jest.fn(),
        maySendMessage: jest.fn().mockReturnValue(true),
        myUserId: client?.getUserId(),
        name,
        normalizedName: normalize(name || ""),
        off: jest.fn(),
        on: jest.fn(),
        removeListener: jest.fn(),
        roomId,
        setBlacklistUnverifiedDevices: jest.fn(),
        setUnreadNotificationCount: jest.fn(),
        tags: {},
        timeline: [],
    } as unknown as Room;
}

export function mkServerConfig(
    hsUrl: string,
    isUrl: string,
    delegatedAuthentication?: OidcClientConfig,
): ValidatedServerConfig {
    return {
        hsUrl,
        hsName: "TEST_ENVIRONMENT",
        hsNameIsDifferent: false, // yes, we lie
        isUrl,
        delegatedAuthentication,
    } as ValidatedServerConfig;
}

// These methods make some use of some private methods on the AsyncStoreWithClient to simplify getting into a consistent
// ready state without needing to wire up a dispatcher and pretend to be a js-sdk client.

export const setupAsyncStoreWithClient = async <T extends Object = any>(
    store: AsyncStoreWithClient<T>,
    client: MatrixClient,
) => {
    // @ts-ignore protected access
    store.readyStore.useUnitTestClient(client);
    // @ts-ignore protected access
    await store.onReady();
};

export const resetAsyncStoreWithClient = async <T extends Object = any>(store: AsyncStoreWithClient<T>) => {
    // @ts-ignore protected access
    await store.onNotReady();
};

export const mockStateEventImplementation = (events: MatrixEvent[]) => {
    const stateMap = new EnhancedMap<string, Map<string, MatrixEvent>>();
    events.forEach((event) => {
        stateMap.getOrCreate(event.getType(), new Map()).set(event.getStateKey()!, event);
    });

    // recreate the overloading in RoomState
    function getStateEvents(eventType: EventType | string): MatrixEvent[];
    function getStateEvents(eventType: EventType | string, stateKey: string): MatrixEvent;
    function getStateEvents(eventType: EventType | string, stateKey?: string) {
        if (stateKey || stateKey === "") {
            return stateMap.get(eventType)?.get(stateKey) || null;
        }
        return Array.from(stateMap.get(eventType)?.values() || []);
    }
    return getStateEvents;
};

export const mkRoom = (
    client: MatrixClient,
    roomId: string,
    rooms?: ReturnType<typeof mkStubRoom>[],
): MockedObject<Room> => {
    const room = mocked(mkStubRoom(roomId, roomId, client));
    mocked(room.currentState).getStateEvents.mockImplementation(mockStateEventImplementation([]));
    rooms?.push(room);
    return room;
};

/**
 * Upserts given events into room.currentState
 * @param room
 * @param events
 */
export const upsertRoomStateEvents = (room: Room, events: MatrixEvent[]): void => {
    const eventsMap = events.reduce((acc, event) => {
        const eventType = event.getType();
        if (!acc.has(eventType)) {
            acc.set(eventType, new Map());
        }
        acc.get(eventType)?.set(event.getStateKey()!, event);
        return acc;
    }, room.currentState.events || new Map<string, Map<string, MatrixEvent>>());

    room.currentState.events = eventsMap;
};

export const mkSpace = (
    client: MatrixClient,
    spaceId: string,
    rooms?: ReturnType<typeof mkStubRoom>[],
    children: string[] = [],
): MockedObject<Room> => {
    const space = mocked(mkRoom(client, spaceId, rooms));
    space.isSpaceRoom.mockReturnValue(true);
    space.getType.mockReturnValue(RoomType.Space);
    mocked(space.currentState).getStateEvents.mockImplementation(
        mockStateEventImplementation(
            children.map((roomId) =>
                mkEvent({
                    event: true,
                    type: EventType.SpaceChild,
                    room: spaceId,
                    user: "@user:server",
                    skey: roomId,
                    content: { via: [] },
                    ts: Date.now(),
                }),
            ),
        ),
    );
    return space;
};

export const mkRoomMemberJoinEvent = (user: string, room: string, content?: IContent): MatrixEvent => {
    return mkEvent({
        event: true,
        type: EventType.RoomMember,
        content: {
            membership: KnownMembership.Join,
            ...content,
        },
        skey: user,
        user,
        room,
    });
};

export const mkRoomCanonicalAliasEvent = (userId: string, roomId: string, alias: string): MatrixEvent => {
    return mkEvent({
        event: true,
        type: EventType.RoomCanonicalAlias,
        content: {
            alias,
        },
        skey: "",
        user: userId,
        room: roomId,
    });
};

export const mkThirdPartyInviteEvent = (user: string, displayName: string, room: string): MatrixEvent => {
    return mkEvent({
        event: true,
        type: EventType.RoomThirdPartyInvite,
        content: {
            display_name: displayName,
        },
        skey: "test" + Math.random(),
        user,
        room,
    });
};

export const mkPusher = (extra: Partial<IPusher> = {}): IPusher => ({
    app_display_name: "app",
    app_id: "123",
    data: {},
    device_display_name: "name",
    kind: "http",
    lang: "en",
    pushkey: "pushpush",
    ...extra,
});

/** Add a mute rule for a room. */
export function muteRoom(room: Room): void {
    const client = room.client!;
    client.pushRules = client.pushRules ?? ({ global: [] } as IPushRules);
    client.pushRules.global = client.pushRules.global ?? {};
    client.pushRules.global.override = [
        {
            default: true,
            enabled: true,
            rule_id: "rule_id",
            conditions: [
                {
                    kind: ConditionKind.EventMatch,
                    key: "room_id",
                    pattern: room.roomId,
                },
            ],
            actions: [],
        },
    ];
}<|MERGE_RESOLUTION|>--- conflicted
+++ resolved
@@ -129,11 +129,8 @@
             getVerificationRequestsToDeviceInProgress: jest.fn().mockReturnValue([]),
             setDeviceIsolationMode: jest.fn(),
             prepareToEncrypt: jest.fn(),
-<<<<<<< HEAD
             bootstrapCrossSigning: jest.fn(),
-=======
             getActiveSessionBackupVersion: jest.fn().mockResolvedValue(null),
->>>>>>> 59cd5180
         }),
 
         getPushActionsForEvent: jest.fn(),
