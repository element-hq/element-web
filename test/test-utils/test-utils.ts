/*
Copyright 2024 New Vector Ltd.
Copyright 2022, 2023 The Matrix.org Foundation C.I.C.

SPDX-License-Identifier: AGPL-3.0-only OR GPL-3.0-only
Please see LICENSE files in the repository root for full details.
*/

import EventEmitter from "events";
import { mocked, MockedObject } from "jest-mock";
import {
    MatrixEvent,
    Room,
    User,
    IContent,
    IEvent,
    RoomMember,
    MatrixClient,
    EventTimeline,
    RoomState,
    EventType,
    IEventRelation,
    IUnsigned,
    IPusher,
    RoomType,
    KNOWN_SAFE_ROOM_VERSION,
    ConditionKind,
    IPushRules,
    RelationType,
    JoinRule,
    OidcClientConfig,
} from "matrix-js-sdk/src/matrix";
import { KnownMembership } from "matrix-js-sdk/src/types";
import { normalize } from "matrix-js-sdk/src/utils";
import { ReEmitter } from "matrix-js-sdk/src/ReEmitter";
import { MediaHandler } from "matrix-js-sdk/src/webrtc/mediaHandler";
import { Feature, ServerSupport } from "matrix-js-sdk/src/feature";
import { MapperOpts } from "matrix-js-sdk/src/event-mapper";
import { MatrixRTCSessionManager, MatrixRTCSession } from "matrix-js-sdk/src/matrixrtc";

import type { GroupCall } from "matrix-js-sdk/src/matrix";
import type { Membership } from "matrix-js-sdk/src/types";
import { MatrixClientPeg as peg } from "../../src/MatrixClientPeg";
import { ValidatedServerConfig } from "../../src/utils/ValidatedServerConfig";
import { EnhancedMap } from "../../src/utils/maps";
import { AsyncStoreWithClient } from "../../src/stores/AsyncStoreWithClient";
import MatrixClientBackedSettingsHandler from "../../src/settings/handlers/MatrixClientBackedSettingsHandler";

/**
 * Stub out the MatrixClient, and configure the MatrixClientPeg object to
 * return it when get() is called.
 *
 * TODO: once the components are updated to get their MatrixClients from
 * the react context, we can get rid of this and just inject a test client
 * via the context instead.
 *
 * See also {@link getMockClientWithEventEmitter} which does something similar but different.
 */
export function stubClient(): MatrixClient {
    const client = createTestClient();

    // stub out the methods in MatrixClientPeg
    //
    // 'sandbox.restore()' doesn't work correctly on inherited methods,
    // so we do this for each method
    jest.spyOn(peg, "get");
    jest.spyOn(peg, "safeGet");
    jest.spyOn(peg, "unset");
    jest.spyOn(peg, "replaceUsingCreds");
    // MatrixClientPeg.safeGet() is called a /lot/, so implement it with our own
    // fast stub function rather than a sinon stub
    peg.get = () => client;
    peg.safeGet = () => client;
    MatrixClientBackedSettingsHandler.matrixClient = client;
    return client;
}

/**
 * Create a stubbed-out MatrixClient
 *
 * @returns {object} MatrixClient stub
 */
export function createTestClient(): MatrixClient {
    const eventEmitter = new EventEmitter();

    let txnId = 1;

    const client = {
        getHomeserverUrl: jest.fn(),
        getIdentityServerUrl: jest.fn(),
        getDomain: jest.fn().mockReturnValue("matrix.org"),
        getUserId: jest.fn().mockReturnValue("@userId:matrix.org"),
        getSafeUserId: jest.fn().mockReturnValue("@userId:matrix.org"),
        getUserIdLocalpart: jest.fn().mockResolvedValue("userId"),
        getUser: jest.fn().mockReturnValue({ on: jest.fn(), off: jest.fn() }),
        getDevice: jest.fn(),
        getDeviceId: jest.fn().mockReturnValue("ABCDEFGHI"),
        deviceId: "ABCDEFGHI",
        getDevices: jest.fn().mockResolvedValue({ devices: [{ device_id: "ABCDEFGHI" }] }),
        getSessionId: jest.fn().mockReturnValue("iaszphgvfku"),
        credentials: { userId: "@userId:matrix.org" },

        secretStorage: {
            get: jest.fn(),
            isStored: jest.fn().mockReturnValue(false),
            checkKey: jest.fn().mockResolvedValue(false),
            hasKey: jest.fn().mockReturnValue(false),
        },

        store: {
            getPendingEvents: jest.fn().mockResolvedValue([]),
            setPendingEvents: jest.fn().mockResolvedValue(undefined),
            storeRoom: jest.fn(),
            removeRoom: jest.fn(),
        },

        getCrypto: jest.fn().mockReturnValue({
            getOwnDeviceKeys: jest.fn(),
            getUserDeviceInfo: jest.fn().mockResolvedValue(new Map()),
            getUserVerificationStatus: jest.fn(),
            getDeviceVerificationStatus: jest.fn(),
            resetKeyBackup: jest.fn(),
            isEncryptionEnabledInRoom: jest.fn().mockResolvedValue(false),
            getVerificationRequestsToDeviceInProgress: jest.fn().mockReturnValue([]),
            setDeviceIsolationMode: jest.fn(),
            prepareToEncrypt: jest.fn(),
            bootstrapCrossSigning: jest.fn(),
            getActiveSessionBackupVersion: jest.fn().mockResolvedValue(null),
            isKeyBackupTrusted: jest.fn().mockResolvedValue({}),
            createRecoveryKeyFromPassphrase: jest.fn().mockResolvedValue({}),
            bootstrapSecretStorage: jest.fn(),
            isDehydrationSupported: jest.fn().mockResolvedValue(false),
            restoreKeyBackup: jest.fn(),
            restoreKeyBackupWithPassphrase: jest.fn(),
            loadSessionBackupPrivateKeyFromSecretStorage: jest.fn(),
            storeSessionBackupPrivateKey: jest.fn(),
<<<<<<< HEAD
            getEncryptionInfoForEvent: jest.fn().mockResolvedValue(null),
=======
            getKeyBackupInfo: jest.fn().mockResolvedValue(null),
>>>>>>> ec460326
        }),

        getPushActionsForEvent: jest.fn(),
        getRoom: jest.fn().mockImplementation((roomId) => mkStubRoom(roomId, "My room", client)),
        getRooms: jest.fn().mockReturnValue([]),
        getVisibleRooms: jest.fn().mockReturnValue([]),
        loginFlows: jest.fn(),
        on: eventEmitter.on.bind(eventEmitter),
        off: eventEmitter.off.bind(eventEmitter),
        removeListener: eventEmitter.removeListener.bind(eventEmitter),
        emit: eventEmitter.emit.bind(eventEmitter),
        isRoomEncrypted: jest.fn().mockReturnValue(false),
        peekInRoom: jest.fn().mockResolvedValue(mkStubRoom(undefined, undefined, undefined)),
        stopPeeking: jest.fn(),

        paginateEventTimeline: jest.fn().mockResolvedValue(undefined),
        sendReadReceipt: jest.fn().mockResolvedValue(undefined),
        getRoomIdForAlias: jest.fn().mockResolvedValue(undefined),
        getRoomDirectoryVisibility: jest.fn().mockResolvedValue(undefined),
        getProfileInfo: jest.fn().mockResolvedValue({}),
        getThirdpartyProtocols: jest.fn().mockResolvedValue({}),
        getClientWellKnown: jest.fn().mockReturnValue(null),
        waitForClientWellKnown: jest.fn().mockResolvedValue({}),
        supportsVoip: jest.fn().mockReturnValue(true),
        getTurnServers: jest.fn().mockReturnValue([]),
        getTurnServersExpiry: jest.fn().mockReturnValue(2 ^ 32),
        getThirdpartyUser: jest.fn().mockResolvedValue([]),
        getAccountData: jest.fn().mockImplementation((type) => {
            return mkEvent({
                user: "@user:example.com",
                room: undefined,
                type,
                event: true,
                content: {},
            });
        }),
        mxcUrlToHttp: jest.fn().mockImplementation((mxc: string) => `http://this.is.a.url/${mxc.substring(6)}`),
        setAccountData: jest.fn(),
        setRoomAccountData: jest.fn(),
        setRoomTopic: jest.fn(),
        setRoomReadMarkers: jest.fn().mockResolvedValue({}),
        sendTyping: jest.fn().mockResolvedValue({}),
        sendMessage: jest.fn().mockResolvedValue({}),
        sendStateEvent: jest.fn().mockResolvedValue(undefined),
        getSyncState: jest.fn().mockReturnValue("SYNCING"),
        generateClientSecret: () => "t35tcl1Ent5ECr3T",
        isGuest: jest.fn().mockReturnValue(false),
        getRoomHierarchy: jest.fn().mockReturnValue({
            rooms: [],
        }),
        createRoom: jest.fn().mockResolvedValue({ room_id: "!1:example.org" }),
        setPowerLevel: jest.fn().mockResolvedValue(undefined),
        pushRules: {},
        decryptEventIfNeeded: () => Promise.resolve(),
        isUserIgnored: jest.fn().mockReturnValue(false),
        getCapabilities: jest.fn().mockResolvedValue({}),
        supportsThreads: jest.fn().mockReturnValue(false),
        supportsIntentionalMentions: jest.fn().mockReturnValue(false),
        getRoomUpgradeHistory: jest.fn().mockReturnValue([]),
        getOpenIdToken: jest.fn().mockResolvedValue(undefined),
        registerWithIdentityServer: jest.fn().mockResolvedValue({}),
        getIdentityAccount: jest.fn().mockResolvedValue({}),
        getTerms: jest.fn().mockResolvedValue({ policies: [] }),
        doesServerSupportUnstableFeature: jest.fn().mockResolvedValue(undefined),
        isVersionSupported: jest.fn().mockResolvedValue(undefined),
        getPushRules: jest.fn().mockResolvedValue(undefined),
        getPushers: jest.fn().mockResolvedValue({ pushers: [] }),
        getThreePids: jest.fn().mockResolvedValue({ threepids: [] }),
        bulkLookupThreePids: jest.fn().mockResolvedValue({ threepids: [] }),
        setAvatarUrl: jest.fn().mockResolvedValue(undefined),
        setDisplayName: jest.fn().mockResolvedValue(undefined),
        setPusher: jest.fn().mockResolvedValue(undefined),
        setPushRuleEnabled: jest.fn().mockResolvedValue(undefined),
        setPushRuleActions: jest.fn().mockResolvedValue(undefined),
        relations: jest.fn().mockResolvedValue({
            events: [],
        }),
        hasLazyLoadMembersEnabled: jest.fn().mockReturnValue(false),
        isInitialSyncComplete: jest.fn().mockReturnValue(true),
        fetchRoomEvent: jest.fn().mockRejectedValue({}),
        makeTxnId: jest.fn().mockImplementation(() => `t${txnId++}`),
        sendToDevice: jest.fn().mockResolvedValue(undefined),
        queueToDevice: jest.fn().mockResolvedValue(undefined),
        cancelPendingEvent: jest.fn(),

        getMediaHandler: jest.fn().mockReturnValue({
            setVideoInput: jest.fn(),
            setAudioInput: jest.fn(),
            setAudioSettings: jest.fn(),
            stopAllStreams: jest.fn(),
        } as unknown as MediaHandler),
        uploadContent: jest.fn(),
        getEventMapper: (_options?: MapperOpts) => (event: Partial<IEvent>) => new MatrixEvent(event),
        leaveRoomChain: jest.fn((roomId) => ({ [roomId]: null })),
        requestPasswordEmailToken: jest.fn().mockRejectedValue({}),
        setPassword: jest.fn().mockRejectedValue({}),
        groupCallEventHandler: { groupCalls: new Map<string, GroupCall>() },
        redactEvent: jest.fn(),

        createMessagesRequest: jest.fn().mockResolvedValue({
            chunk: [],
        }),
        sendEvent: jest.fn().mockImplementation((roomId, type, content) => {
            return new MatrixEvent({
                type,
                sender: "@me:localhost",
                content,
                event_id: "$9999999999999999999999999999999999999999999",
                room_id: roomId,
            });
        }),

        _unstable_sendDelayedEvent: jest.fn(),
        _unstable_sendDelayedStateEvent: jest.fn(),
        _unstable_updateDelayedEvent: jest.fn(),

        searchUserDirectory: jest.fn().mockResolvedValue({ limited: false, results: [] }),
        setDeviceVerified: jest.fn(),
        joinRoom: jest.fn(),
        getSyncStateData: jest.fn(),
        getDehydratedDevice: jest.fn(),
        exportRoomKeys: jest.fn(),
        knockRoom: jest.fn(),
        leave: jest.fn(),
        getVersions: jest.fn().mockResolvedValue({ versions: ["v1.1"] }),
        requestAdd3pidEmailToken: jest.fn(),
        requestAdd3pidMsisdnToken: jest.fn(),
        submitMsisdnTokenOtherUrl: jest.fn(),
        deleteThreePid: jest.fn().mockResolvedValue({}),
        bindThreePid: jest.fn().mockResolvedValue({}),
        unbindThreePid: jest.fn().mockResolvedValue({}),
        requestEmailToken: jest.fn(),
        addThreePidOnly: jest.fn(),
        requestMsisdnToken: jest.fn(),
        submitMsisdnToken: jest.fn(),
        getMediaConfig: jest.fn(),
        baseUrl: "https://matrix-client.matrix.org",
        matrixRTC: createStubMatrixRTC(),
        isFallbackICEServerAllowed: jest.fn().mockReturnValue(false),
        getAuthIssuer: jest.fn(),
        getOrCreateFilter: jest.fn(),
        sendStickerMessage: jest.fn(),
        getLocalAliases: jest.fn().mockReturnValue([]),
        uploadDeviceSigningKeys: jest.fn(),
        isKeyBackupKeyStored: jest.fn().mockResolvedValue(null),
    } as unknown as MatrixClient;

    client.reEmitter = new ReEmitter(client);

    client.canSupport = new Map();
    Object.keys(Feature).forEach((feature) => {
        client.canSupport.set(feature as Feature, ServerSupport.Stable);
    });

    Object.defineProperty(client, "pollingTurnServers", {
        configurable: true,
        get: () => true,
    });
    return client;
}

export function createStubMatrixRTC(): MatrixRTCSessionManager {
    const eventEmitterMatrixRTCSessionManager = new EventEmitter();
    const mockGetRoomSession = jest.fn();
    mockGetRoomSession.mockImplementation((roomId) => {
        const session = new EventEmitter() as MatrixRTCSession;
        session.memberships = [];
        session.getOldestMembership = () => undefined;
        return session;
    });
    return {
        start: jest.fn(),
        stop: jest.fn(),
        getActiveRoomSession: jest.fn(),
        getRoomSession: mockGetRoomSession,
        on: eventEmitterMatrixRTCSessionManager.on.bind(eventEmitterMatrixRTCSessionManager),
        off: eventEmitterMatrixRTCSessionManager.off.bind(eventEmitterMatrixRTCSessionManager),
        removeListener: eventEmitterMatrixRTCSessionManager.removeListener.bind(eventEmitterMatrixRTCSessionManager),
        emit: eventEmitterMatrixRTCSessionManager.emit.bind(eventEmitterMatrixRTCSessionManager),
    } as unknown as MatrixRTCSessionManager;
}
type MakeEventPassThruProps = {
    user: User["userId"];
    relatesTo?: IEventRelation;
    event?: boolean;
    ts?: number;
    skey?: string;
};
type MakeEventProps = MakeEventPassThruProps & {
    /** If provided will be used as event Id. Else an Id is generated. */
    id?: string;
    type: string;
    redacts?: string;
    content: IContent;
    room?: Room["roomId"]; // to-device messages are roomless
    // eslint-disable-next-line camelcase
    prev_content?: IContent;
    unsigned?: IUnsigned;
};

export const mkRoomCreateEvent = (userId: string, roomId: string, content?: IContent): MatrixEvent => {
    return mkEvent({
        event: true,
        type: EventType.RoomCreate,
        content: {
            creator: userId,
            room_version: KNOWN_SAFE_ROOM_VERSION,
            ...content,
        },
        skey: "",
        user: userId,
        room: roomId,
    });
};

/**
 * Create an Event.
 * @param {Object} opts Values for the event.
 * @param {string} opts.type The event.type
 * @param {string} opts.room The event.room_id
 * @param {string} opts.user The event.user_id
 * @param {string=} opts.skey Optional. The state key (auto inserts empty string)
 * @param {number=} opts.ts   Optional. Timestamp for the event
 * @param {Object} opts.content The event.content
 * @param {boolean} opts.event True to make a MatrixEvent.
 * @param {unsigned=} opts.unsigned
 * @return {Object} a JSON object representing this event.
 */
export function mkEvent(opts: MakeEventProps): MatrixEvent {
    if (!opts.type || !opts.content) {
        throw new Error("Missing .type or .content =>" + JSON.stringify(opts));
    }
    const event: Partial<IEvent> = {
        type: opts.type,
        room_id: opts.room,
        sender: opts.user,
        content: opts.content,
        event_id: opts.id ?? "$" + Math.random() + "-" + Math.random(),
        origin_server_ts: opts.ts ?? 0,
        unsigned: {
            ...opts.unsigned,
            prev_content: opts.prev_content,
        },
        redacts: opts.redacts,
    };
    if (opts.skey !== undefined) {
        event.state_key = opts.skey;
    } else if (
        [
            "m.room.name",
            "m.room.topic",
            "m.room.create",
            "m.room.join_rules",
            "m.room.power_levels",
            "m.room.topic",
            "m.room.history_visibility",
            "m.room.encryption",
            "m.room.member",
            "com.example.state",
            "m.room.guest_access",
            "m.room.tombstone",
        ].indexOf(opts.type) !== -1
    ) {
        event.state_key = "";
    }

    const mxEvent = opts.event ? new MatrixEvent(event) : (event as unknown as MatrixEvent);
    if (!mxEvent.sender && opts.user && opts.room) {
        mxEvent.sender = {
            userId: opts.user,
            membership: KnownMembership.Join,
            name: opts.user,
            rawDisplayName: opts.user,
            roomId: opts.room,
            getAvatarUrl: () => {},
            getMxcAvatarUrl: () => {},
        } as unknown as RoomMember;
    }
    return mxEvent;
}

/**
 * Create an m.room.member event.
 * @param {Object} opts Values for the membership.
 * @param {string} opts.room The room ID for the event.
 * @param {string} opts.mship The content.membership for the event.
 * @param {string} opts.prevMship The prev_content.membership for the event.
 * @param {number=} opts.ts   Optional. Timestamp for the event
 * @param {string} opts.user The user ID for the event.
 * @param {RoomMember} opts.target The target of the event.
 * @param {string=} opts.skey The other user ID for the event if applicable
 * e.g. for invites/bans.
 * @param {string} opts.name The content.displayname for the event.
 * @param {string=} opts.url The content.avatar_url for the event.
 * @param {boolean} opts.event True to make a MatrixEvent.
 * @return {Object|MatrixEvent} The event
 */
export function mkMembership(
    opts: MakeEventPassThruProps & {
        room: Room["roomId"];
        mship: Membership;
        prevMship?: Membership;
        name?: string;
        url?: string;
        skey?: string;
        target?: RoomMember;
    },
): MatrixEvent {
    const event: MakeEventProps = {
        ...opts,
        type: "m.room.member",
        content: {
            membership: opts.mship,
        },
    };
    if (!opts.skey) {
        event.skey = opts.user;
    }
    if (!opts.mship) {
        throw new Error("Missing .mship => " + JSON.stringify(opts));
    }

    if (opts.prevMship) {
        event.prev_content = { membership: opts.prevMship };
    }
    if (opts.name) {
        event.content.displayname = opts.name;
    }
    if (opts.url) {
        event.content.avatar_url = opts.url;
    }
    const e = mkEvent(event);
    if (opts.target) {
        e.target = opts.target;
    }
    return e;
}

export function mkRoomMember(
    roomId: string,
    userId: string,
    membership = KnownMembership.Join,
    isKicked = false,
    prevMemberContent: Partial<IContent> = {},
): RoomMember {
    return {
        userId,
        membership,
        name: userId,
        rawDisplayName: userId,
        roomId,
        events: {
            member: {
                getSender: () => undefined,
                getPrevContent: () => prevMemberContent,
            },
        },
        isKicked: () => isKicked,
        getAvatarUrl: () => {},
        getMxcAvatarUrl: () => {},
        getDMInviter: () => {},
        off: () => {},
    } as unknown as RoomMember;
}

export type MessageEventProps = MakeEventPassThruProps & {
    room: Room["roomId"];
    relatesTo?: IEventRelation;
    msg?: string;
};

/**
 * Creates a "🙃" reaction for the given event.
 * Uses the same room and user as for the event.
 *
 * @returns The reaction event
 */
export const mkReaction = (event: MatrixEvent, opts: Partial<MakeEventProps> = {}): MatrixEvent => {
    return mkEvent({
        event: true,
        room: event.getRoomId(),
        type: EventType.Reaction,
        user: event.getSender()!,
        content: {
            "m.relates_to": {
                rel_type: RelationType.Annotation,
                event_id: event.getId(),
                key: "🙃",
            },
        },
        ...opts,
    });
};

/**
 * Create an m.room.message event.
 * @param {Object} opts Values for the message
 * @param {string} opts.room The room ID for the event.
 * @param {string} opts.user The user ID for the event.
 * @param {number} opts.ts The timestamp for the event.
 * @param {boolean} opts.event True to make a MatrixEvent.
 * @param {string=} opts.msg Optional. The content.body for the event.
 * @param {string=} opts.format Optional. The content.format for the event.
 * @param {string=} opts.formattedMsg Optional. The content.formatted_body for the event.
 * @return {Object|MatrixEvent} The event
 */
export function mkMessage({
    msg,
    format,
    formattedMsg,
    relatesTo,
    ...opts
}: MakeEventPassThruProps &
    Pick<MakeEventProps, "id"> & {
        room: Room["roomId"];
        msg?: string;
        format?: string;
        formattedMsg?: string;
    }): MatrixEvent {
    if (!opts.room || !opts.user) {
        throw new Error("Missing .room or .user from options");
    }
    const message = msg ?? "Random->" + Math.random();
    const event: MakeEventProps = {
        ts: 0,
        ...opts,
        type: "m.room.message",
        content: {
            msgtype: "m.text",
            body: message,
            ...(format && formattedMsg ? { format, formatted_body: formattedMsg } : {}),
            ["m.relates_to"]: relatesTo,
        },
    };

    return mkEvent(event);
}

export function mkStubRoom(
    roomId: string | null | undefined = null,
    name: string | undefined,
    client: MatrixClient | undefined,
): Room {
    const stubTimeline = {
        getEvents: (): MatrixEvent[] => [],
        getState: (): RoomState | undefined => undefined,
    } as unknown as EventTimeline;
    return {
        canInvite: jest.fn(),
        client,
        findThreadForEvent: jest.fn(),
        createThreadsTimelineSets: jest.fn().mockReturnValue(new Promise(() => {})),
        currentState: {
            getStateEvents: jest.fn((_type, key) => (key === undefined ? [] : null)),
            getMember: jest.fn(),
            mayClientSendStateEvent: jest.fn().mockReturnValue(true),
            maySendStateEvent: jest.fn().mockReturnValue(true),
            maySendRedactionForEvent: jest.fn().mockReturnValue(true),
            maySendEvent: jest.fn().mockReturnValue(true),
            members: {},
            getJoinRule: jest.fn().mockReturnValue(JoinRule.Invite),
            on: jest.fn(),
            off: jest.fn(),
        } as unknown as RoomState,
        eventShouldLiveIn: jest.fn().mockReturnValue({ shouldLiveInRoom: true, shouldLiveInThread: false }),
        fetchRoomThreads: jest.fn().mockReturnValue(Promise.resolve()),
        findEventById: jest.fn().mockReturnValue(undefined),
        findPredecessor: jest.fn().mockReturnValue({ roomId: "", eventId: null }),
        getAccountData: (_: EventType | string) => undefined as MatrixEvent | undefined,
        getAltAliases: jest.fn().mockReturnValue([]),
        getAvatarUrl: () => "mxc://avatar.url/room.png",
        getCanonicalAlias: jest.fn(),
        getDMInviter: jest.fn(),
        getEventReadUpTo: jest.fn(() => null),
        getInvitedAndJoinedMemberCount: jest.fn().mockReturnValue(1),
        getJoinRule: jest.fn().mockReturnValue("invite"),
        getJoinedMemberCount: jest.fn().mockReturnValue(1),
        getJoinedMembers: jest.fn().mockReturnValue([]),
        getLiveTimeline: jest.fn().mockReturnValue(stubTimeline),
        getLastLiveEvent: jest.fn().mockReturnValue(undefined),
        getMember: jest.fn().mockReturnValue({
            userId: "@member:domain.bla",
            name: "Member",
            rawDisplayName: "Member",
            roomId: roomId,
            getAvatarUrl: () => "mxc://avatar.url/image.png",
            getMxcAvatarUrl: () => "mxc://avatar.url/image.png",
            events: {},
            isKicked: () => false,
        }),
        getMembers: jest.fn().mockReturnValue([]),
        getMembersWithMembership: jest.fn().mockReturnValue([]),
        getMxcAvatarUrl: () => "mxc://avatar.url/room.png",
        getMyMembership: jest.fn().mockReturnValue(KnownMembership.Join),
        getPendingEvents: () => [] as MatrixEvent[],
        getReceiptsForEvent: jest.fn().mockReturnValue([]),
        getRecommendedVersion: jest.fn().mockReturnValue(Promise.resolve("")),
        getThreads: jest.fn().mockReturnValue([]),
        getType: jest.fn().mockReturnValue(undefined),
        getUnfilteredTimelineSet: jest.fn(),
        getUnreadNotificationCount: jest.fn(() => 0),
        getRoomUnreadNotificationCount: jest.fn().mockReturnValue(0),
        getVersion: jest.fn().mockReturnValue("1"),
        hasMembershipState: () => false,
        isElementVideoRoom: jest.fn().mockReturnValue(false),
        isSpaceRoom: jest.fn().mockReturnValue(false),
        isCallRoom: jest.fn().mockReturnValue(false),
        hasEncryptionStateEvent: jest.fn().mockReturnValue(false),
        loadMembersIfNeeded: jest.fn(),
        maySendMessage: jest.fn().mockReturnValue(true),
        myUserId: client?.getUserId(),
        name,
        normalizedName: normalize(name || ""),
        off: jest.fn(),
        on: jest.fn(),
        removeListener: jest.fn(),
        roomId,
        setBlacklistUnverifiedDevices: jest.fn(),
        setUnreadNotificationCount: jest.fn(),
        tags: {},
        timeline: [],
    } as unknown as Room;
}

export function mkServerConfig(
    hsUrl: string,
    isUrl: string,
    delegatedAuthentication?: OidcClientConfig,
): ValidatedServerConfig {
    return {
        hsUrl,
        hsName: "TEST_ENVIRONMENT",
        hsNameIsDifferent: false, // yes, we lie
        isUrl,
        delegatedAuthentication,
    } as ValidatedServerConfig;
}

// These methods make some use of some private methods on the AsyncStoreWithClient to simplify getting into a consistent
// ready state without needing to wire up a dispatcher and pretend to be a js-sdk client.

export const setupAsyncStoreWithClient = async <T extends object = any>(
    store: AsyncStoreWithClient<T>,
    client: MatrixClient,
) => {
    // @ts-ignore protected access
    store.readyStore.useUnitTestClient(client);
    // @ts-ignore protected access
    await store.onReady();
};

export const resetAsyncStoreWithClient = async <T extends object = any>(store: AsyncStoreWithClient<T>) => {
    // @ts-ignore protected access
    await store.onNotReady();
};

export const mockStateEventImplementation = (events: MatrixEvent[]) => {
    const stateMap = new EnhancedMap<string, Map<string, MatrixEvent>>();
    events.forEach((event) => {
        stateMap.getOrCreate(event.getType(), new Map()).set(event.getStateKey()!, event);
    });

    // recreate the overloading in RoomState
    function getStateEvents(eventType: EventType | string): MatrixEvent[];
    function getStateEvents(eventType: EventType | string, stateKey: string): MatrixEvent;
    function getStateEvents(eventType: EventType | string, stateKey?: string) {
        if (stateKey || stateKey === "") {
            return stateMap.get(eventType)?.get(stateKey) || null;
        }
        return Array.from(stateMap.get(eventType)?.values() || []);
    }
    return getStateEvents;
};

export const mkRoom = (
    client: MatrixClient,
    roomId: string,
    rooms?: ReturnType<typeof mkStubRoom>[],
): MockedObject<Room> => {
    const room = mocked(mkStubRoom(roomId, roomId, client));
    mocked(room.currentState).getStateEvents.mockImplementation(mockStateEventImplementation([]));
    rooms?.push(room);
    return room;
};

/**
 * Upserts given events into room.currentState
 * @param room
 * @param events
 */
export const upsertRoomStateEvents = (room: Room, events: MatrixEvent[]): void => {
    const eventsMap = events.reduce((acc, event) => {
        const eventType = event.getType();
        if (!acc.has(eventType)) {
            acc.set(eventType, new Map());
        }
        acc.get(eventType)?.set(event.getStateKey()!, event);
        return acc;
    }, room.currentState.events || new Map<string, Map<string, MatrixEvent>>());

    room.currentState.events = eventsMap;
};

export const mkSpace = (
    client: MatrixClient,
    spaceId: string,
    rooms?: ReturnType<typeof mkStubRoom>[],
    children: string[] = [],
): MockedObject<Room> => {
    const space = mocked(mkRoom(client, spaceId, rooms));
    space.isSpaceRoom.mockReturnValue(true);
    space.getType.mockReturnValue(RoomType.Space);
    mocked(space.currentState).getStateEvents.mockImplementation(
        mockStateEventImplementation(
            children.map((roomId) =>
                mkEvent({
                    event: true,
                    type: EventType.SpaceChild,
                    room: spaceId,
                    user: "@user:server",
                    skey: roomId,
                    content: { via: [] },
                    ts: Date.now(),
                }),
            ),
        ),
    );
    return space;
};

export const mkRoomMemberJoinEvent = (user: string, room: string, content?: IContent): MatrixEvent => {
    return mkEvent({
        event: true,
        type: EventType.RoomMember,
        content: {
            membership: KnownMembership.Join,
            ...content,
        },
        skey: user,
        user,
        room,
    });
};

export const mkRoomCanonicalAliasEvent = (userId: string, roomId: string, alias: string): MatrixEvent => {
    return mkEvent({
        event: true,
        type: EventType.RoomCanonicalAlias,
        content: {
            alias,
        },
        skey: "",
        user: userId,
        room: roomId,
    });
};

export const mkThirdPartyInviteEvent = (user: string, displayName: string, room: string): MatrixEvent => {
    return mkEvent({
        event: true,
        type: EventType.RoomThirdPartyInvite,
        content: {
            display_name: displayName,
        },
        skey: "test" + Math.random(),
        user,
        room,
    });
};

export const mkPusher = (extra: Partial<IPusher> = {}): IPusher => ({
    app_display_name: "app",
    app_id: "123",
    data: {},
    device_display_name: "name",
    kind: "http",
    lang: "en",
    pushkey: "pushpush",
    ...extra,
});

/** Add a mute rule for a room. */
export function muteRoom(room: Room): void {
    const client = room.client!;
    client.pushRules = client.pushRules ?? ({ global: [] } as IPushRules);
    client.pushRules.global = client.pushRules.global ?? {};
    client.pushRules.global.override = [
        {
            default: true,
            enabled: true,
            rule_id: "rule_id",
            conditions: [
                {
                    kind: ConditionKind.EventMatch,
                    key: "room_id",
                    pattern: room.roomId,
                },
            ],
            actions: [],
        },
    ];
}<|MERGE_RESOLUTION|>--- conflicted
+++ resolved
@@ -134,11 +134,8 @@
             restoreKeyBackupWithPassphrase: jest.fn(),
             loadSessionBackupPrivateKeyFromSecretStorage: jest.fn(),
             storeSessionBackupPrivateKey: jest.fn(),
-<<<<<<< HEAD
+            getKeyBackupInfo: jest.fn().mockResolvedValue(null),
             getEncryptionInfoForEvent: jest.fn().mockResolvedValue(null),
-=======
-            getKeyBackupInfo: jest.fn().mockResolvedValue(null),
->>>>>>> ec460326
         }),
 
         getPushActionsForEvent: jest.fn(),
