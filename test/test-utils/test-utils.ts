/*
Copyright 2024 New Vector Ltd.
Copyright 2022, 2023 The Matrix.org Foundation C.I.C.

SPDX-License-Identifier: AGPL-3.0-only OR GPL-3.0-only OR LicenseRef-Element-Commercial
Please see LICENSE files in the repository root for full details.
*/

import EventEmitter from "events";
import { mocked, type MockedObject } from "jest-mock";
import {
    MatrixEvent,
    type Room,
    type User,
    type IContent,
    type IEvent,
    type RoomMember,
    type MatrixClient,
    type EventTimeline,
    type RoomState,
    EventType,
    type IEventRelation,
    type IUnsigned,
    type IPusher,
    RoomType,
    KNOWN_SAFE_ROOM_VERSION,
    ConditionKind,
    type IPushRules,
    RelationType,
    JoinRule,
    type OidcClientConfig,
    type GroupCall,
} from "matrix-js-sdk/src/matrix";
import { KnownMembership } from "matrix-js-sdk/src/types";
import { normalize } from "matrix-js-sdk/src/utils";
import { ReEmitter } from "matrix-js-sdk/src/ReEmitter";
import { type MediaHandler } from "matrix-js-sdk/src/webrtc/mediaHandler";
import { Feature, ServerSupport } from "matrix-js-sdk/src/feature";
import { type MapperOpts } from "matrix-js-sdk/src/event-mapper";
import { type MatrixRTCSessionManager, type MatrixRTCSession } from "matrix-js-sdk/src/matrixrtc";

import type { Membership } from "matrix-js-sdk/src/types";
import { MatrixClientPeg as peg } from "../../src/MatrixClientPeg";
import { type ValidatedServerConfig } from "../../src/utils/ValidatedServerConfig";
import { EnhancedMap } from "../../src/utils/maps";
import { type AsyncStoreWithClient } from "../../src/stores/AsyncStoreWithClient";
import MatrixClientBackedSettingsHandler from "../../src/settings/handlers/MatrixClientBackedSettingsHandler";

/**
 * Stub out the MatrixClient, and configure the MatrixClientPeg object to
 * return it when get() is called.
 *
 * TODO: once the components are updated to get their MatrixClients from
 * the react context, we can get rid of this and just inject a test client
 * via the context instead.
 *
 * See also {@link getMockClientWithEventEmitter} which does something similar but different.
 */
export function stubClient(): MatrixClient {
    const client = createTestClient();

    // stub out the methods in MatrixClientPeg
    //
    // 'sandbox.restore()' doesn't work correctly on inherited methods,
    // so we do this for each method
    jest.spyOn(peg, "get");
    jest.spyOn(peg, "safeGet");
    jest.spyOn(peg, "unset");
    jest.spyOn(peg, "replaceUsingCreds");
    // MatrixClientPeg.safeGet() is called a /lot/, so implement it with our own
    // fast stub function rather than a sinon stub
    peg.get = () => client;
    peg.safeGet = () => client;
    MatrixClientBackedSettingsHandler.matrixClient = client;
    return client;
}

/**
 * Create a stubbed-out MatrixClient
 *
 * @returns {object} MatrixClient stub
 */
export function createTestClient(): MatrixClient {
    const eventEmitter = new EventEmitter();

    let txnId = 1;

    const client = {
        getHomeserverUrl: jest.fn(),
        getIdentityServerUrl: jest.fn(),
        getDomain: jest.fn().mockReturnValue("matrix.org"),
        getUserId: jest.fn().mockReturnValue("@userId:matrix.org"),
        getSafeUserId: jest.fn().mockReturnValue("@userId:matrix.org"),
        getUserIdLocalpart: jest.fn().mockResolvedValue("userId"),
        getUser: jest.fn().mockReturnValue({ on: jest.fn(), off: jest.fn() }),
        getDevice: jest.fn(),
        getDeviceId: jest.fn().mockReturnValue("ABCDEFGHI"),
        deviceId: "ABCDEFGHI",
        getDevices: jest.fn().mockResolvedValue({ devices: [{ device_id: "ABCDEFGHI" }] }),
        getSessionId: jest.fn().mockReturnValue("iaszphgvfku"),
        credentials: { userId: "@userId:matrix.org" },

        secretStorage: {
            get: jest.fn(),
            isStored: jest.fn().mockReturnValue(false),
            checkKey: jest.fn().mockResolvedValue(false),
            hasKey: jest.fn().mockReturnValue(false),
            getDefaultKeyId: jest.fn().mockResolvedValue(null),
        },

        store: {
            getPendingEvents: jest.fn().mockResolvedValue([]),
            setPendingEvents: jest.fn().mockResolvedValue(undefined),
            storeRoom: jest.fn(),
            removeRoom: jest.fn(),
        },

        getCrypto: jest.fn().mockReturnValue({
            getOwnDeviceKeys: jest.fn().mockResolvedValue({ ed25519: "ed25519", curve25519: "curve25519" }),
            getUserDeviceInfo: jest.fn().mockResolvedValue(new Map()),
            getUserVerificationStatus: jest.fn(),
            getDeviceVerificationStatus: jest.fn(),
            resetKeyBackup: jest.fn(),
            isEncryptionEnabledInRoom: jest.fn().mockResolvedValue(false),
            getVerificationRequestsToDeviceInProgress: jest.fn().mockReturnValue([]),
            setDeviceIsolationMode: jest.fn(),
            prepareToEncrypt: jest.fn(),
            bootstrapCrossSigning: jest.fn(),
            getActiveSessionBackupVersion: jest.fn().mockResolvedValue(null),
            isKeyBackupTrusted: jest.fn().mockResolvedValue({}),
            createRecoveryKeyFromPassphrase: jest.fn().mockResolvedValue({
                privateKey: new Uint8Array(32),
                encodedPrivateKey: "encoded private key",
            }),
            bootstrapSecretStorage: jest.fn(),
            isDehydrationSupported: jest.fn().mockResolvedValue(false),
            restoreKeyBackup: jest.fn(),
            restoreKeyBackupWithPassphrase: jest.fn(),
            loadSessionBackupPrivateKeyFromSecretStorage: jest.fn(),
            storeSessionBackupPrivateKey: jest.fn(),
            checkKeyBackupAndEnable: jest.fn().mockResolvedValue(null),
            getKeyBackupInfo: jest.fn().mockResolvedValue(null),
            getEncryptionInfoForEvent: jest.fn().mockResolvedValue(null),
            getCrossSigningStatus: jest.fn().mockResolvedValue({
                publicKeysOnDevice: false,
                privateKeysInSecretStorage: false,
                privateKeysCachedLocally: {
                    masterKey: false,
                    selfSigningKey: false,
                    userSigningKey: false,
                },
            }),
            isCrossSigningReady: jest.fn().mockResolvedValue(false),
            disableKeyStorage: jest.fn(),
            resetEncryption: jest.fn(),
            getSessionBackupPrivateKey: jest.fn().mockResolvedValue(null),
            isSecretStorageReady: jest.fn().mockResolvedValue(false),
            deleteKeyBackupVersion: jest.fn(),
        }),

        getPushActionsForEvent: jest.fn(),
        getRoom: jest.fn().mockImplementation((roomId) => mkStubRoom(roomId, "My room", client)),
        getRooms: jest.fn().mockReturnValue([]),
        getVisibleRooms: jest.fn().mockReturnValue([]),
        loginFlows: jest.fn(),
        on: eventEmitter.on.bind(eventEmitter),
        off: eventEmitter.off.bind(eventEmitter),
        removeListener: eventEmitter.removeListener.bind(eventEmitter),
        emit: eventEmitter.emit.bind(eventEmitter),
        isRoomEncrypted: jest.fn().mockReturnValue(false),
        peekInRoom: jest.fn().mockResolvedValue(mkStubRoom(undefined, undefined, undefined)),
        stopPeeking: jest.fn(),

        paginateEventTimeline: jest.fn().mockResolvedValue(undefined),
        sendReadReceipt: jest.fn().mockResolvedValue(undefined),
        getRoomIdForAlias: jest.fn().mockResolvedValue(undefined),
        getRoomDirectoryVisibility: jest.fn().mockResolvedValue(undefined),
        getProfileInfo: jest.fn().mockResolvedValue({}),
        getThirdpartyProtocols: jest.fn().mockResolvedValue({}),
        getClientWellKnown: jest.fn().mockReturnValue(null),
        waitForClientWellKnown: jest.fn().mockResolvedValue({}),
        supportsVoip: jest.fn().mockReturnValue(true),
        getTurnServers: jest.fn().mockReturnValue([]),
        getTurnServersExpiry: jest.fn().mockReturnValue(2 ^ 32),
        getThirdpartyUser: jest.fn().mockResolvedValue([]),
        getAccountData: jest.fn().mockImplementation((type) => {
            return mkEvent({
                user: "@user:example.com",
                room: undefined,
                type,
                event: true,
                content: {},
            });
        }),
        mxcUrlToHttp: jest.fn().mockImplementation((mxc: string) => `http://this.is.a.url/${mxc.substring(6)}`),
        setAccountData: jest.fn(),
        deleteAccountData: jest.fn(),
        setRoomAccountData: jest.fn(),
        setRoomTopic: jest.fn(),
        setRoomReadMarkers: jest.fn().mockResolvedValue({}),
        sendTyping: jest.fn().mockResolvedValue({}),
        sendMessage: jest.fn().mockResolvedValue({}),
        sendStateEvent: jest.fn().mockResolvedValue(undefined),
        getSyncState: jest.fn().mockReturnValue("SYNCING"),
        generateClientSecret: () => "t35tcl1Ent5ECr3T",
        isGuest: jest.fn().mockReturnValue(false),
        getRoomHierarchy: jest.fn().mockReturnValue({
            rooms: [],
        }),
        createRoom: jest.fn().mockResolvedValue({ room_id: "!1:example.org" }),
        setPowerLevel: jest.fn().mockResolvedValue(undefined),
        pushRules: {},
        decryptEventIfNeeded: () => Promise.resolve(),
        isUserIgnored: jest.fn().mockReturnValue(false),
        getCapabilities: jest.fn().mockResolvedValue({}),
        supportsThreads: jest.fn().mockReturnValue(false),
        supportsIntentionalMentions: jest.fn().mockReturnValue(false),
        getRoomUpgradeHistory: jest.fn().mockReturnValue([]),
        getOpenIdToken: jest.fn().mockResolvedValue(undefined),
        registerWithIdentityServer: jest.fn().mockResolvedValue({}),
        getIdentityAccount: jest.fn().mockResolvedValue({}),
        getTerms: jest.fn().mockResolvedValue({ policies: [] }),
        agreeToTerms: jest.fn(),
        doesServerSupportUnstableFeature: jest.fn().mockResolvedValue(undefined),
        isVersionSupported: jest.fn().mockResolvedValue(undefined),
        getPushRules: jest.fn().mockResolvedValue(undefined),
        getPushers: jest.fn().mockResolvedValue({ pushers: [] }),
        getThreePids: jest.fn().mockResolvedValue({ threepids: [] }),
        bulkLookupThreePids: jest.fn().mockResolvedValue({ threepids: [] }),
        setAvatarUrl: jest.fn().mockResolvedValue(undefined),
        setDisplayName: jest.fn().mockResolvedValue(undefined),
        setPusher: jest.fn().mockResolvedValue(undefined),
        setPushRuleEnabled: jest.fn().mockResolvedValue(undefined),
        setPushRuleActions: jest.fn().mockResolvedValue(undefined),
        relations: jest.fn().mockResolvedValue({
            events: [],
        }),
        hasLazyLoadMembersEnabled: jest.fn().mockReturnValue(false),
        isInitialSyncComplete: jest.fn().mockReturnValue(true),
        fetchRoomEvent: jest.fn().mockRejectedValue({}),
        makeTxnId: jest.fn().mockImplementation(() => `t${txnId++}`),
        sendToDevice: jest.fn().mockResolvedValue(undefined),
        queueToDevice: jest.fn().mockResolvedValue(undefined),
        cancelPendingEvent: jest.fn(),

        getMediaHandler: jest.fn().mockReturnValue({
            setVideoInput: jest.fn(),
            setAudioInput: jest.fn(),
            setAudioSettings: jest.fn(),
            stopAllStreams: jest.fn(),
        } as unknown as MediaHandler),
        uploadContent: jest.fn(),
        getEventMapper: (_options?: MapperOpts) => (event: Partial<IEvent>) => new MatrixEvent(event),
        leaveRoomChain: jest.fn((roomId) => ({ [roomId]: null })),
        requestPasswordEmailToken: jest.fn().mockRejectedValue({}),
        setPassword: jest.fn().mockRejectedValue({}),
        groupCallEventHandler: { groupCalls: new Map<string, GroupCall>() },
        redactEvent: jest.fn(),

        createMessagesRequest: jest.fn().mockResolvedValue({
            chunk: [],
        }),
        sendEvent: jest.fn().mockImplementation((roomId, type, content) => {
            return new MatrixEvent({
                type,
                sender: "@me:localhost",
                content,
                event_id: "$9999999999999999999999999999999999999999999",
                room_id: roomId,
            });
        }),

        _unstable_sendDelayedEvent: jest.fn(),
        _unstable_sendDelayedStateEvent: jest.fn(),
        _unstable_updateDelayedEvent: jest.fn(),

        searchUserDirectory: jest.fn().mockResolvedValue({ limited: false, results: [] }),
        setDeviceVerified: jest.fn(),
        joinRoom: jest.fn(),
        getSyncStateData: jest.fn(),
        getDehydratedDevice: jest.fn(),
        exportRoomKeys: jest.fn(),
        knockRoom: jest.fn(),
        leave: jest.fn(),
        getVersions: jest.fn().mockResolvedValue({ versions: ["v1.1"] }),
        requestAdd3pidEmailToken: jest.fn(),
        requestAdd3pidMsisdnToken: jest.fn(),
        submitMsisdnTokenOtherUrl: jest.fn(),
        deleteThreePid: jest.fn().mockResolvedValue({}),
        bindThreePid: jest.fn().mockResolvedValue({}),
        unbindThreePid: jest.fn().mockResolvedValue({}),
        requestEmailToken: jest.fn(),
        addThreePidOnly: jest.fn(),
        requestMsisdnToken: jest.fn(),
        submitMsisdnToken: jest.fn(),
        getMediaConfig: jest.fn(),
        baseUrl: "https://matrix-client.matrix.org",
        matrixRTC: createStubMatrixRTC(),
        isFallbackICEServerAllowed: jest.fn().mockReturnValue(false),
        getAuthIssuer: jest.fn(),
        getOrCreateFilter: jest.fn(),
        sendStickerMessage: jest.fn(),
        getLocalAliases: jest.fn().mockReturnValue([]),
        uploadDeviceSigningKeys: jest.fn(),
        isKeyBackupKeyStored: jest.fn().mockResolvedValue(null),

<<<<<<< HEAD
        getIgnoredUsers: jest.fn().mockReturnValue([]),
        setIgnoredUsers: jest.fn(),

        reportRoom: jest.fn(),
=======
        pushProcessor: {
            getPushRuleById: jest.fn(),
        },
>>>>>>> d07a02fe
    } as unknown as MatrixClient;

    client.reEmitter = new ReEmitter(client);

    client.canSupport = new Map();
    Object.keys(Feature).forEach((feature) => {
        client.canSupport.set(feature as Feature, ServerSupport.Stable);
    });

    Object.defineProperty(client, "pollingTurnServers", {
        configurable: true,
        get: () => true,
    });
    return client;
}

export function createStubMatrixRTC(): MatrixRTCSessionManager {
    const eventEmitterMatrixRTCSessionManager = new EventEmitter();
    const mockGetRoomSession = jest.fn();
    mockGetRoomSession.mockImplementation((roomId) => {
        const session = new EventEmitter() as MatrixRTCSession;
        session.memberships = [];
        session.getOldestMembership = () => undefined;
        return session;
    });
    return {
        start: jest.fn(),
        stop: jest.fn(),
        getActiveRoomSession: jest.fn(),
        getRoomSession: mockGetRoomSession,
        on: eventEmitterMatrixRTCSessionManager.on.bind(eventEmitterMatrixRTCSessionManager),
        off: eventEmitterMatrixRTCSessionManager.off.bind(eventEmitterMatrixRTCSessionManager),
        removeListener: eventEmitterMatrixRTCSessionManager.removeListener.bind(eventEmitterMatrixRTCSessionManager),
        emit: eventEmitterMatrixRTCSessionManager.emit.bind(eventEmitterMatrixRTCSessionManager),
    } as unknown as MatrixRTCSessionManager;
}
type MakeEventPassThruProps = {
    user: User["userId"];
    relatesTo?: IEventRelation;
    event?: boolean;
    ts?: number;
    skey?: string;
};
type MakeEventProps = MakeEventPassThruProps & {
    /** If provided will be used as event Id. Else an Id is generated. */
    id?: string;
    type: string;
    redacts?: string;
    content: IContent;
    room?: Room["roomId"]; // to-device messages are roomless
    // eslint-disable-next-line camelcase
    prev_content?: IContent;
    unsigned?: IUnsigned;
};

export const mkRoomCreateEvent = (userId: string, roomId: string, content?: IContent): MatrixEvent => {
    return mkEvent({
        event: true,
        type: EventType.RoomCreate,
        content: {
            creator: userId,
            room_version: KNOWN_SAFE_ROOM_VERSION,
            ...content,
        },
        skey: "",
        user: userId,
        room: roomId,
    });
};

/**
 * Create an Event.
 * @param {Object} opts Values for the event.
 * @param {string} opts.type The event.type
 * @param {string} opts.room The event.room_id
 * @param {string} opts.user The event.user_id
 * @param {string=} opts.skey Optional. The state key (auto inserts empty string)
 * @param {number=} opts.ts   Optional. Timestamp for the event
 * @param {Object} opts.content The event.content
 * @param {boolean} opts.event True to make a MatrixEvent.
 * @param {unsigned=} opts.unsigned
 * @return {Object} a JSON object representing this event.
 */
export function mkEvent(opts: MakeEventProps): MatrixEvent {
    if (!opts.type || !opts.content) {
        throw new Error("Missing .type or .content =>" + JSON.stringify(opts));
    }
    const event: Partial<IEvent> = {
        type: opts.type,
        room_id: opts.room,
        sender: opts.user,
        content: opts.content,
        event_id: opts.id ?? "$" + Math.random() + "-" + Math.random(),
        origin_server_ts: opts.ts ?? 0,
        unsigned: {
            ...opts.unsigned,
            prev_content: opts.prev_content,
        },
        redacts: opts.redacts,
    };
    if (opts.skey !== undefined) {
        event.state_key = opts.skey;
    } else if (
        [
            "m.room.name",
            "m.room.topic",
            "m.room.create",
            "m.room.join_rules",
            "m.room.power_levels",
            "m.room.topic",
            "m.room.history_visibility",
            "m.room.encryption",
            "m.room.member",
            "com.example.state",
            "m.room.guest_access",
            "m.room.tombstone",
        ].indexOf(opts.type) !== -1
    ) {
        event.state_key = "";
    }

    const mxEvent = opts.event ? new MatrixEvent(event) : (event as unknown as MatrixEvent);
    if (!mxEvent.sender && opts.user && opts.room) {
        mxEvent.sender = {
            userId: opts.user,
            membership: KnownMembership.Join,
            name: opts.user,
            rawDisplayName: opts.user,
            roomId: opts.room,
            getAvatarUrl: () => {},
            getMxcAvatarUrl: () => {},
        } as unknown as RoomMember;
    }
    return mxEvent;
}

/**
 * Create an m.room.member event.
 * @param {Object} opts Values for the membership.
 * @param {string} opts.room The room ID for the event.
 * @param {string} opts.mship The content.membership for the event.
 * @param {string} opts.prevMship The prev_content.membership for the event.
 * @param {number=} opts.ts   Optional. Timestamp for the event
 * @param {string} opts.user The user ID for the event.
 * @param {RoomMember} opts.target The target of the event.
 * @param {string=} opts.skey The other user ID for the event if applicable
 * e.g. for invites/bans.
 * @param {string} opts.name The content.displayname for the event.
 * @param {string=} opts.url The content.avatar_url for the event.
 * @param {boolean} opts.event True to make a MatrixEvent.
 * @return {Object|MatrixEvent} The event
 */
export function mkMembership(
    opts: MakeEventPassThruProps & {
        room: Room["roomId"];
        mship: Membership;
        prevMship?: Membership;
        name?: string;
        url?: string;
        skey?: string;
        target?: RoomMember;
    },
): MatrixEvent {
    const event: MakeEventProps = {
        ...opts,
        type: "m.room.member",
        content: {
            membership: opts.mship,
        },
    };
    if (!opts.skey) {
        event.skey = opts.user;
    }
    if (!opts.mship) {
        throw new Error("Missing .mship => " + JSON.stringify(opts));
    }

    if (opts.prevMship) {
        event.prev_content = { membership: opts.prevMship };
    }
    if (opts.name) {
        event.content.displayname = opts.name;
    }
    if (opts.url) {
        event.content.avatar_url = opts.url;
    }
    const e = mkEvent(event);
    if (opts.target) {
        e.target = opts.target;
    }
    return e;
}

export function mkRoomMember(
    roomId: string,
    userId: string,
    membership = KnownMembership.Join,
    isKicked = false,
    prevMemberContent: Partial<IContent> = {},
): RoomMember {
    return {
        userId,
        membership,
        name: userId,
        rawDisplayName: userId,
        roomId,
        events: {
            member: {
                getSender: () => undefined,
                getPrevContent: () => prevMemberContent,
            },
        },
        isKicked: () => isKicked,
        getAvatarUrl: () => {},
        getMxcAvatarUrl: () => {},
        getDMInviter: () => {},
        off: () => {},
    } as unknown as RoomMember;
}

export type MessageEventProps = MakeEventPassThruProps & {
    room: Room["roomId"];
    relatesTo?: IEventRelation;
    msg?: string;
};

/**
 * Creates a "🙃" reaction for the given event.
 * Uses the same room and user as for the event.
 *
 * @returns The reaction event
 */
export const mkReaction = (event: MatrixEvent, opts: Partial<MakeEventProps> = {}): MatrixEvent => {
    return mkEvent({
        event: true,
        room: event.getRoomId(),
        type: EventType.Reaction,
        user: event.getSender()!,
        content: {
            "m.relates_to": {
                rel_type: RelationType.Annotation,
                event_id: event.getId(),
                key: "🙃",
            },
        },
        ...opts,
    });
};

/**
 * Create an m.room.message event.
 * @param {Object} opts Values for the message
 * @param {string} opts.room The room ID for the event.
 * @param {string} opts.user The user ID for the event.
 * @param {number} opts.ts The timestamp for the event.
 * @param {boolean} opts.event True to make a MatrixEvent.
 * @param {string=} opts.msg Optional. The content.body for the event.
 * @param {string=} opts.format Optional. The content.format for the event.
 * @param {string=} opts.formattedMsg Optional. The content.formatted_body for the event.
 * @return {Object|MatrixEvent} The event
 */
export function mkMessage({
    msg,
    format,
    formattedMsg,
    relatesTo,
    ...opts
}: MakeEventPassThruProps &
    Pick<MakeEventProps, "id"> & {
        room: Room["roomId"];
        msg?: string;
        format?: string;
        formattedMsg?: string;
    }): MatrixEvent {
    if (!opts.room || !opts.user) {
        throw new Error("Missing .room or .user from options");
    }
    const message = msg ?? "Random->" + Math.random();
    const event: MakeEventProps = {
        ts: 0,
        ...opts,
        type: "m.room.message",
        content: {
            msgtype: "m.text",
            body: message,
            ...(format && formattedMsg ? { format, formatted_body: formattedMsg } : {}),
            ["m.relates_to"]: relatesTo,
        },
    };

    return mkEvent(event);
}

export function mkStubRoom(
    roomId: string | null | undefined = null,
    name: string | undefined,
    client: MatrixClient | undefined,
): Room {
    const stubTimeline = {
        getEvents: (): MatrixEvent[] => [],
        getState: (): RoomState | undefined => undefined,
    } as unknown as EventTimeline;
    return {
        canInvite: jest.fn().mockReturnValue(false),
        client,
        findThreadForEvent: jest.fn(),
        createThreadsTimelineSets: jest.fn().mockReturnValue(new Promise(() => {})),
        currentState: {
            getStateEvents: jest.fn((_type, key) => (key === undefined ? [] : null)),
            getMember: jest.fn(),
            mayClientSendStateEvent: jest.fn().mockReturnValue(true),
            maySendStateEvent: jest.fn().mockReturnValue(true),
            maySendRedactionForEvent: jest.fn().mockReturnValue(true),
            maySendEvent: jest.fn().mockReturnValue(true),
            members: {},
            getJoinRule: jest.fn().mockReturnValue(JoinRule.Invite),
            on: jest.fn(),
            off: jest.fn(),
        } as unknown as RoomState,
        eventShouldLiveIn: jest.fn().mockReturnValue({ shouldLiveInRoom: true, shouldLiveInThread: false }),
        fetchRoomThreads: jest.fn().mockReturnValue(Promise.resolve()),
        findEventById: jest.fn().mockReturnValue(undefined),
        findPredecessor: jest.fn().mockReturnValue({ roomId: "", eventId: null }),
        getAccountData: (_: EventType | string) => undefined as MatrixEvent | undefined,
        getAltAliases: jest.fn().mockReturnValue([]),
        getAvatarUrl: () => "mxc://avatar.url/room.png",
        getCanonicalAlias: jest.fn(),
        getDMInviter: jest.fn(),
        getEventReadUpTo: jest.fn(() => null),
        getInvitedAndJoinedMemberCount: jest.fn().mockReturnValue(1),
        getJoinRule: jest.fn().mockReturnValue("invite"),
        getJoinedMemberCount: jest.fn().mockReturnValue(1),
        getJoinedMembers: jest.fn().mockReturnValue([]),
        getLiveTimeline: jest.fn().mockReturnValue(stubTimeline),
        getLastLiveEvent: jest.fn().mockReturnValue(undefined),
        getMember: jest.fn().mockReturnValue({
            userId: "@member:domain.bla",
            name: "Member",
            rawDisplayName: "Member",
            roomId: roomId,
            getAvatarUrl: () => "mxc://avatar.url/image.png",
            getMxcAvatarUrl: () => "mxc://avatar.url/image.png",
            events: {},
            isKicked: () => false,
        }),
        getMembers: jest.fn().mockReturnValue([]),
        getMembersWithMembership: jest.fn().mockReturnValue([]),
        getMxcAvatarUrl: () => "mxc://avatar.url/room.png",
        getMyMembership: jest.fn().mockReturnValue(KnownMembership.Join),
        getPendingEvents: () => [] as MatrixEvent[],
        getReceiptsForEvent: jest.fn().mockReturnValue([]),
        getRecommendedVersion: jest.fn().mockReturnValue(Promise.resolve("")),
        getThreads: jest.fn().mockReturnValue([]),
        getType: jest.fn().mockReturnValue(undefined),
        getUnfilteredTimelineSet: jest.fn(),
        getUnreadNotificationCount: jest.fn(() => 0),
        getRoomUnreadNotificationCount: jest.fn().mockReturnValue(0),
        getVersion: jest.fn().mockReturnValue("1"),
        getBumpStamp: jest.fn().mockReturnValue(0),
        hasMembershipState: () => false,
        isElementVideoRoom: jest.fn().mockReturnValue(false),
        isSpaceRoom: jest.fn().mockReturnValue(false),
        isCallRoom: jest.fn().mockReturnValue(false),
        hasEncryptionStateEvent: jest.fn().mockReturnValue(false),
        loadMembersIfNeeded: jest.fn(),
        maySendMessage: jest.fn().mockReturnValue(true),
        myUserId: client?.getUserId(),
        name,
        normalizedName: normalize(name || ""),
        off: jest.fn(),
        on: jest.fn(),
        removeListener: jest.fn(),
        roomId,
        setBlacklistUnverifiedDevices: jest.fn(),
        setUnreadNotificationCount: jest.fn(),
        tags: {},
        timeline: [],
    } as unknown as Room;
}

export function mkServerConfig(
    hsUrl: string,
    isUrl: string,
    delegatedAuthentication?: OidcClientConfig,
): ValidatedServerConfig {
    return {
        hsUrl,
        hsName: "TEST_ENVIRONMENT",
        hsNameIsDifferent: false, // yes, we lie
        isUrl,
        delegatedAuthentication,
    } as ValidatedServerConfig;
}

// These methods make some use of some private methods on the AsyncStoreWithClient to simplify getting into a consistent
// ready state without needing to wire up a dispatcher and pretend to be a js-sdk client.

export const setupAsyncStoreWithClient = async <T extends object = any>(
    store: AsyncStoreWithClient<T>,
    client: MatrixClient,
) => {
    // @ts-ignore protected access
    store.readyStore.useUnitTestClient(client);
    // @ts-ignore protected access
    await store.onReady();
};

export const resetAsyncStoreWithClient = async <T extends object = any>(store: AsyncStoreWithClient<T>) => {
    // @ts-ignore protected access
    await store.onNotReady();
};

export const mockStateEventImplementation = (events: MatrixEvent[]) => {
    const stateMap = new EnhancedMap<string, Map<string, MatrixEvent>>();
    events.forEach((event) => {
        stateMap.getOrCreate(event.getType(), new Map()).set(event.getStateKey()!, event);
    });

    // recreate the overloading in RoomState
    function getStateEvents(eventType: EventType | string): MatrixEvent[];
    function getStateEvents(eventType: EventType | string, stateKey: string): MatrixEvent;
    function getStateEvents(eventType: EventType | string, stateKey?: string) {
        if (stateKey || stateKey === "") {
            return stateMap.get(eventType)?.get(stateKey) || null;
        }
        return Array.from(stateMap.get(eventType)?.values() || []);
    }
    return getStateEvents;
};

export const mkRoom = (
    client: MatrixClient,
    roomId: string,
    rooms?: ReturnType<typeof mkStubRoom>[],
): MockedObject<Room> => {
    const room = mocked(mkStubRoom(roomId, roomId, client));
    mocked(room.currentState).getStateEvents.mockImplementation(mockStateEventImplementation([]));
    rooms?.push(room);
    return room;
};

/**
 * Upserts given events into room.currentState
 * @param room
 * @param events
 */
export const upsertRoomStateEvents = (room: Room, events: MatrixEvent[]): void => {
    const eventsMap = events.reduce((acc, event) => {
        const eventType = event.getType();
        if (!acc.has(eventType)) {
            acc.set(eventType, new Map());
        }
        acc.get(eventType)?.set(event.getStateKey()!, event);
        return acc;
    }, room.currentState.events || new Map<string, Map<string, MatrixEvent>>());

    room.currentState.events = eventsMap;
};

export const mkSpace = (
    client: MatrixClient,
    spaceId: string,
    rooms?: ReturnType<typeof mkStubRoom>[],
    children: string[] = [],
): MockedObject<Room> => {
    const space = mocked(mkRoom(client, spaceId, rooms));
    space.isSpaceRoom.mockReturnValue(true);
    space.getType.mockReturnValue(RoomType.Space);
    mocked(space.currentState).getStateEvents.mockImplementation(
        mockStateEventImplementation(
            children.map((roomId) =>
                mkEvent({
                    event: true,
                    type: EventType.SpaceChild,
                    room: spaceId,
                    user: "@user:server",
                    skey: roomId,
                    content: { via: [] },
                    ts: Date.now(),
                }),
            ),
        ),
    );
    return space;
};

export const mkRoomMemberJoinEvent = (user: string, room: string, content?: IContent): MatrixEvent => {
    return mkEvent({
        event: true,
        type: EventType.RoomMember,
        content: {
            membership: KnownMembership.Join,
            ...content,
        },
        skey: user,
        user,
        room,
    });
};

export const mkRoomCanonicalAliasEvent = (userId: string, roomId: string, alias: string): MatrixEvent => {
    return mkEvent({
        event: true,
        type: EventType.RoomCanonicalAlias,
        content: {
            alias,
        },
        skey: "",
        user: userId,
        room: roomId,
    });
};

export const mkThirdPartyInviteEvent = (user: string, displayName: string, room: string): MatrixEvent => {
    return mkEvent({
        event: true,
        type: EventType.RoomThirdPartyInvite,
        content: {
            display_name: displayName,
            public_key: "foo",
            key_validity_url: "bar",
        },
        skey: "test" + Math.random(),
        user,
        room,
    });
};

export const mkPusher = (extra: Partial<IPusher> = {}): IPusher => ({
    app_display_name: "app",
    app_id: "123",
    data: {},
    device_display_name: "name",
    kind: "http",
    lang: "en",
    pushkey: "pushpush",
    ...extra,
});

/** Add a mute rule for a room. */
export function muteRoom(room: Room): void {
    const client = room.client!;
    client.pushRules = client.pushRules ?? ({ global: [] } as IPushRules);
    client.pushRules.global = client.pushRules.global ?? {};
    client.pushRules.global.override = [
        {
            default: true,
            enabled: true,
            rule_id: "rule_id",
            conditions: [
                {
                    kind: ConditionKind.EventMatch,
                    key: "room_id",
                    pattern: room.roomId,
                },
            ],
            actions: [],
        },
    ];
}<|MERGE_RESOLUTION|>--- conflicted
+++ resolved
@@ -303,17 +303,12 @@
         getLocalAliases: jest.fn().mockReturnValue([]),
         uploadDeviceSigningKeys: jest.fn(),
         isKeyBackupKeyStored: jest.fn().mockResolvedValue(null),
-
-<<<<<<< HEAD
         getIgnoredUsers: jest.fn().mockReturnValue([]),
         setIgnoredUsers: jest.fn(),
-
         reportRoom: jest.fn(),
-=======
         pushProcessor: {
             getPushRuleById: jest.fn(),
         },
->>>>>>> d07a02fe
     } as unknown as MatrixClient;
 
     client.reEmitter = new ReEmitter(client);
