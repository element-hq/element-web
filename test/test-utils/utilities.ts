/*
Copyright 2024 New Vector Ltd.
Copyright 2021 The Matrix.org Foundation C.I.C.

SPDX-License-Identifier: AGPL-3.0-only OR GPL-3.0-only
Please see LICENSE files in the repository root for full details.
*/

import EventEmitter from "events";
import { act } from "jest-matrix-react";

import { ActionPayload } from "../../src/dispatcher/payloads";
import defaultDispatcher from "../../src/dispatcher/dispatcher";
import { DispatcherAction } from "../../src/dispatcher/actions";
import Modal from "../../src/Modal";

export const emitPromise = (e: EventEmitter, k: string | symbol) => new Promise((r) => e.once(k, r));

/**
 * Waits for a certain payload to be dispatched.
 * @param waitForAction The action string to wait for or the callback which is invoked for every dispatch. If this returns true, stops waiting.
 * @param timeout The max time to wait before giving up and stop waiting. If 0, no timeout.
 * @param dispatcher The dispatcher to listen on.
 * @returns A promise which resolves when the callback returns true. Resolves with the payload that made it stop waiting.
 * Rejects when the timeout is reached.
 */
export function untilDispatch(
    waitForAction: DispatcherAction | ((payload: ActionPayload) => boolean),
    dispatcher = defaultDispatcher,
    timeout = 1000,
): Promise<ActionPayload> {
    const callerLine = new Error().stack!.toString().split("\n")[2];
    if (typeof waitForAction === "string") {
        const action = waitForAction;
        waitForAction = (payload) => {
            return payload.action === action;
        };
    }
    const callback = waitForAction as (payload: ActionPayload) => boolean;
    return new Promise((resolve, reject) => {
        let fulfilled = false;
        let timeoutId: number;
        // set a timeout handler if needed
        if (timeout > 0) {
            timeoutId = window.setTimeout(() => {
                if (!fulfilled) {
                    reject(new Error(`untilDispatch: timed out at ${callerLine}`));
                    fulfilled = true;
                }
            }, timeout);
        }
        // listen for dispatches
        const token = dispatcher.register((p: ActionPayload) => {
            const finishWaiting = callback(p);
            if (finishWaiting || fulfilled) {
                // wait until we're told or we timeout
                // if we haven't timed out, resolve now with the payload.
                if (!fulfilled) {
                    resolve(p);
                    fulfilled = true;
                }
                // cleanup
                dispatcher.unregister(token);
                if (timeoutId) {
                    clearTimeout(timeoutId);
                }
            }
        });
    });
}

/**
 * Waits for a certain event to be emitted.
 * @param emitter The EventEmitter to listen on.
 * @param eventName The event string to wait for.
 * @param check Optional function which is invoked when the event fires. If this returns true, stops waiting.
 * @param timeout The max time to wait before giving up and stop waiting. If 0, no timeout.
 * @returns A promise which resolves when the callback returns true or when the event is emitted if
 * no callback is provided. Rejects when the timeout is reached.
 */
export function untilEmission(
    emitter: EventEmitter,
    eventName: string,
    check?: (...args: any[]) => boolean,
    timeout = 1000,
): Promise<void> {
    const callerLine = new Error().stack!.toString().split("\n")[2];
    return new Promise((resolve, reject) => {
        let fulfilled = false;
        let timeoutId: number;
        // set a timeout handler if needed
        if (timeout > 0) {
            timeoutId = window.setTimeout(() => {
                if (!fulfilled) {
                    reject(new Error(`untilEmission: timed out at ${callerLine}`));
                    fulfilled = true;
                }
            }, timeout);
        }
        const callback = (...args: any[]) => {
            // if they supplied a check function, call it now. Bail if it returns false.
            if (check) {
                if (!check(...args)) {
                    return;
                }
            }
            // we didn't time out, resolve. Otherwise, we already rejected so don't resolve now.
            if (!fulfilled) {
                resolve();
                fulfilled = true;
            }
            // cleanup
            emitter.off(eventName, callback);
            if (timeoutId) {
                clearTimeout(timeoutId);
            }
        };
        // listen for emissions
        emitter.on(eventName, callback);
    });
}

<<<<<<< HEAD
export const flushPromises = async () => await act(() => new Promise<void>((resolve) => window.setTimeout(resolve)));
=======
export const flushPromises = () => act(async () => await new Promise<void>((resolve) => window.setTimeout(resolve)));
>>>>>>> d06cf09b

// with jest's modern fake timers process.nextTick is also mocked,
// flushing promises in the normal way then waits for some advancement
// of the fake timers
// https://gist.github.com/apieceofbart/e6dea8d884d29cf88cdb54ef14ddbcc4?permalink_comment_id=4018174#gistcomment-4018174
export const flushPromisesWithFakeTimers = async (): Promise<void> => {
    const promise = new Promise((resolve) => process.nextTick(resolve));
    jest.advanceTimersByTime(1);
    await promise;
};

/**
 * Call fn before calling componentDidUpdate on a react component instance, inst.
 * @param {React.Component} inst an instance of a React component.
 * @param {number} updates Number of updates to wait for. (Defaults to 1.)
 * @returns {Promise} promise that resolves when componentDidUpdate is called on
 *                    given component instance.
 */
export function waitForUpdate(inst: React.Component, updates = 1): Promise<void> {
    return new Promise<void>((resolve, reject) => {
        const cdu = inst.componentDidUpdate;

        console.log(`Waiting for ${updates} update(s)`);

        inst.componentDidUpdate = (prevProps, prevState, snapshot) => {
            updates--;
            console.log(`Got update, ${updates} remaining`);

            if (updates == 0) {
                inst.componentDidUpdate = cdu;
                resolve();
            }

            if (cdu) cdu(prevProps, prevState, snapshot);
        };
    });
}

/**
 * Advance jests fake timers and Date.now mock by ms
 * Useful for testing code using timeouts or intervals
 * that also checks timestamps
 */
export const advanceDateAndTime = (ms: number) => {
    jest.spyOn(global.Date, "now").mockReturnValue(Date.now() + ms);
    jest.advanceTimersByTime(ms);
};

/**
 * A horrible hack necessary to wait enough time to ensure any modal is shown after a
 * `Modal.createDialog(...)` call. We have to contend with the Modal code which renders
 * things asyncronhously and has weird sleeps which we should strive to remove.
 */
export const waitEnoughCyclesForModal = async ({
    useFakeTimers = false,
}: {
    useFakeTimers?: boolean;
} = {}): Promise<void> => {
    // XXX: Maybe in the future with Jest 29.5.0+, we could use `runAllTimersAsync` instead.
    const flushFunc = useFakeTimers ? flushPromisesWithFakeTimers : flushPromises;

    await flushFunc();
    await flushFunc();
    await flushFunc();
};

/**
 * A horrible hack necessary to make sure modals don't leak and pollute tests.
 * `jest-matrix-react` automatic cleanup function does not pick up the async modal
 * rendering and the modals don't unmount when the component unmounts. We should strive
 * to fix this.
 */
export const clearAllModals = async (): Promise<void> => {
    // Prevent modals from leaking and polluting other tests
    let keepClosingModals = true;
    while (keepClosingModals) {
        keepClosingModals = await act(() => Modal.closeCurrentModal());

        // Then wait for the screen to update (probably React rerender and async/await).
        // Important for tests using Jest fake timers to not get into an infinite loop
        // of removing the same modal because the promises don't flush otherwise.
        //
        // XXX: Maybe in the future with Jest 29.5.0+, we could use `runAllTimersAsync` instead.

        // this is called in some places where timers are not faked
        // which causes a lot of noise in the console
        // to make a hack even hackier check if timers are faked using a weird trick from github
        // then call the appropriate promise flusher
        // https://github.com/facebook/jest/issues/10555#issuecomment-1136466942
        const jestTimersFaked = setTimeout.name === "setTimeout";
        if (jestTimersFaked) {
            await flushPromisesWithFakeTimers();
        } else {
            await flushPromises();
        }
    }
};

/** Install a stub object at `navigator.mediaDevices` */
export function useMockMediaDevices(): void {
    // @ts-ignore assignment of a thing that isn't a `MediaDevices` to read-only property
    navigator["mediaDevices"] = {
        enumerateDevices: jest.fn().mockResolvedValue([]),
        getUserMedia: jest.fn(),
    };
}

/**
 * Clean up the JSDOM after each test.
 *
 * Registers `beforeEach` and `afterEach` functions which will deregister any event listeners and timers from the
 * `window` and `document` objects.
 *
 * Also clears out `localStorage` and `sessionStorage`.
 */
export function resetJsDomAfterEach(): void {
    // list of calls to run in afterEach
    const resetCalls: (() => void)[] = [];

    beforeEach(() => {
        // intercept `window.addEventListener` and `document.addEventListener`, and register 'removeEventListener' calls
        // for `afterEach`.
        for (const obj of [window, document]) {
            const originalFn = obj.addEventListener;
            obj.addEventListener = (...args: Parameters<Window["addEventListener"]>) => {
                originalFn.apply(obj, args);
                resetCalls.push(() => obj.removeEventListener(...args));
            };

            // also reset the intercept after the test
            resetCalls.push(() => {
                obj.addEventListener = originalFn;
            });
        }

        // intercept setTimeout and setInterval, and clear them at the end.
        //
        // *Don't* use jest.spyOn for this because it makes the DOM testing library think we are using fake timers.
        //
        ["setTimeout", "setInterval"].forEach((name) => {
            const originalFn = window[name as keyof Window];
            // @ts-ignore assignment to read-only property
            window[name] = (...args) => {
                const result = originalFn.apply(window, args);
                resetCalls.push(() => window.clearTimeout(result));
                return result;
            };
            resetCalls.push(() => {
                // @ts-ignore assignment to read-only property
                window[name] = originalFn;
            });
        });
    });

    afterEach(() => {
        // clean up event listeners, timers, etc.
        for (const call of resetCalls) {
            call();
        }
        resetCalls.splice(0);

        // other cleanup
        localStorage.clear();
        sessionStorage.clear();
    });
}<|MERGE_RESOLUTION|>--- conflicted
+++ resolved
@@ -120,11 +120,7 @@
     });
 }
 
-<<<<<<< HEAD
-export const flushPromises = async () => await act(() => new Promise<void>((resolve) => window.setTimeout(resolve)));
-=======
 export const flushPromises = () => act(async () => await new Promise<void>((resolve) => window.setTimeout(resolve)));
->>>>>>> d06cf09b
 
 // with jest's modern fake timers process.nextTick is also mocked,
 // flushing promises in the normal way then waits for some advancement
