/*
Copyright 2022 The Matrix.org Foundation C.I.C.

Licensed under the Apache License, Version 2.0 (the "License");
you may not use this file except in compliance with the License.
You may obtain a copy of the License at

    http://www.apache.org/licenses/LICENSE-2.0

Unless required by applicable law or agreed to in writing, software
distributed under the License is distributed on an "AS IS" BASIS,
WITHOUT WARRANTIES OR CONDITIONS OF ANY KIND, either express or implied.
See the License for the specific language governing permissions and
limitations under the License.
*/

import fetchMock from "fetch-mock-jest";

import { getVectorConfig } from "../../../src/vector/getconfig";

fetchMock.config.overwriteRoutes = true;

describe('getVectorConfig()', () => {
    const prevDocumentDomain = document.domain;
    const elementDomain = 'app.element.io';
    const now = 1234567890;
    const specificConfig = {
        brand: 'specific',
    }
    const generalConfig = {
        brand: 'general',
    }

    beforeEach(() => {
        document.domain = elementDomain;

        // stable value for cachebuster
        jest.spyOn(Date, 'now').mockReturnValue(now);
        jest.clearAllMocks();
        fetchMock.mockClear();
    });

    afterAll(() => {
        document.domain = prevDocumentDomain;
        jest.spyOn(Date, 'now').mockRestore();
    });

    it('requests specific config for document domain', async () => {
<<<<<<< HEAD
        fetchMock.getOnce("/config.app.element.io.json", specificConfig);
        fetchMock.getOnce("/config.json", generalConfig);
=======
        setRequestMockImplementationOnce(undefined, { status: 200 }, JSON.stringify(specificConfig))
        setRequestMockImplementationOnce(undefined, { status: 200 }, JSON.stringify(generalConfig))

        await getVectorConfig();
>>>>>>> fb686ec5

        await expect(getVectorConfig()).resolves.toEqual(specificConfig);
    });
<<<<<<< HEAD
=======

    it('adds trailing slash to relativeLocation when not an empty string', async () => {
        setRequestMockImplementationOnce(undefined, { status: 200 }, JSON.stringify(specificConfig))
        setRequestMockImplementationOnce(undefined, { status: 200 }, JSON.stringify(generalConfig))

        await getVectorConfig('..');
>>>>>>> fb686ec5

    it('adds trailing slash to relativeLocation when not an empty string', async () => {
        fetchMock.getOnce("../config.app.element.io.json", specificConfig);
        fetchMock.getOnce("../config.json", generalConfig);

<<<<<<< HEAD
        await expect(getVectorConfig("..")).resolves.toEqual(specificConfig);
    });

    it('returns general config when specific config succeeds but is empty', async () => {
        fetchMock.getOnce("/config.app.element.io.json", {});
        fetchMock.getOnce("/config.json", generalConfig);

        await expect(getVectorConfig()).resolves.toEqual(generalConfig);
    });

    it('returns general config when specific config 404s', async () => {
        fetchMock.getOnce("/config.app.element.io.json", { status: 404 });
        fetchMock.getOnce("/config.json", generalConfig);

        await expect(getVectorConfig()).resolves.toEqual(generalConfig);
    });

    it('returns general config when specific config is fetched from a file and is empty', async () => {
        fetchMock.getOnce("/config.app.element.io.json", 0);
        fetchMock.getOnce("/config.json", generalConfig);

        await expect(getVectorConfig()).resolves.toEqual(generalConfig);
    });

    it('returns general config when specific config returns a non-200 status', async () => {
        fetchMock.getOnce("/config.app.element.io.json", { status: 401 });
        fetchMock.getOnce("/config.json", generalConfig);

        await expect(getVectorConfig()).resolves.toEqual(generalConfig);
    });

    it('returns general config when specific config returns an error', async () => {
        fetchMock.getOnce("/config.app.element.io.json", { throws: "err1" });
        fetchMock.getOnce("/config.json", generalConfig);

        await expect(getVectorConfig()).resolves.toEqual(generalConfig);
=======
    it('returns parsed specific config when it is non-empty', async () => {
        setRequestMockImplementationOnce(undefined, { status: 200 }, JSON.stringify(specificConfig))
        setRequestMockImplementationOnce(undefined, { status: 200 }, JSON.stringify(generalConfig))

        const result = await getVectorConfig();
        expect(result).toEqual(specificConfig);
    });

    it('returns general config when specific config succeeds but is empty', async () => {
        setRequestMockImplementationOnce(undefined, { status: 200 }, JSON.stringify({}))
        setRequestMockImplementationOnce(undefined, { status: 200 }, JSON.stringify(generalConfig))

        const result = await getVectorConfig();
        expect(result).toEqual(generalConfig);
    });

    it('returns general config when specific config 404s', async () => {
        setRequestMockImplementationOnce(undefined, { status: 404 })
        setRequestMockImplementationOnce(undefined, { status: 200 }, JSON.stringify(generalConfig))

        const result = await getVectorConfig();
        expect(result).toEqual(generalConfig);
    });

    it('returns general config when specific config is fetched from a file and is empty', async () => {
        setRequestMockImplementationOnce(undefined, { status: 0 }, '')
        setRequestMockImplementationOnce(undefined, { status: 200 }, JSON.stringify(generalConfig))

        const result = await getVectorConfig();
        expect(result).toEqual(generalConfig);
    });

    it('returns general config when specific config returns a non-200 status', async () => {
        setRequestMockImplementationOnce(undefined, { status: 401 })
        setRequestMockImplementationOnce(undefined, { status: 200 }, JSON.stringify(generalConfig))

        const result = await getVectorConfig();
        expect(result).toEqual(generalConfig);
    });

    it('returns general config when specific config returns an error', async () => {
        setRequestMockImplementationOnce('err1')
        setRequestMockImplementationOnce(undefined, { status: 200 }, JSON.stringify(generalConfig))

        const result = await getVectorConfig();
        expect(result).toEqual(generalConfig);
>>>>>>> fb686ec5
    });

    it('rejects with an error when general config rejects', async () => {
        fetchMock.getOnce("/config.app.element.io.json", { throws: "err-specific" });
        fetchMock.getOnce("/config.json", { throws: "err-general" });

        await expect(getVectorConfig()).rejects.toBe("err-general");
    });

    it('rejects with an error when config is invalid JSON', async () => {
        setRequestMockImplementationOnce('err-specific');
        setRequestMockImplementationOnce(undefined, { status: 200 }, '{"invalid": "json",}');

        await expect(() => getVectorConfig()).rejects.toEqual({
            err: new SyntaxError("Unexpected token } in JSON at position 19"),
        });
    });
});<|MERGE_RESOLUTION|>--- conflicted
+++ resolved
@@ -46,33 +46,16 @@
     });
 
     it('requests specific config for document domain', async () => {
-<<<<<<< HEAD
         fetchMock.getOnce("/config.app.element.io.json", specificConfig);
         fetchMock.getOnce("/config.json", generalConfig);
-=======
-        setRequestMockImplementationOnce(undefined, { status: 200 }, JSON.stringify(specificConfig))
-        setRequestMockImplementationOnce(undefined, { status: 200 }, JSON.stringify(generalConfig))
-
-        await getVectorConfig();
->>>>>>> fb686ec5
 
         await expect(getVectorConfig()).resolves.toEqual(specificConfig);
     });
-<<<<<<< HEAD
-=======
-
-    it('adds trailing slash to relativeLocation when not an empty string', async () => {
-        setRequestMockImplementationOnce(undefined, { status: 200 }, JSON.stringify(specificConfig))
-        setRequestMockImplementationOnce(undefined, { status: 200 }, JSON.stringify(generalConfig))
-
-        await getVectorConfig('..');
->>>>>>> fb686ec5
 
     it('adds trailing slash to relativeLocation when not an empty string', async () => {
         fetchMock.getOnce("../config.app.element.io.json", specificConfig);
         fetchMock.getOnce("../config.json", generalConfig);
 
-<<<<<<< HEAD
         await expect(getVectorConfig("..")).resolves.toEqual(specificConfig);
     });
 
@@ -109,54 +92,6 @@
         fetchMock.getOnce("/config.json", generalConfig);
 
         await expect(getVectorConfig()).resolves.toEqual(generalConfig);
-=======
-    it('returns parsed specific config when it is non-empty', async () => {
-        setRequestMockImplementationOnce(undefined, { status: 200 }, JSON.stringify(specificConfig))
-        setRequestMockImplementationOnce(undefined, { status: 200 }, JSON.stringify(generalConfig))
-
-        const result = await getVectorConfig();
-        expect(result).toEqual(specificConfig);
-    });
-
-    it('returns general config when specific config succeeds but is empty', async () => {
-        setRequestMockImplementationOnce(undefined, { status: 200 }, JSON.stringify({}))
-        setRequestMockImplementationOnce(undefined, { status: 200 }, JSON.stringify(generalConfig))
-
-        const result = await getVectorConfig();
-        expect(result).toEqual(generalConfig);
-    });
-
-    it('returns general config when specific config 404s', async () => {
-        setRequestMockImplementationOnce(undefined, { status: 404 })
-        setRequestMockImplementationOnce(undefined, { status: 200 }, JSON.stringify(generalConfig))
-
-        const result = await getVectorConfig();
-        expect(result).toEqual(generalConfig);
-    });
-
-    it('returns general config when specific config is fetched from a file and is empty', async () => {
-        setRequestMockImplementationOnce(undefined, { status: 0 }, '')
-        setRequestMockImplementationOnce(undefined, { status: 200 }, JSON.stringify(generalConfig))
-
-        const result = await getVectorConfig();
-        expect(result).toEqual(generalConfig);
-    });
-
-    it('returns general config when specific config returns a non-200 status', async () => {
-        setRequestMockImplementationOnce(undefined, { status: 401 })
-        setRequestMockImplementationOnce(undefined, { status: 200 }, JSON.stringify(generalConfig))
-
-        const result = await getVectorConfig();
-        expect(result).toEqual(generalConfig);
-    });
-
-    it('returns general config when specific config returns an error', async () => {
-        setRequestMockImplementationOnce('err1')
-        setRequestMockImplementationOnce(undefined, { status: 200 }, JSON.stringify(generalConfig))
-
-        const result = await getVectorConfig();
-        expect(result).toEqual(generalConfig);
->>>>>>> fb686ec5
     });
 
     it('rejects with an error when general config rejects', async () => {
@@ -167,10 +102,10 @@
     });
 
     it('rejects with an error when config is invalid JSON', async () => {
-        setRequestMockImplementationOnce('err-specific');
-        setRequestMockImplementationOnce(undefined, { status: 200 }, '{"invalid": "json",}');
+        fetchMock.getOnce("/config.app.element.io.json", { throws: "err-specific" });
+        fetchMock.getOnce("/config.json", '{"invalid": "json",}');
 
-        await expect(() => getVectorConfig()).rejects.toEqual({
+        await expect(getVectorConfig()).rejects.toEqual({
             err: new SyntaxError("Unexpected token } in JSON at position 19"),
         });
     });
