/*
Copyright 2024 New Vector Ltd.
Copyright 2022 The Matrix.org Foundation C.I.C.

SPDX-License-Identifier: AGPL-3.0-only OR GPL-3.0-only
Please see LICENSE files in the repository root for full details.
*/

import { SdkContextClass } from "../../src/contexts/SDKContext";
import { PosthogAnalytics } from "../../src/PosthogAnalytics";
import { SlidingSyncManager } from "../../src/SlidingSyncManager";
import { RoomNotificationStateStore } from "../../src/stores/notifications/RoomNotificationStateStore";
import RightPanelStore from "../../src/stores/right-panel/RightPanelStore";
import { RoomViewStore } from "../../src/stores/RoomViewStore";
import { SpaceStoreClass } from "../../src/stores/spaces/SpaceStore";
import { WidgetLayoutStore } from "../../src/stores/widgets/WidgetLayoutStore";
import { WidgetPermissionStore } from "../../src/stores/widgets/WidgetPermissionStore";
import WidgetStore from "../../src/stores/WidgetStore";

/**
 * A class which provides the same API as SdkContextClass but adds additional unsafe setters which can
 * replace individual stores. This is useful for tests which need to mock out stores.
 */
export class TestSdkContext extends SdkContextClass {
<<<<<<< HEAD
    public declare _RightPanelStore?: RightPanelStore;
    public declare _RoomNotificationStateStore?: RoomNotificationStateStore;
    public declare _RoomViewStore?: RoomViewStore;
    public declare _WidgetPermissionStore?: WidgetPermissionStore;
    public declare _WidgetLayoutStore?: WidgetLayoutStore;
    public declare _WidgetStore?: WidgetStore;
    public declare _PosthogAnalytics?: PosthogAnalytics;
    public declare _SlidingSyncManager?: SlidingSyncManager;
    public declare _SpaceStore?: SpaceStoreClass;
=======
    declare public _RightPanelStore?: RightPanelStore;
    declare public _RoomNotificationStateStore?: RoomNotificationStateStore;
    declare public _RoomViewStore?: RoomViewStore;
    declare public _WidgetPermissionStore?: WidgetPermissionStore;
    declare public _WidgetLayoutStore?: WidgetLayoutStore;
    declare public _WidgetStore?: WidgetStore;
    declare public _PosthogAnalytics?: PosthogAnalytics;
    declare public _SlidingSyncManager?: SlidingSyncManager;
    declare public _SpaceStore?: SpaceStoreClass;
    declare public _VoiceBroadcastRecordingsStore?: VoiceBroadcastRecordingsStore;
    declare public _VoiceBroadcastPreRecordingStore?: VoiceBroadcastPreRecordingStore;
    declare public _VoiceBroadcastPlaybacksStore?: VoiceBroadcastPlaybacksStore;
>>>>>>> b87437d4

    constructor() {
        super();
    }
}<|MERGE_RESOLUTION|>--- conflicted
+++ resolved
@@ -22,17 +22,6 @@
  * replace individual stores. This is useful for tests which need to mock out stores.
  */
 export class TestSdkContext extends SdkContextClass {
-<<<<<<< HEAD
-    public declare _RightPanelStore?: RightPanelStore;
-    public declare _RoomNotificationStateStore?: RoomNotificationStateStore;
-    public declare _RoomViewStore?: RoomViewStore;
-    public declare _WidgetPermissionStore?: WidgetPermissionStore;
-    public declare _WidgetLayoutStore?: WidgetLayoutStore;
-    public declare _WidgetStore?: WidgetStore;
-    public declare _PosthogAnalytics?: PosthogAnalytics;
-    public declare _SlidingSyncManager?: SlidingSyncManager;
-    public declare _SpaceStore?: SpaceStoreClass;
-=======
     declare public _RightPanelStore?: RightPanelStore;
     declare public _RoomNotificationStateStore?: RoomNotificationStateStore;
     declare public _RoomViewStore?: RoomViewStore;
@@ -42,10 +31,6 @@
     declare public _PosthogAnalytics?: PosthogAnalytics;
     declare public _SlidingSyncManager?: SlidingSyncManager;
     declare public _SpaceStore?: SpaceStoreClass;
-    declare public _VoiceBroadcastRecordingsStore?: VoiceBroadcastRecordingsStore;
-    declare public _VoiceBroadcastPreRecordingStore?: VoiceBroadcastPreRecordingStore;
-    declare public _VoiceBroadcastPlaybacksStore?: VoiceBroadcastPlaybacksStore;
->>>>>>> b87437d4
 
     constructor() {
         super();
