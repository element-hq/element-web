/*
Copyright 2024 New Vector Ltd.
Copyright 2022 The Matrix.org Foundation C.I.C.

SPDX-License-Identifier: AGPL-3.0-only OR GPL-3.0-only OR LicenseRef-Element-Commercial
Please see LICENSE files in the repository root for full details.
*/

import { mocked } from "jest-mock";
<<<<<<< HEAD
import { ISendEventResponse, MatrixClient, RelationType, UploadResponse } from "matrix-js-sdk/src/matrix";
import { ImageInfo } from "matrix-js-sdk/src/types";
import encrypt, { IEncryptedFile } from "matrix-encrypt-attachment";
=======
import {
    type ISendEventResponse,
    type MatrixClient,
    RelationType,
    type UploadResponse,
} from "matrix-js-sdk/src/matrix";
import { type ImageInfo } from "matrix-js-sdk/src/types";
import { defer } from "matrix-js-sdk/src/utils";
import encrypt, { type IEncryptedFile } from "matrix-encrypt-attachment";
>>>>>>> e427b710

import ContentMessages, { UploadCanceledError, uploadFile } from "../../src/ContentMessages";
import { doMaybeLocalRoomAction } from "../../src/utils/local-room";
import { createTestClient, flushPromises, mkEvent } from "../test-utils";
import { BlurhashEncoder } from "../../src/BlurhashEncoder";

jest.mock("matrix-encrypt-attachment", () => ({ encryptAttachment: jest.fn().mockResolvedValue({}) }));

jest.mock("../../src/BlurhashEncoder", () => ({
    BlurhashEncoder: {
        instance: {
            getBlurhash: jest.fn(),
        },
    },
}));

jest.mock("../../src/utils/local-room", () => ({
    doMaybeLocalRoomAction: jest.fn(),
}));

const createElement = document.createElement.bind(document);

describe("ContentMessages", () => {
    const stickerUrl = "https://example.com/sticker";
    const roomId = "!room:example.com";
    const imageInfo = {} as unknown as ImageInfo;
    const text = "test sticker";
    let client: MatrixClient;
    let contentMessages: ContentMessages;
    let prom: Promise<ISendEventResponse>;

    beforeEach(() => {
        client = createTestClient();
        contentMessages = new ContentMessages();
        prom = Promise.resolve<ISendEventResponse>({ event_id: "$event_id" });
    });

    describe("sendStickerContentToRoom", () => {
        beforeEach(() => {
            mocked(client.sendStickerMessage).mockReturnValue(prom);
            mocked(doMaybeLocalRoomAction).mockImplementation(
                <T>(roomId: string, fn: (actualRoomId: string) => Promise<T>, client?: MatrixClient) => {
                    return fn(roomId);
                },
            );
        });

        it("should forward the call to doMaybeLocalRoomAction", async () => {
            await contentMessages.sendStickerContentToRoom(stickerUrl, roomId, null, imageInfo, text, client);
            expect(client.sendStickerMessage).toHaveBeenCalledWith(roomId, null, stickerUrl, imageInfo, text);
        });
    });

    describe("sendContentToRoom", () => {
        const roomId = "!roomId:server";
        beforeEach(() => {
            Object.defineProperty(global.Image.prototype, "src", {
                // Define the property setter
                set(src) {
                    window.setTimeout(() => this.onload());
                },
            });
            Object.defineProperty(global.Image.prototype, "height", {
                get() {
                    return 600;
                },
            });
            Object.defineProperty(global.Image.prototype, "width", {
                get() {
                    return 800;
                },
            });
            mocked(doMaybeLocalRoomAction).mockImplementation(
                <T>(roomId: string, fn: (actualRoomId: string) => Promise<T>) => fn(roomId),
            );
            mocked(BlurhashEncoder.instance.getBlurhash).mockResolvedValue("blurhashstring");
        });

        it("should use m.image for image files", async () => {
            mocked(client.uploadContent).mockResolvedValue({ content_uri: "mxc://server/file" });
            const file = new File([], "fileName", { type: "image/jpeg" });
            await contentMessages.sendContentToRoom(file, roomId, undefined, client, undefined);
            expect(client.sendMessage).toHaveBeenCalledWith(
                roomId,
                null,
                expect.objectContaining({
                    url: "mxc://server/file",
                    msgtype: "m.image",
                }),
            );
        });

        it("should use m.image for PNG files which cannot be parsed but successfully thumbnail", async () => {
            mocked(client.uploadContent).mockResolvedValue({ content_uri: "mxc://server/file" });
            const file = new File([], "fileName", { type: "image/png" });
            await contentMessages.sendContentToRoom(file, roomId, undefined, client, undefined);
            expect(client.sendMessage).toHaveBeenCalledWith(
                roomId,
                null,
                expect.objectContaining({
                    url: "mxc://server/file",
                    msgtype: "m.image",
                }),
            );
        });

        it("should fall back to m.file for invalid image files", async () => {
            mocked(client.uploadContent).mockResolvedValue({ content_uri: "mxc://server/file" });
            const file = new File([], "fileName", { type: "image/jpeg" });
            mocked(BlurhashEncoder.instance.getBlurhash).mockRejectedValue("NOT_AN_IMAGE");
            await contentMessages.sendContentToRoom(file, roomId, undefined, client, undefined);
            expect(client.sendMessage).toHaveBeenCalledWith(
                roomId,
                null,
                expect.objectContaining({
                    url: "mxc://server/file",
                    msgtype: "m.file",
                }),
            );
        });

        it("should use m.video for video files", async () => {
            jest.spyOn(document, "createElement").mockImplementation((tagName) => {
                const element = createElement(tagName);
                if (tagName === "video") {
                    (<HTMLVideoElement>element).load = jest.fn();
                    (<HTMLVideoElement>element).play = () => element.onloadeddata!(new Event("loadeddata"));
                    (<HTMLVideoElement>element).pause = jest.fn();
                    Object.defineProperty(element, "videoHeight", {
                        get() {
                            return 600;
                        },
                    });
                    Object.defineProperty(element, "videoWidth", {
                        get() {
                            return 800;
                        },
                    });
                    Object.defineProperty(element, "duration", {
                        get() {
                            return 123;
                        },
                    });
                }
                return element;
            });

            mocked(client.uploadContent).mockResolvedValue({ content_uri: "mxc://server/file" });
            const file = new File([], "fileName", { type: "video/mp4" });
            await contentMessages.sendContentToRoom(file, roomId, undefined, client, undefined);
            expect(client.sendMessage).toHaveBeenCalledWith(
                roomId,
                null,
                expect.objectContaining({
                    url: "mxc://server/file",
                    msgtype: "m.video",
                    info: expect.objectContaining({
                        duration: 123000,
                    }),
                }),
            );
        });

        it("should use m.audio for audio files", async () => {
            jest.spyOn(document, "createElement").mockImplementation((tagName) => {
                const element = createElement(tagName);
                if (tagName === "audio") {
                    Object.defineProperty(element, "duration", {
                        get() {
                            return 621;
                        },
                    });
                    Object.defineProperty(element, "src", {
                        set() {
                            element.onloadedmetadata!(new Event("loadedmetadata"));
                        },
                    });
                }
                return element;
            });

            mocked(client.uploadContent).mockResolvedValue({ content_uri: "mxc://server/file" });
            const file = new File([], "fileName", { type: "audio/mp3" });
            await contentMessages.sendContentToRoom(file, roomId, undefined, client, undefined);
            expect(client.sendMessage).toHaveBeenCalledWith(
                roomId,
                null,
                expect.objectContaining({
                    url: "mxc://server/file",
                    msgtype: "m.audio",
                    info: expect.objectContaining({
                        duration: 621000,
                    }),
                }),
            );
        });

        it("should fall back to m.file for invalid audio files", async () => {
            jest.spyOn(document, "createElement").mockImplementation((tagName) => {
                const element = createElement(tagName);
                if (tagName === "audio") {
                    Object.defineProperty(element, "src", {
                        set() {
                            element.onerror!("fail");
                        },
                    });
                }
                return element;
            });
            mocked(client.uploadContent).mockResolvedValue({ content_uri: "mxc://server/file" });
            const file = new File([], "fileName", { type: "audio/mp3" });
            await contentMessages.sendContentToRoom(file, roomId, undefined, client, undefined);
            expect(client.sendMessage).toHaveBeenCalledWith(
                roomId,
                null,
                expect.objectContaining({
                    url: "mxc://server/file",
                    msgtype: "m.file",
                }),
            );
        });

        it("should default to name 'Attachment' if file doesn't have a name", async () => {
            mocked(client.uploadContent).mockResolvedValue({ content_uri: "mxc://server/file" });
            const file = new File([], "", { type: "text/plain" });
            await contentMessages.sendContentToRoom(file, roomId, undefined, client, undefined);
            expect(client.sendMessage).toHaveBeenCalledWith(
                roomId,
                null,
                expect.objectContaining({
                    url: "mxc://server/file",
                    msgtype: "m.file",
                    body: "Attachment",
                }),
            );
        });

        it("should keep RoomUpload's total and loaded values up to date", async () => {
            mocked(client.uploadContent).mockResolvedValue({ content_uri: "mxc://server/file" });
            const file = new File([], "", { type: "text/plain" });
            const prom = contentMessages.sendContentToRoom(file, roomId, undefined, client, undefined);
            const [upload] = contentMessages.getCurrentUploads();

            expect(upload.loaded).toBe(0);
            expect(upload.total).toBe(file.size);
            await flushPromises();
            const { progressHandler } = mocked(client.uploadContent).mock.calls[0][1]!;
            progressHandler!({ loaded: 123, total: 1234 });
            expect(upload.loaded).toBe(123);
            expect(upload.total).toBe(1234);
            await prom;
        });

        it("properly handles replies", async () => {
            mocked(client.uploadContent).mockResolvedValue({ content_uri: "mxc://server/file" });
            const file = new File([], "fileName", { type: "image/jpeg" });
            const replyToEvent = mkEvent({
                type: "m.room.message",
                user: "@bob:test",
                room: roomId,
                content: {},
                event: true,
            });
            await contentMessages.sendContentToRoom(file, roomId, undefined, client, replyToEvent);
            expect(client.sendMessage).toHaveBeenCalledWith(
                roomId,
                null,
                expect.objectContaining({
                    "url": "mxc://server/file",
                    "msgtype": "m.image",
                    "m.mentions": {
                        user_ids: ["@bob:test"],
                    },
                }),
            );
        });
    });

    describe("getCurrentUploads", () => {
        const file1 = new File([], "file1");
        const file2 = new File([], "file2");
        const roomId = "!roomId:server";

        beforeEach(() => {
            mocked(doMaybeLocalRoomAction).mockImplementation(
                <T>(roomId: string, fn: (actualRoomId: string) => Promise<T>) => fn(roomId),
            );
        });

        it("should return only uploads for the given relation", async () => {
            const relation = {
                rel_type: RelationType.Thread,
                event_id: "!threadId:server",
            };
            const p1 = contentMessages.sendContentToRoom(file1, roomId, relation, client, undefined);
            const p2 = contentMessages.sendContentToRoom(file2, roomId, undefined, client, undefined);

            const uploads = contentMessages.getCurrentUploads(relation);
            expect(uploads).toHaveLength(1);
            expect(uploads[0].relation).toEqual(relation);
            expect(uploads[0].fileName).toEqual("file1");
            await Promise.all([p1, p2]);
        });

        it("should return only uploads for no relation when not passed one", async () => {
            const relation = {
                rel_type: RelationType.Thread,
                event_id: "!threadId:server",
            };
            const p1 = contentMessages.sendContentToRoom(file1, roomId, relation, client, undefined);
            const p2 = contentMessages.sendContentToRoom(file2, roomId, undefined, client, undefined);

            const uploads = contentMessages.getCurrentUploads();
            expect(uploads).toHaveLength(1);
            expect(uploads[0].relation).toEqual(undefined);
            expect(uploads[0].fileName).toEqual("file2");
            await Promise.all([p1, p2]);
        });
    });

    describe("cancelUpload", () => {
        it("should cancel in-flight upload", async () => {
            const deferred = Promise.withResolvers<UploadResponse>();
            mocked(client.uploadContent).mockReturnValue(deferred.promise);
            const file1 = new File([], "file1");
            const prom = contentMessages.sendContentToRoom(file1, roomId, undefined, client, undefined);
            await flushPromises();
            const { abortController } = mocked(client.uploadContent).mock.calls[0][1]!;
            expect(abortController!.signal.aborted).toBeFalsy();
            const [upload] = contentMessages.getCurrentUploads();
            contentMessages.cancelUpload(upload);
            expect(abortController!.signal.aborted).toBeTruthy();
            deferred.resolve({} as UploadResponse);
            await prom;
        });
    });
});

describe("uploadFile", () => {
    let client: MatrixClient;

    beforeEach(() => {
        jest.clearAllMocks();
        client = createTestClient();
    });

    it("should not encrypt the file if the room isn't encrypted", async () => {
        mocked(client.uploadContent).mockResolvedValue({ content_uri: "mxc://server/file" });
        const progressHandler = jest.fn();
        const file = new Blob([]);

        const res = await uploadFile(client, "!roomId:server", file, progressHandler);

        expect(res.url).toBe("mxc://server/file");
        expect(res.file).toBeFalsy();
        expect(encrypt.encryptAttachment).not.toHaveBeenCalled();
        expect(client.uploadContent).toHaveBeenCalledWith(file, expect.objectContaining({ progressHandler }));
    });

    it("should encrypt the file if the room is encrypted", async () => {
        jest.spyOn(client.getCrypto()!, "isEncryptionEnabledInRoom").mockResolvedValue(true);
        mocked(client.uploadContent).mockResolvedValue({ content_uri: "mxc://server/file" });
        mocked(encrypt.encryptAttachment).mockResolvedValue({
            data: new ArrayBuffer(123),
            info: {} as IEncryptedFile,
        });
        const progressHandler = jest.fn();
        const file = new Blob(["123"]);

        const res = await uploadFile(client, "!roomId:server", file, progressHandler);

        expect(res.url).toBeFalsy();
        expect(res.file).toEqual(
            expect.objectContaining({
                url: "mxc://server/file",
            }),
        );
        expect(encrypt.encryptAttachment).toHaveBeenCalled();
        expect(client.uploadContent).toHaveBeenCalledWith(
            expect.any(Blob),
            expect.objectContaining({
                progressHandler,
                includeFilename: false,
                type: "application/octet-stream",
            }),
        );
        expect(mocked(client.uploadContent).mock.calls[0][0]).not.toBe(file);
    });

    it("should throw UploadCanceledError upon aborting the upload", async () => {
        mocked(client.uploadContent).mockResolvedValue({ content_uri: "mxc://foo/bar" });
        const file = new Blob([]);
        const controller = new AbortController();
        controller.abort();

        await expect(uploadFile(client, "!roomId:server", file, undefined, controller)).rejects.toThrow(
            UploadCanceledError,
        );
    });
});<|MERGE_RESOLUTION|>--- conflicted
+++ resolved
@@ -7,11 +7,6 @@
 */
 
 import { mocked } from "jest-mock";
-<<<<<<< HEAD
-import { ISendEventResponse, MatrixClient, RelationType, UploadResponse } from "matrix-js-sdk/src/matrix";
-import { ImageInfo } from "matrix-js-sdk/src/types";
-import encrypt, { IEncryptedFile } from "matrix-encrypt-attachment";
-=======
 import {
     type ISendEventResponse,
     type MatrixClient,
@@ -21,7 +16,6 @@
 import { type ImageInfo } from "matrix-js-sdk/src/types";
 import { defer } from "matrix-js-sdk/src/utils";
 import encrypt, { type IEncryptedFile } from "matrix-encrypt-attachment";
->>>>>>> e427b710
 
 import ContentMessages, { UploadCanceledError, uploadFile } from "../../src/ContentMessages";
 import { doMaybeLocalRoomAction } from "../../src/utils/local-room";
@@ -344,7 +338,7 @@
 
     describe("cancelUpload", () => {
         it("should cancel in-flight upload", async () => {
-            const deferred = Promise.withResolvers<UploadResponse>();
+            const deferred = defer<UploadResponse>();
             mocked(client.uploadContent).mockReturnValue(deferred.promise);
             const file1 = new File([], "file1");
             const prom = contentMessages.sendContentToRoom(file1, roomId, undefined, client, undefined);
