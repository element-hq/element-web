/*
Copyright 2024 New Vector Ltd.
Copyright 2022 The Matrix.org Foundation C.I.C

SPDX-License-Identifier: AGPL-3.0-only OR GPL-3.0-only OR LicenseRef-Element-Commercial
Please see LICENSE files in the repository root for full details.
*/

<<<<<<< HEAD
import { mocked, MockedObject } from "jest-mock";
import { findLast, last } from "lodash";
=======
import { mocked, MockedFunction, MockedObject } from "jest-mock";
import { last } from "lodash";
>>>>>>> ddf221b8
import {
    MatrixEvent,
    MatrixClient,
    ClientEvent,
    EventTimeline,
    EventType,
    MatrixEventEvent,
    RoomStateEvent,
    RoomState,
} from "matrix-js-sdk/src/matrix";
import { ClientWidgetApi, WidgetApiFromWidgetAction } from "matrix-widget-api";
import { waitFor } from "jest-matrix-react";
import { Optional } from "matrix-events-sdk";

import { stubClient, mkRoom, mkEvent } from "../../../test-utils";
import { MatrixClientPeg } from "../../../../src/MatrixClientPeg";
import { StopGapWidget } from "../../../../src/stores/widgets/StopGapWidget";
import ActiveWidgetStore from "../../../../src/stores/ActiveWidgetStore";
import SettingsStore from "../../../../src/settings/SettingsStore";
<<<<<<< HEAD
import defaultDispatcher from "../../../../src/dispatcher/dispatcher";
import { Action } from "../../../../src/dispatcher/actions";
=======
import { SdkContextClass } from "../../../../src/contexts/SDKContext";
import { UPDATE_EVENT } from "../../../../src/stores/AsyncStore";
>>>>>>> ddf221b8

jest.mock("matrix-widget-api", () => ({
    ...jest.requireActual("matrix-widget-api"),
    ClientWidgetApi: (jest.createMockFromModule("matrix-widget-api") as any).ClientWidgetApi,
}));

describe("StopGapWidget", () => {
    let client: MockedObject<MatrixClient>;
    let widget: StopGapWidget;
    let messaging: MockedObject<ClientWidgetApi>;

    beforeEach(() => {
        stubClient();
        client = mocked(MatrixClientPeg.safeGet());

        widget = new StopGapWidget({
            app: {
                id: "test",
                creatorUserId: "@alice:example.org",
                type: "example",
                url: "https://example.org?user-id=$matrix_user_id&device-id=$org.matrix.msc3819.matrix_device_id&base-url=$org.matrix.msc4039.matrix_base_url&theme=$org.matrix.msc2873.client_theme",
                roomId: "!1:example.org",
            },
            room: mkRoom(client, "!1:example.org"),
            userId: "@alice:example.org",
            creatorUserId: "@alice:example.org",
            waitForIframeLoad: true,
            userWidget: false,
        });
        // Start messaging without an iframe, since ClientWidgetApi is mocked
        widget.startMessaging(null as unknown as HTMLIFrameElement);
        messaging = mocked(last(mocked(ClientWidgetApi).mock.instances)!);
        messaging.feedStateUpdate.mockResolvedValue();
    });

    afterEach(() => {
        widget.stopMessaging();
    });

    it("should replace parameters in widget url template", () => {
        const originGetValue = SettingsStore.getValue;
        const spy = jest.spyOn(SettingsStore, "getValue").mockImplementation((setting) => {
            if (setting === "theme") return "my-theme-for-testing";
            return originGetValue(setting);
        });
        expect(widget.embedUrl).toBe(
            "https://example.org/?user-id=%40userId%3Amatrix.org&device-id=ABCDEFGHI&base-url=https%3A%2F%2Fmatrix-client.matrix.org&theme=my-theme-for-testing&widgetId=test&parentUrl=http%3A%2F%2Flocalhost%2F",
        );
        spy.mockClear();
    });

    it("feeds incoming to-device messages to the widget", async () => {
        const event = mkEvent({
            event: true,
            type: "org.example.foo",
            user: "@alice:example.org",
            content: { hello: "world" },
        });

        client.emit(ClientEvent.ToDeviceEvent, event);
        await Promise.resolve(); // flush promises
        expect(messaging.feedToDevice).toHaveBeenCalledWith(event.getEffectiveEvent(), false);
    });

<<<<<<< HEAD
    it("informs widget of theme changes", () => {
        let theme = "light";
        const settingsSpy = jest
            .spyOn(SettingsStore, "getValue")
            .mockImplementation((name) => (name === "theme" ? theme : null));
        try {
            // Indicate that the widget is ready
            findLast(messaging.once.mock.calls, ([eventName]) => eventName === "ready")![1]();

            // Now change the theme
            theme = "dark";
            defaultDispatcher.dispatch({ action: Action.RecheckTheme }, true);
            expect(messaging.updateTheme).toHaveBeenLastCalledWith({ name: "dark" });
        } finally {
            console.log("TEST OVER");
            settingsSpy.mockRestore();
        }
=======
    it("feeds incoming state updates to the widget", () => {
        const event = mkEvent({
            event: true,
            type: "org.example.foo",
            skey: "",
            user: "@alice:example.org",
            content: { hello: "world" },
            room: "!1:example.org",
        });

        client.emit(RoomStateEvent.Events, event, {} as unknown as RoomState, null);
        expect(messaging.feedStateUpdate).toHaveBeenCalledWith(event.getEffectiveEvent());
>>>>>>> ddf221b8
    });

    describe("feed event", () => {
        let event1: MatrixEvent;
        let event2: MatrixEvent;

        beforeEach(() => {
            event1 = mkEvent({
                event: true,
                id: "$event-id1",
                type: "org.example.foo",
                user: "@alice:example.org",
                content: { hello: "world" },
                room: "!1:example.org",
            });

            event2 = mkEvent({
                event: true,
                id: "$event-id2",
                type: "org.example.foo",
                user: "@alice:example.org",
                content: { hello: "world" },
                room: "!1:example.org",
            });

            const room = mkRoom(client, "!1:example.org");
            client.getRoom.mockImplementation((roomId) => (roomId === "!1:example.org" ? room : null));
            room.getLiveTimeline.mockReturnValue({
                getEvents: (): MatrixEvent[] => [event1, event2],
            } as unknown as EventTimeline);

            messaging.feedEvent.mockResolvedValue();
        });

        it("feeds incoming event to the widget", async () => {
            client.emit(ClientEvent.Event, event1);
            expect(messaging.feedEvent).toHaveBeenCalledWith(event1.getEffectiveEvent());

            client.emit(ClientEvent.Event, event2);
            expect(messaging.feedEvent).toHaveBeenCalledTimes(2);
            expect(messaging.feedEvent).toHaveBeenLastCalledWith(event2.getEffectiveEvent());
        });

        it("should not feed incoming event to the widget if seen already", async () => {
            client.emit(ClientEvent.Event, event1);
            expect(messaging.feedEvent).toHaveBeenCalledWith(event1.getEffectiveEvent());

            client.emit(ClientEvent.Event, event2);
            expect(messaging.feedEvent).toHaveBeenCalledTimes(2);
            expect(messaging.feedEvent).toHaveBeenLastCalledWith(event2.getEffectiveEvent());

            client.emit(ClientEvent.Event, event1);
            expect(messaging.feedEvent).toHaveBeenCalledTimes(2);
            expect(messaging.feedEvent).toHaveBeenLastCalledWith(event2.getEffectiveEvent());
        });

        it("feeds decrypted events asynchronously", async () => {
            const event1Encrypted = new MatrixEvent({
                event_id: event1.getId(),
                type: EventType.RoomMessageEncrypted,
                sender: event1.sender?.userId,
                room_id: event1.getRoomId(),
                content: {},
            });
            const decryptingSpy1 = jest.spyOn(event1Encrypted, "isBeingDecrypted").mockReturnValue(true);
            client.emit(ClientEvent.Event, event1Encrypted);
            const event2Encrypted = new MatrixEvent({
                event_id: event2.getId(),
                type: EventType.RoomMessageEncrypted,
                sender: event2.sender?.userId,
                room_id: event2.getRoomId(),
                content: {},
            });
            const decryptingSpy2 = jest.spyOn(event2Encrypted, "isBeingDecrypted").mockReturnValue(true);
            client.emit(ClientEvent.Event, event2Encrypted);
            expect(messaging.feedEvent).not.toHaveBeenCalled();

            // "Decrypt" the events, but in reverse order; first event 2…
            event2Encrypted.event.type = event2.getType();
            event2Encrypted.event.content = event2.getContent();
            decryptingSpy2.mockReturnValue(false);
            client.emit(MatrixEventEvent.Decrypted, event2Encrypted);
            expect(messaging.feedEvent).toHaveBeenCalledTimes(1);
            expect(messaging.feedEvent).toHaveBeenLastCalledWith(event2Encrypted.getEffectiveEvent());
            // …then event 1
            event1Encrypted.event.type = event1.getType();
            event1Encrypted.event.content = event1.getContent();
            decryptingSpy1.mockReturnValue(false);
            client.emit(MatrixEventEvent.Decrypted, event1Encrypted);
            // The events should be fed in that same order so that event 2
            // doesn't have to be blocked on the decryption of event 1 (or
            // worse, dropped)
            expect(messaging.feedEvent).toHaveBeenCalledTimes(2);
            expect(messaging.feedEvent).toHaveBeenLastCalledWith(event1Encrypted.getEffectiveEvent());
        });

        it("should not feed incoming event if not in timeline", () => {
            const event = mkEvent({
                event: true,
                id: "$event-id",
                type: "org.example.foo",
                user: "@alice:example.org",
                content: {
                    hello: "world",
                },
                room: "!1:example.org",
            });

            client.emit(ClientEvent.Event, event);
            expect(messaging.feedEvent).toHaveBeenCalledWith(event.getEffectiveEvent());
        });

        it("feeds incoming event that is not in timeline but relates to unknown parent to the widget", async () => {
            const event = mkEvent({
                event: true,
                id: "$event-idRelation",
                type: "org.example.foo",
                user: "@alice:example.org",
                content: {
                    "hello": "world",
                    "m.relates_to": {
                        event_id: "$unknown-parent",
                        rel_type: "m.reference",
                    },
                },
                room: "!1:example.org",
            });

            client.emit(ClientEvent.Event, event1);
            expect(messaging.feedEvent).toHaveBeenCalledWith(event1.getEffectiveEvent());

            client.emit(ClientEvent.Event, event);
            expect(messaging.feedEvent).toHaveBeenCalledTimes(2);
            expect(messaging.feedEvent).toHaveBeenLastCalledWith(event.getEffectiveEvent());

            client.emit(ClientEvent.Event, event1);
            expect(messaging.feedEvent).toHaveBeenCalledTimes(2);
            expect(messaging.feedEvent).toHaveBeenLastCalledWith(event.getEffectiveEvent());
        });
    });
});

describe("StopGapWidget with stickyPromise", () => {
    let client: MockedObject<MatrixClient>;
    let widget: StopGapWidget;
    let messaging: MockedObject<ClientWidgetApi>;

    beforeEach(() => {
        stubClient();
        client = mocked(MatrixClientPeg.safeGet());
    });

    afterEach(() => {
        widget.stopMessaging();
    });
    it("should wait for the sticky promise to resolve before starting messaging", async () => {
        jest.useFakeTimers();
        const getStickyPromise = async () => {
            return new Promise<void>((resolve) => {
                setTimeout(() => {
                    resolve();
                }, 1000);
            });
        };
        widget = new StopGapWidget({
            app: {
                id: "test",
                creatorUserId: "@alice:example.org",
                type: "example",
                url: "https://example.org?user-id=$matrix_user_id&device-id=$org.matrix.msc3819.matrix_device_id&base-url=$org.matrix.msc4039.matrix_base_url",
                roomId: "!1:example.org",
            },
            room: mkRoom(client, "!1:example.org"),
            userId: "@alice:example.org",
            creatorUserId: "@alice:example.org",
            waitForIframeLoad: true,
            userWidget: false,
            stickyPromise: getStickyPromise,
        });

        const setPersistenceSpy = jest.spyOn(ActiveWidgetStore.instance, "setWidgetPersistence");

        // Start messaging without an iframe, since ClientWidgetApi is mocked
        widget.startMessaging(null as unknown as HTMLIFrameElement);
        const emitSticky = async () => {
            messaging = mocked(last(mocked(ClientWidgetApi).mock.instances)!);
            messaging?.hasCapability.mockReturnValue(true);
            // messaging.transport.reply will be called but transport is undefined in this test environment
            // This just makes sure the call doesn't throw
            Object.defineProperty(messaging, "transport", { value: { reply: () => {} } });
            messaging.on.mock.calls.find(([event, listener]) => {
                if (event === `action:${WidgetApiFromWidgetAction.UpdateAlwaysOnScreen}`) {
                    listener({ preventDefault: () => {}, detail: { data: { value: true } } });
                    return true;
                }
            });
        };
        await emitSticky();
        expect(setPersistenceSpy).not.toHaveBeenCalled();
        // Advance the fake timer so that the sticky promise resolves
        jest.runAllTimers();
        // Use a real timer and wait for the next tick so the sticky promise can resolve
        jest.useRealTimers();

        waitFor(() => expect(setPersistenceSpy).toHaveBeenCalled(), { interval: 5 });
    });
});

describe("StopGapWidget as an account widget", () => {
    let widget: StopGapWidget;
    let messaging: MockedObject<ClientWidgetApi>;
    let getRoomId: MockedFunction<() => Optional<string>>;

    beforeEach(() => {
        stubClient();
        // I give up, getting the return type of spyOn right is hopeless
        getRoomId = jest.spyOn(SdkContextClass.instance.roomViewStore, "getRoomId") as unknown as MockedFunction<
            () => Optional<string>
        >;
        getRoomId.mockReturnValue("!1:example.org");

        widget = new StopGapWidget({
            app: {
                id: "test",
                creatorUserId: "@alice:example.org",
                type: "example",
                url: "https://example.org?user-id=$matrix_user_id&device-id=$org.matrix.msc3819.matrix_device_id&base-url=$org.matrix.msc4039.matrix_base_url&theme=$org.matrix.msc2873.client_theme",
                roomId: "!1:example.org",
            },
            userId: "@alice:example.org",
            creatorUserId: "@alice:example.org",
            waitForIframeLoad: true,
            userWidget: false,
        });
        // Start messaging without an iframe, since ClientWidgetApi is mocked
        widget.startMessaging(null as unknown as HTMLIFrameElement);
        messaging = mocked(last(mocked(ClientWidgetApi).mock.instances)!);
    });

    afterEach(() => {
        widget.stopMessaging();
        getRoomId.mockRestore();
    });

    it("updates viewed room", () => {
        expect(messaging.setViewedRoomId).toHaveBeenCalledTimes(1);
        expect(messaging.setViewedRoomId).toHaveBeenLastCalledWith("!1:example.org");
        getRoomId.mockReturnValue("!2:example.org");
        SdkContextClass.instance.roomViewStore.emit(UPDATE_EVENT);
        expect(messaging.setViewedRoomId).toHaveBeenCalledTimes(2);
        expect(messaging.setViewedRoomId).toHaveBeenLastCalledWith("!2:example.org");
    });
});<|MERGE_RESOLUTION|>--- conflicted
+++ resolved
@@ -6,13 +6,8 @@
 Please see LICENSE files in the repository root for full details.
 */
 
-<<<<<<< HEAD
-import { mocked, MockedObject } from "jest-mock";
+import { mocked, MockedFunction, MockedObject } from "jest-mock";
 import { findLast, last } from "lodash";
-=======
-import { mocked, MockedFunction, MockedObject } from "jest-mock";
-import { last } from "lodash";
->>>>>>> ddf221b8
 import {
     MatrixEvent,
     MatrixClient,
@@ -32,13 +27,10 @@
 import { StopGapWidget } from "../../../../src/stores/widgets/StopGapWidget";
 import ActiveWidgetStore from "../../../../src/stores/ActiveWidgetStore";
 import SettingsStore from "../../../../src/settings/SettingsStore";
-<<<<<<< HEAD
 import defaultDispatcher from "../../../../src/dispatcher/dispatcher";
 import { Action } from "../../../../src/dispatcher/actions";
-=======
 import { SdkContextClass } from "../../../../src/contexts/SDKContext";
 import { UPDATE_EVENT } from "../../../../src/stores/AsyncStore";
->>>>>>> ddf221b8
 
 jest.mock("matrix-widget-api", () => ({
     ...jest.requireActual("matrix-widget-api"),
@@ -103,7 +95,20 @@
         expect(messaging.feedToDevice).toHaveBeenCalledWith(event.getEffectiveEvent(), false);
     });
 
-<<<<<<< HEAD
+    it("feeds incoming state updates to the widget", () => {
+        const event = mkEvent({
+            event: true,
+            type: "org.example.foo",
+            skey: "",
+            user: "@alice:example.org",
+            content: { hello: "world" },
+            room: "!1:example.org",
+        });
+
+        client.emit(RoomStateEvent.Events, event, {} as unknown as RoomState, null);
+        expect(messaging.feedStateUpdate).toHaveBeenCalledWith(event.getEffectiveEvent());
+    });
+
     it("informs widget of theme changes", () => {
         let theme = "light";
         const settingsSpy = jest
@@ -121,20 +126,6 @@
             console.log("TEST OVER");
             settingsSpy.mockRestore();
         }
-=======
-    it("feeds incoming state updates to the widget", () => {
-        const event = mkEvent({
-            event: true,
-            type: "org.example.foo",
-            skey: "",
-            user: "@alice:example.org",
-            content: { hello: "world" },
-            room: "!1:example.org",
-        });
-
-        client.emit(RoomStateEvent.Events, event, {} as unknown as RoomState, null);
-        expect(messaging.feedStateUpdate).toHaveBeenCalledWith(event.getEffectiveEvent());
->>>>>>> ddf221b8
     });
 
     describe("feed event", () => {
