/*
Copyright 2024 New Vector Ltd.
Copyright 2023 The Matrix.org Foundation C.I.C.

SPDX-License-Identifier: AGPL-3.0-only OR GPL-3.0-only
Please see LICENSE files in the repository root for full details.
*/

// fake-indexeddb needs this and the tests crash without it
// https://github.com/dumbmatter/fakeIndexedDB?tab=readme-ov-file#jsdom-often-used-with-jest
import "core-js/stable/structured-clone";
import "fake-indexeddb/auto";
import React, { ComponentProps } from "react";
import { fireEvent, render, RenderResult, screen, waitFor, within, act } from "jest-matrix-react";
import fetchMock from "fetch-mock-jest";
import { Mocked, mocked } from "jest-mock";
import { ClientEvent, MatrixClient, MatrixEvent, Room, SyncState } from "matrix-js-sdk/src/matrix";
import { MediaHandler } from "matrix-js-sdk/src/webrtc/mediaHandler";
import * as MatrixJs from "matrix-js-sdk/src/matrix";
import { completeAuthorizationCodeGrant } from "matrix-js-sdk/src/oidc/authorize";
import { logger } from "matrix-js-sdk/src/logger";
import { OidcError } from "matrix-js-sdk/src/oidc/error";
import { BearerTokenResponse } from "matrix-js-sdk/src/oidc/validate";
import { defer, IDeferred, sleep } from "matrix-js-sdk/src/utils";
import { CryptoEvent, UserVerificationStatus } from "matrix-js-sdk/src/crypto-api";

import MatrixChat from "../../../../src/components/structures/MatrixChat";
import * as StorageAccess from "../../../../src/utils/StorageAccess";
import defaultDispatcher from "../../../../src/dispatcher/dispatcher";
import { Action } from "../../../../src/dispatcher/actions";
import { UserTab } from "../../../../src/components/views/dialogs/UserTab";
import {
    clearAllModals,
    createStubMatrixRTC,
    filterConsole,
    flushPromises,
    getMockClientWithEventEmitter,
    mockClientMethodsServer,
    mockClientMethodsUser,
    MockClientWithEventEmitter,
    mockPlatformPeg,
    resetJsDomAfterEach,
    unmockClientPeg,
} from "../../../test-utils";
import * as leaveRoomUtils from "../../../../src/utils/leave-behaviour";
import { OidcClientError } from "../../../../src/utils/oidc/error";
import * as voiceBroadcastUtils from "../../../../src/voice-broadcast/utils/cleanUpBroadcasts";
import LegacyCallHandler from "../../../../src/LegacyCallHandler";
import { CallStore } from "../../../../src/stores/CallStore";
import { Call } from "../../../../src/models/Call";
import { PosthogAnalytics } from "../../../../src/PosthogAnalytics";
import PlatformPeg from "../../../../src/PlatformPeg";
import EventIndexPeg from "../../../../src/indexing/EventIndexPeg";
import * as Lifecycle from "../../../../src/Lifecycle";
import { SSO_HOMESERVER_URL_KEY, SSO_ID_SERVER_URL_KEY } from "../../../../src/BasePlatform";
import SettingsStore from "../../../../src/settings/SettingsStore";
import { SettingLevel } from "../../../../src/settings/SettingLevel";
import { MatrixClientPeg } from "../../../../src/MatrixClientPeg";
import DMRoomMap from "../../../../src/utils/DMRoomMap";
import { ReleaseAnnouncementStore } from "../../../../src/stores/ReleaseAnnouncementStore";
import { DRAFT_LAST_CLEANUP_KEY } from "../../../../src/DraftCleaner";
import { UIFeature } from "../../../../src/settings/UIFeature";
import AutoDiscoveryUtils from "../../../../src/utils/AutoDiscoveryUtils";
import { ValidatedServerConfig } from "../../../../src/utils/ValidatedServerConfig";
import Modal from "../../../../src/Modal.tsx";

jest.mock("matrix-js-sdk/src/oidc/authorize", () => ({
    completeAuthorizationCodeGrant: jest.fn(),
}));

// Stub out ThemeWatcher as the necessary bits for themes are done in element-web's index.html and thus are lacking here,
// plus JSDOM's implementation of CSSStyleDeclaration has a bunch of differences to real browsers which cause issues.
jest.mock("../../../../src/settings/watchers/ThemeWatcher");

/** The matrix versions our mock server claims to support */
const SERVER_SUPPORTED_MATRIX_VERSIONS = ["v1.1", "v1.5", "v1.6", "v1.8", "v1.9"];

describe("<MatrixChat />", () => {
    const userId = "@alice:server.org";
    const deviceId = "qwertyui";
    const accessToken = "abc123";
    const refreshToken = "def456";
    let bootstrapDeferred: IDeferred<void>;
    // reused in createClient mock below
    const getMockClientMethods = () => ({
        ...mockClientMethodsUser(userId),
        ...mockClientMethodsServer(),
        getVersions: jest.fn().mockResolvedValue({ versions: SERVER_SUPPORTED_MATRIX_VERSIONS }),
        startClient: function () {
            // @ts-ignore
            this.emit(ClientEvent.Sync, SyncState.Prepared, null);
        },
        stopClient: jest.fn(),
        setCanResetTimelineCallback: jest.fn(),
        isInitialSyncComplete: jest.fn(),
        getSyncState: jest.fn(),
        getSsoLoginUrl: jest.fn(),
        getSyncStateData: jest.fn().mockReturnValue(null),
        getThirdpartyProtocols: jest.fn().mockResolvedValue({}),
        getClientWellKnown: jest.fn().mockReturnValue({}),
        isVersionSupported: jest.fn().mockResolvedValue(false),
        initRustCrypto: jest.fn(),
        getRoom: jest.fn(),
        getMediaHandler: jest.fn().mockReturnValue({
            setVideoInput: jest.fn(),
            setAudioInput: jest.fn(),
            setAudioSettings: jest.fn(),
            stopAllStreams: jest.fn(),
        } as unknown as MediaHandler),
        setAccountData: jest.fn(),
        store: {
            destroy: jest.fn(),
            startup: jest.fn(),
        },
        login: jest.fn(),
        loginFlows: jest.fn(),
        isGuest: jest.fn().mockReturnValue(false),
        clearStores: jest.fn(),
        setGuest: jest.fn(),
        setNotifTimelineSet: jest.fn(),
        getAccountData: jest.fn(),
        doesServerSupportUnstableFeature: jest.fn(),
        getDevices: jest.fn().mockResolvedValue({ devices: [] }),
        getProfileInfo: jest.fn().mockResolvedValue({
            displayname: "Ernie",
        }),
        getVisibleRooms: jest.fn().mockReturnValue([]),
        getRooms: jest.fn().mockReturnValue([]),
        setGlobalErrorOnUnknownDevices: jest.fn(),
        getCrypto: jest.fn().mockReturnValue({
            getVerificationRequestsToDeviceInProgress: jest.fn().mockReturnValue([]),
            isCrossSigningReady: jest.fn().mockReturnValue(false),
            getUserDeviceInfo: jest.fn().mockReturnValue(new Map()),
            getUserVerificationStatus: jest.fn().mockResolvedValue(new UserVerificationStatus(false, false, false)),
            getVersion: jest.fn().mockReturnValue("1"),
            setDeviceIsolationMode: jest.fn(),
            userHasCrossSigningKeys: jest.fn(),
            getActiveSessionBackupVersion: jest.fn().mockResolvedValue(null),
            globalBlacklistUnverifiedDevices: false,
            // This needs to not finish immediately because we need to test the screen appears
            bootstrapCrossSigning: jest.fn().mockImplementation(() => bootstrapDeferred.promise),
        }),
        secretStorage: {
            isStored: jest.fn().mockReturnValue(null),
        },
        matrixRTC: createStubMatrixRTC(),
        getDehydratedDevice: jest.fn(),
        whoami: jest.fn(),
        isRoomEncrypted: jest.fn(),
        logout: jest.fn(),
        getDeviceId: jest.fn(),
    });
    let mockClient: Mocked<MatrixClient>;
    const serverConfig = {
        hsUrl: "https://test.com",
        hsName: "Test Server",
        hsNameIsDifferent: false,
        isUrl: "https://is.com",
        isDefault: true,
        isNameResolvable: true,
        warning: "",
    };
    let initPromise: Promise<void> | undefined;
    let defaultProps: ComponentProps<typeof MatrixChat>;
    const getComponent = (props: Partial<ComponentProps<typeof MatrixChat>> = {}) =>
        render(<MatrixChat {...defaultProps} {...props} />, { legacyRoot: true });

    // make test results readable
    filterConsole(
        "Failed to parse localStorage object",
        "Sync store cannot be used on this browser",
        "Crypto store cannot be used on this browser",
        "Storage consistency checks failed",
        "LegacyCallHandler: missing <audio",
    );

    /** populate storage with details of a persisted session */
    async function populateStorageForSession() {
        localStorage.setItem("mx_hs_url", serverConfig.hsUrl);
        localStorage.setItem("mx_is_url", serverConfig.isUrl);
        // TODO: nowadays the access token lives (encrypted) in indexedDB, and localstorage is only used as a fallback.
        localStorage.setItem("mx_access_token", accessToken);
        localStorage.setItem("mx_user_id", userId);
        localStorage.setItem("mx_device_id", deviceId);
    }

    /**
     * Wait for a bunch of stuff to happen
     * between deciding we are logged in and removing the spinner
     * including waiting for initial sync
     */
    const waitForSyncAndLoad = async (client: MatrixClient, withoutSecuritySetup?: boolean): Promise<void> => {
        // need to wait for different elements depending on which flow
        // without security setup we go to a loading page
        if (withoutSecuritySetup) {
            // wait for logged in view to load
            await screen.findByLabelText("User menu");

            // otherwise we stay on login and load from there for longer
        } else {
            // we are logged in, but are still waiting for the /sync to complete
            await screen.findByText("Syncing…");
            // initial sync
            await act(() => client.emit(ClientEvent.Sync, SyncState.Prepared, null));
        }

        // let things settle
        await flushPromises();
        // and some more for good measure
        // this proved to be a little flaky
        await flushPromises();
    };

    beforeEach(async () => {
        defaultProps = {
            config: {
                brand: "Test",
                help_url: "help_url",
                help_encryption_url: "help_encryption_url",
                element_call: {},
                feedback: {
                    existing_issues_url: "https://feedback.org/existing",
                    new_issue_url: "https://feedback.org/new",
                },
                validated_server_config: serverConfig,
            },
            onNewScreen: jest.fn(),
            onTokenLoginCompleted: jest.fn(),
            realQueryParams: {},
            initPromiseCallback: (p: Promise<void>) => (initPromise = p),
        };

        initPromise = undefined;
        mockClient = getMockClientWithEventEmitter(getMockClientMethods());
        jest.spyOn(MatrixJs, "createClient").mockReturnValue(mockClient);

        jest.spyOn(defaultDispatcher, "dispatch").mockClear();
        jest.spyOn(defaultDispatcher, "fire").mockClear();

        DMRoomMap.makeShared(mockClient);

        jest.spyOn(AutoDiscoveryUtils, "validateServerConfigWithStaticUrls").mockResolvedValue(
            {} as ValidatedServerConfig,
        );

        bootstrapDeferred = defer();

        await clearAllModals();
    });

    afterEach(async () => {
        // Wait for the promise that MatrixChat gives us to complete so that we know
        // it's finished running its login code. We either need to do this or make the
        // login code abort halfway through once the test finishes testing whatever it
        // needs to test. If we do nothing, the login code will just continue running
        // and interfere with the subsequent tests.
        await initPromise;

        // @ts-ignore
        DMRoomMap.setShared(null);

        jest.restoreAllMocks();

        // emit a loggedOut event so that all of the Store singletons forget about their references to the mock client
        // (must be sync otherwise the next test will start before it happens)
        act(() => defaultDispatcher.dispatch({ action: Action.OnLoggedOut }, true));

        localStorage.clear();
    });

    resetJsDomAfterEach();

    it("should render spinner while app is loading", () => {
        const { container } = getComponent();

        expect(container).toMatchSnapshot();
    });

    it("should fire to focus the message composer", async () => {
        getComponent();
        defaultDispatcher.dispatch({ action: Action.ViewRoom, room_id: "!room:server.org", focusNext: "composer" });
        await waitFor(() => {
            expect(defaultDispatcher.fire).toHaveBeenCalledWith(Action.FocusSendMessageComposer);
        });
    });

    it("should fire to focus the threads panel", async () => {
        getComponent();
        defaultDispatcher.dispatch({ action: Action.ViewRoom, room_id: "!room:server.org", focusNext: "threadsPanel" });
        await waitFor(() => {
            expect(defaultDispatcher.fire).toHaveBeenCalledWith(Action.FocusThreadsPanel);
        });
    });

    describe("when query params have a OIDC params", () => {
        const issuer = "https://auth.com/";
        const homeserverUrl = "https://matrix.org";
        const identityServerUrl = "https://is.org";
        const clientId = "xyz789";

        const code = "test-oidc-auth-code";
        const state = "test-oidc-state";
        const realQueryParams = {
            code,
            state: state,
        };

        const userId = "@alice:server.org";
        const deviceId = "test-device-id";
        const accessToken = "test-access-token-from-oidc";

        const tokenResponse: BearerTokenResponse = {
            access_token: accessToken,
            refresh_token: "def456",
            id_token: "ghi789",
            scope: "test",
            token_type: "Bearer",
            expires_at: 12345,
        };

        let loginClient!: ReturnType<typeof getMockClientWithEventEmitter>;

        const expectOIDCError = async (
            errorMessage = "Something went wrong during authentication. Go to the sign in page and try again.",
        ): Promise<void> => {
            await flushPromises();
            const dialog = await screen.findByRole("dialog");

            expect(within(dialog).getByText(errorMessage)).toBeInTheDocument();
            // just check we're back on welcome page
            await expect(screen.findByTestId("mx_welcome_screen")).resolves.toBeInTheDocument();
        };

        beforeEach(() => {
            mocked(completeAuthorizationCodeGrant)
                .mockClear()
                .mockResolvedValue({
                    oidcClientSettings: {
                        clientId,
                        issuer,
                    },
                    tokenResponse,
                    homeserverUrl,
                    identityServerUrl,
                    idTokenClaims: {
                        aud: "123",
                        iss: issuer,
                        sub: "123",
                        exp: 123,
                        iat: 456,
                    },
                });

            jest.spyOn(logger, "error").mockClear();
        });

        beforeEach(() => {
            loginClient = getMockClientWithEventEmitter(getMockClientMethods());
            // this is used to create a temporary client during login
            jest.spyOn(MatrixJs, "createClient").mockReturnValue(loginClient);

            jest.spyOn(logger, "error").mockClear();
            jest.spyOn(logger, "log").mockClear();

            loginClient.whoami.mockResolvedValue({
                user_id: userId,
                device_id: deviceId,
                is_guest: false,
            });
        });

        it("should fail when query params do not include valid code and state", async () => {
            const queryParams = {
                code: 123,
                state: "abc",
            };
            getComponent({ realQueryParams: queryParams });

            await flushPromises();

            expect(logger.error).toHaveBeenCalledWith(
                "Failed to login via OIDC",
                new Error(OidcClientError.InvalidQueryParameters),
            );

            await expectOIDCError();
        });

        it("should make correct request to complete authorization", async () => {
            getComponent({ realQueryParams });

            await flushPromises();

            expect(completeAuthorizationCodeGrant).toHaveBeenCalledWith(code, state);
        });

        it("should look up userId using access token", async () => {
            getComponent({ realQueryParams });

            await flushPromises();

            // check we used a client with the correct accesstoken
            expect(MatrixJs.createClient).toHaveBeenCalledWith({
                baseUrl: homeserverUrl,
                accessToken,
                idBaseUrl: identityServerUrl,
            });
            expect(loginClient.whoami).toHaveBeenCalled();
        });

        it("should log error and return to welcome page when userId lookup fails", async () => {
            loginClient.whoami.mockRejectedValue(new Error("oups"));
            getComponent({ realQueryParams });

            await flushPromises();

            expect(logger.error).toHaveBeenCalledWith(
                "Failed to login via OIDC",
                new Error("Failed to retrieve userId using accessToken"),
            );
            await expectOIDCError();
        });

        it("should call onTokenLoginCompleted", async () => {
            const onTokenLoginCompleted = jest.fn();
            getComponent({ realQueryParams, onTokenLoginCompleted });

            await waitFor(() => expect(onTokenLoginCompleted).toHaveBeenCalled());
        });

        describe("when login fails", () => {
            beforeEach(() => {
                mocked(completeAuthorizationCodeGrant).mockRejectedValue(new Error(OidcError.CodeExchangeFailed));
            });

            it("should log and return to welcome page with correct error when login state is not found", async () => {
                mocked(completeAuthorizationCodeGrant).mockRejectedValue(
                    new Error(OidcError.MissingOrInvalidStoredState),
                );
                getComponent({ realQueryParams });

                await flushPromises();

                expect(logger.error).toHaveBeenCalledWith(
                    "Failed to login via OIDC",
                    new Error(OidcError.MissingOrInvalidStoredState),
                );

                await expectOIDCError(
                    "We asked the browser to remember which homeserver you use to let you sign in, but unfortunately your browser has forgotten it. Go to the sign in page and try again.",
                );
            });

            it("should log and return to welcome page", async () => {
                getComponent({ realQueryParams });

                await flushPromises();

                expect(logger.error).toHaveBeenCalledWith(
                    "Failed to login via OIDC",
                    new Error(OidcError.CodeExchangeFailed),
                );

                // warning dialog
                await expectOIDCError();
            });

            it("should not clear storage", async () => {
                getComponent({ realQueryParams });

                await flushPromises();

                expect(loginClient.clearStores).not.toHaveBeenCalled();
            });

            it("should not store clientId or issuer", async () => {
                const sessionStorageSetSpy = jest.spyOn(sessionStorage.__proto__, "setItem");
                getComponent({ realQueryParams });

                await flushPromises();

                expect(sessionStorageSetSpy).not.toHaveBeenCalledWith("mx_oidc_client_id", clientId);
                expect(sessionStorageSetSpy).not.toHaveBeenCalledWith("mx_oidc_token_issuer", issuer);
            });
        });

        describe("when login succeeds", () => {
            beforeEach(() => {
                jest.spyOn(StorageAccess, "idbLoad").mockImplementation(
                    async (_table: string, key: string | string[]) => (key === "mx_access_token" ? accessToken : null),
                );
            });

            it("should persist login credentials", async () => {
                getComponent({ realQueryParams });

                await waitFor(() => expect(localStorage.getItem("mx_hs_url")).toEqual(homeserverUrl));
                expect(localStorage.getItem("mx_user_id")).toEqual(userId);
                expect(localStorage.getItem("mx_has_access_token")).toEqual("true");
                expect(localStorage.getItem("mx_device_id")).toEqual(deviceId);
            });

            it("should store clientId and issuer in session storage", async () => {
                getComponent({ realQueryParams });

                await waitFor(() => expect(localStorage.getItem("mx_oidc_client_id")).toEqual(clientId));
                expect(localStorage.getItem("mx_oidc_token_issuer")).toEqual(issuer);
            });

            it("should set logged in and start MatrixClient", async () => {
                getComponent({ realQueryParams });

                // client successfully started
                await waitFor(() =>
                    expect(defaultDispatcher.dispatch).toHaveBeenCalledWith({ action: "client_started" }),
                );

                // check we get to logged in view
                await waitForSyncAndLoad(loginClient, true);
            });

            it("should persist device language when available", async () => {
                await SettingsStore.setValue("language", null, SettingLevel.DEVICE, "en");
                const languageBefore = SettingsStore.getValueAt(SettingLevel.DEVICE, "language", null, true, true);

                jest.spyOn(Lifecycle, "attemptDelegatedAuthLogin");

                getComponent({ realQueryParams });
                await flushPromises();

                expect(Lifecycle.attemptDelegatedAuthLogin).toHaveBeenCalled();
                const languageAfter = SettingsStore.getValueAt(SettingLevel.DEVICE, "language", null, true, true);
                expect(languageBefore).toEqual(languageAfter);
            });

            it("should not persist device language when not available", async () => {
                await SettingsStore.setValue("language", null, SettingLevel.DEVICE, undefined);
                const languageBefore = SettingsStore.getValueAt(SettingLevel.DEVICE, "language", null, true, true);

                jest.spyOn(Lifecycle, "attemptDelegatedAuthLogin");

                getComponent({ realQueryParams });
                await flushPromises();

                expect(Lifecycle.attemptDelegatedAuthLogin).toHaveBeenCalled();
                const languageAfter = SettingsStore.getValueAt(SettingLevel.DEVICE, "language", null, true, true);
                expect(languageBefore).toEqual(languageAfter);
            });
        });
    });

    describe("with an existing session", () => {
        const mockidb: Record<string, Record<string, string>> = {
            account: {
                mx_access_token: accessToken,
                mx_refresh_token: refreshToken,
            },
        };

        beforeEach(async () => {
            await populateStorageForSession();
            jest.spyOn(StorageAccess, "idbLoad").mockImplementation(async (table, key) => {
                const safeKey = Array.isArray(key) ? key[0] : key;
                return mockidb[table]?.[safeKey];
            });
        });

        const getComponentAndWaitForReady = async (): Promise<RenderResult> => {
            const renderResult = getComponent();

            // we think we are logged in, but are still waiting for the /sync to complete
            await screen.findByText("Logout");
            // initial sync
            mockClient.emit(ClientEvent.Sync, SyncState.Prepared, null);
            // wait for logged in view to load
            await screen.findByLabelText("User menu");
            // let things settle
            await flushPromises();
            // and some more for good measure
            // this proved to be a little flaky
            await flushPromises();

            return renderResult;
        };

        it("should render welcome page after login", async () => {
            getComponent();

            // wait for logged in view to load
            await screen.findByLabelText("User menu");

            expect(screen.queryByRole("progressbar")).not.toBeInTheDocument();
            const h1Element = screen.getByRole("heading", { level: 1 });
            expect(h1Element).toHaveTextContent(`Welcome Ernie`);
        });

        describe("clean up drafts", () => {
            const roomId = "!room:server.org";
            const unknownRoomId = "!room2:server.org";
            const room = new Room(roomId, mockClient, userId);
            const timestamp = 2345678901234;
            beforeEach(() => {
                localStorage.setItem(`mx_cider_state_${unknownRoomId}`, "fake_content");
                localStorage.setItem(`mx_cider_state_${roomId}`, "fake_content");
                mockClient.getRoom.mockImplementation((id) => [room].find((room) => room.roomId === id) || null);
            });
            afterEach(() => {
                jest.restoreAllMocks();
            });
            it("should clean up drafts", async () => {
                Date.now = jest.fn(() => timestamp);
                localStorage.setItem(`mx_cider_state_${roomId}`, "fake_content");
                localStorage.setItem(`mx_cider_state_${unknownRoomId}`, "fake_content");
                await getComponentAndWaitForReady();
                mockClient.emit(ClientEvent.Sync, SyncState.Syncing, SyncState.Syncing);
                // let things settle
                await flushPromises();
                expect(localStorage.getItem(`mx_cider_state_${roomId}`)).not.toBeNull();
                expect(localStorage.getItem(`mx_cider_state_${unknownRoomId}`)).toBeNull();
            });

            it("should clean up wysiwyg drafts", async () => {
                Date.now = jest.fn(() => timestamp);
                localStorage.setItem(`mx_wysiwyg_state_${roomId}`, "fake_content");
                localStorage.setItem(`mx_wysiwyg_state_${unknownRoomId}`, "fake_content");
                await getComponentAndWaitForReady();
                mockClient.emit(ClientEvent.Sync, SyncState.Syncing, SyncState.Syncing);
                // let things settle
                await flushPromises();
                expect(localStorage.getItem(`mx_wysiwyg_state_${roomId}`)).not.toBeNull();
                expect(localStorage.getItem(`mx_wysiwyg_state_${unknownRoomId}`)).toBeNull();
            });

            it("should not clean up drafts before expiry", async () => {
                // Set the last cleanup to the recent past
                localStorage.setItem(`mx_cider_state_${unknownRoomId}`, "fake_content");
                localStorage.setItem(DRAFT_LAST_CLEANUP_KEY, String(timestamp - 100));
                await getComponentAndWaitForReady();
                mockClient.emit(ClientEvent.Sync, SyncState.Syncing, SyncState.Syncing);
                expect(localStorage.getItem(`mx_cider_state_${unknownRoomId}`)).not.toBeNull();
            });
        });

        describe("onAction()", () => {
            beforeEach(() => {
                jest.spyOn(defaultDispatcher, "dispatch").mockClear();
                jest.spyOn(defaultDispatcher, "fire").mockClear();
            });
            it("should open user device settings", async () => {
                await getComponentAndWaitForReady();

                defaultDispatcher.dispatch({
                    action: Action.ViewUserDeviceSettings,
                });

                await flushPromises();

                expect(defaultDispatcher.dispatch).toHaveBeenCalledWith({
                    action: Action.ViewUserSettings,
                    initialTabId: UserTab.SessionManager,
                });
            });

            describe("room actions", () => {
                const roomId = "!room:server.org";
                const spaceId = "!spaceRoom:server.org";
                const room = new Room(roomId, mockClient, userId);
                const spaceRoom = new Room(spaceId, mockClient, userId);

                beforeEach(() => {
                    mockClient.getRoom.mockImplementation(
                        (id) => [room, spaceRoom].find((room) => room.roomId === id) || null,
                    );
                    jest.spyOn(spaceRoom, "isSpaceRoom").mockReturnValue(true);

                    jest.spyOn(ReleaseAnnouncementStore.instance, "getReleaseAnnouncement").mockReturnValue(null);
                });

                afterEach(() => {
                    jest.restoreAllMocks();
                });

                describe("leave_room", () => {
                    beforeEach(async () => {
                        await clearAllModals();
                        await getComponentAndWaitForReady();
                        // this is thoroughly unit tested elsewhere
                        jest.spyOn(leaveRoomUtils, "leaveRoomBehaviour").mockClear().mockResolvedValue(undefined);
                    });
                    const dispatchAction = () =>
                        defaultDispatcher.dispatch({
                            action: "leave_room",
                            room_id: roomId,
                        });
                    const publicJoinRule = new MatrixEvent({
                        type: "m.room.join_rules",
                        content: {
                            join_rule: "public",
                        },
                    });
                    const inviteJoinRule = new MatrixEvent({
                        type: "m.room.join_rules",
                        content: {
                            join_rule: "invite",
                        },
                    });
                    describe("for a room", () => {
                        beforeEach(() => {
                            jest.spyOn(room.currentState, "getJoinedMemberCount").mockReturnValue(2);
                            jest.spyOn(room.currentState, "getStateEvents").mockReturnValue(publicJoinRule);
                        });
                        it("should launch a confirmation modal", async () => {
                            dispatchAction();
                            const dialog = await screen.findByRole("dialog");
                            expect(dialog).toMatchSnapshot();
                        });
                        it("should warn when room has only one joined member", async () => {
                            jest.spyOn(room.currentState, "getJoinedMemberCount").mockReturnValue(1);
                            dispatchAction();
                            await screen.findByRole("dialog");
                            expect(
                                screen.getByText(
                                    "You are the only person here. If you leave, no one will be able to join in the future, including you.",
                                ),
                            ).toBeInTheDocument();
                        });
                        it("should warn when room is not public", async () => {
                            jest.spyOn(room.currentState, "getStateEvents").mockReturnValue(inviteJoinRule);
                            dispatchAction();
                            await screen.findByRole("dialog");
                            expect(
                                screen.getByText(
                                    "This room is not public. You will not be able to rejoin without an invite.",
                                ),
                            ).toBeInTheDocument();
                        });
                        it("should do nothing on cancel", async () => {
                            dispatchAction();
                            const dialog = await screen.findByRole("dialog");
                            fireEvent.click(within(dialog).getByText("Cancel"));

                            await flushPromises();

                            expect(leaveRoomUtils.leaveRoomBehaviour).not.toHaveBeenCalled();
                            expect(defaultDispatcher.dispatch).not.toHaveBeenCalledWith({
                                action: Action.AfterLeaveRoom,
                                room_id: roomId,
                            });
                        });
                        it("should leave room and dispatch after leave action", async () => {
                            dispatchAction();
                            const dialog = await screen.findByRole("dialog");
                            fireEvent.click(within(dialog).getByText("Leave"));

                            await flushPromises();

                            expect(leaveRoomUtils.leaveRoomBehaviour).toHaveBeenCalled();
                            expect(defaultDispatcher.dispatch).toHaveBeenCalledWith({
                                action: Action.AfterLeaveRoom,
                                room_id: roomId,
                            });
                        });
                    });

                    describe("for a space", () => {
                        const dispatchAction = () =>
                            defaultDispatcher.dispatch({
                                action: "leave_room",
                                room_id: spaceId,
                            });
                        beforeEach(() => {
                            jest.spyOn(spaceRoom.currentState, "getStateEvents").mockReturnValue(publicJoinRule);
                        });
                        it("should launch a confirmation modal", async () => {
                            dispatchAction();
                            const dialog = await screen.findByRole("dialog");
                            expect(dialog).toMatchSnapshot();
                        });
                        it("should warn when space is not public", async () => {
                            jest.spyOn(spaceRoom.currentState, "getStateEvents").mockReturnValue(inviteJoinRule);
                            dispatchAction();
                            await screen.findByRole("dialog");
                            expect(
                                screen.getByText(
                                    "This space is not public. You will not be able to rejoin without an invite.",
                                ),
                            ).toBeInTheDocument();
                        });
                    });
                });
            });

            describe("logout", () => {
                let logoutClient!: ReturnType<typeof getMockClientWithEventEmitter>;
                const call1 = { disconnect: jest.fn() } as unknown as Call;
                const call2 = { disconnect: jest.fn() } as unknown as Call;

                const dispatchLogoutAndWait = async (): Promise<void> => {
                    defaultDispatcher.dispatch({
                        action: "logout",
                    });

                    await flushPromises();
                };

                beforeEach(() => {
                    // stub out various cleanup functions
                    jest.spyOn(LegacyCallHandler.instance, "hangupAllCalls")
                        .mockClear()
                        .mockImplementation(() => {});
                    jest.spyOn(voiceBroadcastUtils, "cleanUpBroadcasts").mockImplementation(async () => {});
                    jest.spyOn(PosthogAnalytics.instance, "logout").mockImplementation(() => {});
                    jest.spyOn(EventIndexPeg, "deleteEventIndex").mockImplementation(async () => {});

                    jest.spyOn(CallStore.instance, "connectedCalls", "get").mockReturnValue(new Set([call1, call2]));

                    mockPlatformPeg({
                        destroyPickleKey: jest.fn(),
                    });

                    logoutClient = getMockClientWithEventEmitter(getMockClientMethods());
                    mockClient = getMockClientWithEventEmitter(getMockClientMethods());
                    mockClient.logout.mockResolvedValue({});
                    mockClient.getDeviceId.mockReturnValue(deviceId);
                    // this is used to create a temporary client to cleanup after logout
                    jest.spyOn(MatrixJs, "createClient").mockClear().mockReturnValue(logoutClient);

                    jest.spyOn(logger, "warn").mockClear();
                });

                afterAll(() => {
                    jest.spyOn(voiceBroadcastUtils, "cleanUpBroadcasts").mockRestore();
                });

                it("should hangup all legacy calls", async () => {
                    await getComponentAndWaitForReady();
                    await dispatchLogoutAndWait();
                    expect(LegacyCallHandler.instance.hangupAllCalls).toHaveBeenCalled();
                });

                it("should cleanup broadcasts", async () => {
                    await getComponentAndWaitForReady();
                    await dispatchLogoutAndWait();
                    expect(voiceBroadcastUtils.cleanUpBroadcasts).toHaveBeenCalled();
                });

                it("should disconnect all calls", async () => {
                    await getComponentAndWaitForReady();
                    await dispatchLogoutAndWait();
                    expect(call1.disconnect).toHaveBeenCalled();
                    expect(call2.disconnect).toHaveBeenCalled();
                });

                it("should logout of posthog", async () => {
                    await getComponentAndWaitForReady();
                    await dispatchLogoutAndWait();

                    expect(PosthogAnalytics.instance.logout).toHaveBeenCalled();
                });

                it("should destroy pickle key", async () => {
                    await getComponentAndWaitForReady();
                    await dispatchLogoutAndWait();

                    expect(PlatformPeg.get()!.destroyPickleKey).toHaveBeenCalledWith(userId, deviceId);
                });

                describe("without delegated auth", () => {
                    it("should call /logout", async () => {
                        await getComponentAndWaitForReady();
                        await dispatchLogoutAndWait();

                        expect(mockClient.logout).toHaveBeenCalledWith(true);
                    });

                    it("should warn and do post-logout cleanup anyway when logout fails", async () => {
                        const error = new Error("test logout failed");
                        mockClient.logout.mockRejectedValue(error);
                        await getComponentAndWaitForReady();
                        await dispatchLogoutAndWait();

                        expect(logger.warn).toHaveBeenCalledWith(
                            "Failed to call logout API: token will not be invalidated",
                            error,
                        );

                        // stuff that happens in onloggedout
                        expect(defaultDispatcher.fire).toHaveBeenCalledWith(Action.OnLoggedOut, true);
                        await waitFor(() => expect(logoutClient.clearStores).toHaveBeenCalled());
                    });

                    it("should do post-logout cleanup", async () => {
                        await getComponentAndWaitForReady();
                        await dispatchLogoutAndWait();

                        // stuff that happens in onloggedout
                        expect(defaultDispatcher.fire).toHaveBeenCalledWith(Action.OnLoggedOut, true);
                        await waitFor(() => expect(EventIndexPeg.deleteEventIndex).toHaveBeenCalled());
                        expect(logoutClient.clearStores).toHaveBeenCalled();
                    });
                });
            });
        });

        describe("unskippable verification", () => {
            it("should show the complete security screen if unskippable verification is enabled", async () => {
                defaultProps.config.force_verification = true;
                localStorage.setItem("must_verify_device", "true");
                getComponent();

                await screen.findByRole("heading", { name: "Unable to verify this device", level: 1 });
            });
        });
    });

    describe("with a soft-logged-out session", () => {
        const mockidb: Record<string, Record<string, string>> = {};

        beforeEach(async () => {
            await populateStorageForSession();
            localStorage.setItem("mx_soft_logout", "true");

            mockClient.loginFlows.mockResolvedValue({ flows: [{ type: "m.login.password" }] });

            jest.spyOn(StorageAccess, "idbLoad").mockImplementation(async (table, key) => {
                const safeKey = Array.isArray(key) ? key[0] : key;
                return mockidb[table]?.[safeKey];
            });
        });

        it("should show the soft-logout page", async () => {
            // XXX This test is strange, it was working with legacy crypto
            // without mocking the following but the initCrypto call was failing
            // but as the exception was swallowed, the test was passing (see in `initClientCrypto`).
            // There are several uses of the peg in the app, so during all these tests you might end-up
            // with a real client instead of the mocked one. Not sure how reliable all these tests are.
            jest.spyOn(MatrixClientPeg, "replaceUsingCreds");
            jest.spyOn(MatrixClientPeg, "get").mockReturnValue(mockClient);

            const result = getComponent();

            await result.findByText("You're signed out");
            expect(result.container).toMatchSnapshot();
        });
    });

    describe("login via key/pass", () => {
        let loginClient!: ReturnType<typeof getMockClientWithEventEmitter>;

        const userName = "ernie";
        const password = "ilovebert";

        const getComponentAndWaitForReady = async (): Promise<RenderResult> => {
            const renderResult = getComponent();
            // wait for welcome page chrome render
            await screen.findByText("Powered by Matrix");

            // go to login page
            act(() =>
                defaultDispatcher.dispatch({
                    action: "start_login",
                }),
            );

            await flushPromises();

            return renderResult;
        };

        const getComponentAndLogin = async (withoutSecuritySetup?: boolean): Promise<void> => {
            await getComponentAndWaitForReady();

            fireEvent.change(screen.getByLabelText("Username"), { target: { value: userName } });
            fireEvent.change(screen.getByLabelText("Password"), { target: { value: password } });

            // sign in button is an input
            fireEvent.click(screen.getByDisplayValue("Sign in"));

            await waitForSyncAndLoad(loginClient, withoutSecuritySetup);
        };

        beforeEach(() => {
            loginClient = getMockClientWithEventEmitter(getMockClientMethods());
            // this is used to create a temporary client during login
            // FIXME: except it is *also* used as the permanent client for the rest of the test.
            jest.spyOn(MatrixJs, "createClient").mockClear().mockReturnValue(loginClient);

            loginClient.login.mockClear().mockResolvedValue({
                access_token: "TOKEN",
                device_id: "IMADEVICE",
                user_id: userId,
            });
            loginClient.loginFlows.mockClear().mockResolvedValue({ flows: [{ type: "m.login.password" }] });
        });

        it("should render login page", async () => {
            await getComponentAndWaitForReady();

            expect(screen.getAllByText("Sign in")[0]).toBeInTheDocument();
        });

        describe("post login setup", () => {
            beforeEach(() => {
                const mockCrypto = {
                    getVersion: jest.fn().mockReturnValue("Version 0"),
                    getVerificationRequestsToDeviceInProgress: jest.fn().mockReturnValue([]),
                    getUserDeviceInfo: jest.fn().mockResolvedValue(new Map()),
                    getUserVerificationStatus: jest
                        .fn()
                        .mockResolvedValue(new UserVerificationStatus(false, false, false)),
                    setDeviceIsolationMode: jest.fn(),
                    userHasCrossSigningKeys: jest.fn().mockResolvedValue(false),
                    // This needs to not finish immediately because we need to test the screen appears
                    bootstrapCrossSigning: jest.fn().mockImplementation(() => bootstrapDeferred.promise),
                };
                loginClient.getCrypto.mockReturnValue(mockCrypto as any);
            });

            it("should go straight to logged in view when crypto is not enabled", async () => {
                loginClient.getCrypto.mockReturnValue(undefined);

                await getComponentAndLogin(true);

                expect(screen.getByRole("heading", { name: "Welcome Ernie" })).toBeInTheDocument();
            });

            it("should go straight to logged in view when user does not have cross signing keys and server does not support cross signing", async () => {
                loginClient.doesServerSupportUnstableFeature.mockResolvedValue(false);

                await getComponentAndLogin(false);

                expect(loginClient.doesServerSupportUnstableFeature).toHaveBeenCalledWith(
                    "org.matrix.e2e_cross_signing",
                );

                await flushPromises();

                // logged in
                await screen.findByLabelText("User menu");
            });

            describe("when server supports cross signing and user does not have cross signing setup", () => {
                beforeEach(() => {
                    loginClient.doesServerSupportUnstableFeature.mockResolvedValue(true);
                    jest.spyOn(loginClient.getCrypto()!, "userHasCrossSigningKeys").mockResolvedValue(false);
                });

                describe("when encryption is force disabled", () => {
                    let unencryptedRoom: Room;
                    let encryptedRoom: Room;

                    beforeEach(() => {
                        unencryptedRoom = new Room("!unencrypted:server.org", loginClient, userId);
                        encryptedRoom = new Room("!encrypted:server.org", loginClient, userId);

                        loginClient.getClientWellKnown.mockReturnValue({
                            "io.element.e2ee": {
                                force_disable: true,
                            },
                        });

                        loginClient.isRoomEncrypted.mockImplementation((roomId) => {
                            return roomId === encryptedRoom.roomId;
                        });
                    });

                    it("should go straight to logged in view when user is not in any encrypted rooms", async () => {
                        loginClient.getRooms.mockReturnValue([unencryptedRoom]);
                        await getComponentAndLogin(false);

                        await flushPromises();

                        // logged in, did not setup keys
                        await screen.findByLabelText("User menu");
                    });

                    it("should go to setup e2e screen when user is in encrypted rooms", async () => {
                        loginClient.getRooms.mockReturnValue([unencryptedRoom, encryptedRoom]);
                        await getComponentAndLogin();
                        await flushPromises();
                        // set up keys screen is rendered
                        expect(screen.getByText("Setting up keys")).toBeInTheDocument();
                    });
                });

                it("should go to setup e2e screen", async () => {
                    loginClient.doesServerSupportUnstableFeature.mockResolvedValue(true);

                    await getComponentAndLogin();

                    expect(loginClient.getCrypto()!.userHasCrossSigningKeys).toHaveBeenCalled();

                    // set up keys screen is rendered
                    await expect(await screen.findByText("Setting up keys")).toBeInTheDocument();
                });
            });

            it("should show complete security screen when user has cross signing setup", async () => {
                jest.spyOn(loginClient.getCrypto()!, "userHasCrossSigningKeys").mockResolvedValue(true);

                await getComponentAndLogin();

                expect(loginClient.getCrypto()!.userHasCrossSigningKeys).toHaveBeenCalled();

                await flushPromises();

                // Complete security begin screen is rendered
                expect(screen.getByText("Unable to verify this device")).toBeInTheDocument();
            });

            it("should setup e2e when server supports cross signing", async () => {
                loginClient.doesServerSupportUnstableFeature.mockResolvedValue(true);

                await getComponentAndLogin();

                expect(loginClient.getCrypto()!.userHasCrossSigningKeys).toHaveBeenCalled();

                // set up keys screen is rendered
                expect(screen.getByText("Setting up keys")).toBeInTheDocument();
            });

            it("should go to use case selection if user just registered", async () => {
                loginClient.doesServerSupportUnstableFeature.mockResolvedValue(true);
                MatrixClientPeg.setJustRegisteredUserId(userId);

                await getComponentAndLogin();

                act(() => bootstrapDeferred.resolve());

                await expect(
                    screen.findByRole("heading", { name: "You're in", level: 1 }),
                ).resolves.toBeInTheDocument();
            });
        });
    });

    describe("when query params have a loginToken", () => {
        const loginToken = "test-login-token";
        const realQueryParams = {
            loginToken,
        };

        let loginClient!: ReturnType<typeof getMockClientWithEventEmitter>;
        const userId = "@alice:server.org";
        const deviceId = "test-device-id";
        const accessToken = "test-access-token";
        const clientLoginResponse = {
            user_id: userId,
            device_id: deviceId,
            access_token: accessToken,
        };

        beforeEach(() => {
            localStorage.setItem("mx_sso_hs_url", serverConfig.hsUrl);
            localStorage.setItem("mx_sso_is_url", serverConfig.isUrl);
            loginClient = getMockClientWithEventEmitter(getMockClientMethods());
            // this is used to create a temporary client during login
            jest.spyOn(MatrixJs, "createClient").mockReturnValue(loginClient);

            loginClient.login.mockClear().mockResolvedValue(clientLoginResponse);
        });

        it("should show an error dialog when no homeserver is found in local storage", async () => {
            localStorage.removeItem("mx_sso_hs_url");
            const localStorageGetSpy = jest.spyOn(localStorage.__proto__, "getItem");
            getComponent({ realQueryParams });
            await flushPromises();

            expect(localStorageGetSpy).toHaveBeenCalledWith("mx_sso_hs_url");
            expect(localStorageGetSpy).toHaveBeenCalledWith("mx_sso_is_url");

            const dialog = await screen.findByRole("dialog");

            // warning dialog
            expect(
                within(dialog).getByText(
                    "We asked the browser to remember which homeserver you use to let you sign in, " +
                        "but unfortunately your browser has forgotten it. Go to the sign in page and try again.",
                ),
            ).toBeInTheDocument();
        });

        it("should attempt token login", async () => {
            getComponent({ realQueryParams });
            await flushPromises();

            expect(loginClient.login).toHaveBeenCalledWith("m.login.token", {
                initial_device_display_name: undefined,
                token: loginToken,
            });
        });

        it("should call onTokenLoginCompleted", async () => {
            const onTokenLoginCompleted = jest.fn();
            getComponent({ realQueryParams, onTokenLoginCompleted });

            await waitFor(() => expect(onTokenLoginCompleted).toHaveBeenCalled());
        });

        describe("when login fails", () => {
            beforeEach(() => {
                loginClient.login.mockRejectedValue(new Error("oups"));
            });
            it("should show a dialog", async () => {
                getComponent({ realQueryParams });

                await flushPromises();

                const dialog = await screen.findByRole("dialog");

                // warning dialog
                expect(
                    within(dialog).getByText(
                        "There was a problem communicating with the homeserver, please try again later.",
                    ),
                ).toBeInTheDocument();
            });

            it("should not clear storage", async () => {
                getComponent({ realQueryParams });

                await flushPromises();

                expect(loginClient.clearStores).not.toHaveBeenCalled();
            });
        });

        describe("when login succeeds", () => {
            beforeEach(() => {
                jest.spyOn(StorageAccess, "idbLoad").mockImplementation(
                    async (_table: string, key: string | string[]) => {
                        if (key === "mx_access_token") {
                            return accessToken as any;
                        }
                    },
                );
            });
            it("should clear storage", async () => {
                const localStorageClearSpy = jest.spyOn(localStorage.__proto__, "clear");

                getComponent({ realQueryParams });

                // just check we called the clearStorage function
                await waitFor(() => expect(loginClient.clearStores).toHaveBeenCalled());
                expect(localStorage.getItem("mx_sso_hs_url")).toBe(null);
                expect(localStorageClearSpy).toHaveBeenCalled();
            });

            it("should persist login credentials", async () => {
                getComponent({ realQueryParams });

                await waitFor(() => expect(localStorage.getItem("mx_hs_url")).toEqual(serverConfig.hsUrl));
                expect(localStorage.getItem("mx_user_id")).toEqual(userId);
                expect(localStorage.getItem("mx_has_access_token")).toEqual("true");
                expect(localStorage.getItem("mx_device_id")).toEqual(deviceId);
            });

            it("should set fresh login flag in session storage", async () => {
                const sessionStorageSetSpy = jest.spyOn(sessionStorage.__proto__, "setItem");
                getComponent({ realQueryParams });

                await waitFor(() => expect(sessionStorageSetSpy).toHaveBeenCalledWith("mx_fresh_login", "true"));
            });

            it("should override hsUrl in creds when login response wellKnown differs from config", async () => {
                const hsUrlFromWk = "https://hsfromwk.org";
                const loginResponseWithWellKnown = {
                    ...clientLoginResponse,
                    well_known: {
                        "m.homeserver": {
                            base_url: hsUrlFromWk,
                        },
                    },
                };
                loginClient.login.mockResolvedValue(loginResponseWithWellKnown);
                getComponent({ realQueryParams });

                await waitFor(() => expect(localStorage.getItem("mx_hs_url")).toEqual(hsUrlFromWk));
            });

            it("should continue to post login setup when no session is found in local storage", async () => {
                getComponent({ realQueryParams });

                // logged in but waiting for sync screen
                await screen.findByText("Logout");
            });
        });
    });

    describe("automatic SSO selection", () => {
        let ssoClient: ReturnType<typeof getMockClientWithEventEmitter>;
        let hrefSetter: jest.Mock<void, [string]>;
        beforeEach(() => {
            ssoClient = getMockClientWithEventEmitter({
                ...getMockClientMethods(),
                getHomeserverUrl: jest.fn().mockReturnValue("matrix.example.com"),
                getIdentityServerUrl: jest.fn().mockReturnValue("ident.example.com"),
                getSsoLoginUrl: jest.fn().mockReturnValue("http://my-sso-url"),
            });
            // this is used to create a temporary client to cleanup after logout
            jest.spyOn(MatrixJs, "createClient").mockClear().mockReturnValue(ssoClient);
            mockPlatformPeg();
            // Ensure we don't have a client peg as we aren't logged in.
            unmockClientPeg();

            hrefSetter = jest.fn();
            const originalHref = window.location.href.toString();
            Object.defineProperty(window, "location", {
                value: {
                    get href() {
                        return originalHref;
                    },
                    set href(href) {
                        hrefSetter(href);
                    },
                },
                writable: true,
            });
        });

        it("should automatically setup and redirect to SSO login", async () => {
            getComponent({
                initialScreenAfterLogin: {
                    screen: "start_sso",
                },
            });

            await waitFor(() =>
                expect(ssoClient.getSsoLoginUrl).toHaveBeenCalledWith("http://localhost/", "sso", undefined, undefined),
            );
            expect(window.localStorage.getItem(SSO_HOMESERVER_URL_KEY)).toEqual("matrix.example.com");
            expect(window.localStorage.getItem(SSO_ID_SERVER_URL_KEY)).toEqual("ident.example.com");
            expect(hrefSetter).toHaveBeenCalledWith("http://my-sso-url");
        });

        it("should automatically setup and redirect to CAS login", async () => {
            getComponent({
                initialScreenAfterLogin: {
                    screen: "start_cas",
                },
            });

            await waitFor(() =>
                expect(ssoClient.getSsoLoginUrl).toHaveBeenCalledWith("http://localhost/", "cas", undefined, undefined),
            );
            expect(window.localStorage.getItem(SSO_HOMESERVER_URL_KEY)).toEqual("matrix.example.com");
            expect(window.localStorage.getItem(SSO_ID_SERVER_URL_KEY)).toEqual("ident.example.com");
            expect(hrefSetter).toHaveBeenCalledWith("http://my-sso-url");
        });
    });

    describe("mobile registration", () => {
        const getComponentAndWaitForReady = async (): Promise<RenderResult> => {
            const renderResult = getComponent();
            // wait for welcome page chrome render
            await screen.findByText("powered by Matrix");

            // go to mobile_register page
            defaultDispatcher.dispatch({
                action: "start_mobile_registration",
            });

            return renderResult;
        };

        const enabledMobileRegistration = (): void => {
            jest.spyOn(SettingsStore, "getValue").mockImplementation((settingName: string) => {
                if (settingName === "Registration.mobileRegistrationHelper") return true;
                if (settingName === UIFeature.Registration) return true;
            });
        };

        it("should render welcome screen if mobile registration is not enabled in settings", async () => {
            await getComponentAndWaitForReady();

            await screen.findByText("powered by Matrix");
        });

        it("should render mobile registration", async () => {
            enabledMobileRegistration();

            await getComponentAndWaitForReady();
            await flushPromises();

            expect(screen.getByTestId("mobile-register")).toBeInTheDocument();
        });
    });

    describe("when key backup failed", () => {
        it("should show the new recovery method dialog", async () => {
            jest.mock("../../../../src/async-components/views/dialogs/security/NewRecoveryMethodDialog", () => ({
                __esModule: true,
                default: () => <span>mocked dialog</span>,
            }));
            jest.spyOn(mockClient.getCrypto()!, "getActiveSessionBackupVersion").mockResolvedValue("version");

            getComponent({});
            act(() =>
                defaultDispatcher.dispatch({
                    action: "will_start_client",
                }),
            );
            await flushPromises();
            await act(() => mockClient.emit(CryptoEvent.KeyBackupFailed, "error code"));
            await expect(screen.findByText("mocked dialog")).resolves.toBeInTheDocument();
        });
    });

    describe("Multi-tab lockout", () => {
        afterEach(() => {
            Lifecycle.setSessionLockNotStolen();
        });

        it("waits for other tab to stop during startup", async () => {
            fetchMock.get("/welcome.html", { body: "<h1>Hello</h1>" });
            jest.spyOn(Lifecycle, "attemptDelegatedAuthLogin");

            // simulate an active window
            localStorage.setItem("react_sdk_session_lock_ping", String(Date.now()));

            const rendered = getComponent({});
            await flushPromises();
            expect(rendered.container).toMatchSnapshot();

            // user confirms
            rendered.getByRole("button", { name: "Continue" }).click();
            await flushPromises();

            // we should have claimed the session, but gone no further
            expect(Lifecycle.attemptDelegatedAuthLogin).not.toHaveBeenCalled();
            const sessionId = localStorage.getItem("react_sdk_session_lock_claimant");
            expect(sessionId).toEqual(expect.stringMatching(/./));
            expect(rendered.container).toMatchSnapshot();

            // the other tab shuts down
            localStorage.removeItem("react_sdk_session_lock_ping");
            // fire the storage event manually, because writes to localStorage from the same javascript context don't
            // fire it automatically
            window.dispatchEvent(new StorageEvent("storage", { key: "react_sdk_session_lock_ping" }));

            // startup continues
            await flushPromises();
            expect(Lifecycle.attemptDelegatedAuthLogin).toHaveBeenCalled();

            // should just show the welcome screen
            await rendered.findByText("Hello");
            expect(rendered.container).toMatchSnapshot();
        });

        describe("shows the lockout page when a second tab opens", () => {
            beforeEach(() => {
                // make sure we start from a clean DOM for each of these tests
                document.body.replaceChildren();
            });

            function simulateSessionLockClaim() {
                localStorage.setItem("react_sdk_session_lock_claimant", "testtest");
                act(() =>
                    window.dispatchEvent(new StorageEvent("storage", { key: "react_sdk_session_lock_claimant" })),
                );
            }

            it("after a session is restored", async () => {
                await populateStorageForSession();

                const client = getMockClientWithEventEmitter(getMockClientMethods());
                jest.spyOn(MatrixJs, "createClient").mockReturnValue(client);

                const rendered = getComponent({});
                await waitForSyncAndLoad(client, true);
                rendered.getByText("Welcome Ernie");

                // we're now at the welcome page. Another session wants the lock...
                simulateSessionLockClaim();
                await flushPromises();
                expect(rendered.container).toMatchSnapshot();
            });

            it("while we were waiting for the lock ourselves", async () => {
                // simulate there already being one session
                localStorage.setItem("react_sdk_session_lock_ping", String(Date.now()));

                const rendered = getComponent({});
                await flushPromises();

                // user confirms continue
                rendered.getByRole("button", { name: "Continue" }).click();
                await flushPromises();
                expect(rendered.getByTestId("spinner")).toBeInTheDocument();

                // now a third session starts
                simulateSessionLockClaim();
                await flushPromises();
                expect(rendered.container).toMatchSnapshot();
            });

            it("while we are checking the sync store", async () => {
                const rendered = getComponent({});
                expect(rendered.getByTestId("spinner")).toBeInTheDocument();

                // now a third session starts
                simulateSessionLockClaim();
                await flushPromises();
                expect(rendered.container).toMatchSnapshot();
            });

            it("during crypto init", async () => {
                await populateStorageForSession();

                const client = new MockClientWithEventEmitter({
                    ...getMockClientMethods(),
                }) as unknown as Mocked<MatrixClient>;
                jest.spyOn(MatrixJs, "createClient").mockReturnValue(client);

                // intercept initCrypto and have it block until we complete the deferred
                const initCryptoCompleteDefer = defer();
                const initCryptoCalled = new Promise<void>((resolve) => {
                    client.initRustCrypto.mockImplementation(() => {
                        resolve();
                        return initCryptoCompleteDefer.promise;
                    });
                });

                const rendered = getComponent({});
                await initCryptoCalled;
                console.log("initCrypto called");

                simulateSessionLockClaim();
                await flushPromises();

                // now we should see the error page
                rendered.getByText("Test is connected in another tab");

                // let initCrypto complete, and check we don't get a modal
                initCryptoCompleteDefer.resolve();
                await sleep(10); // Modals take a few ms to appear
                expect(document.body).toMatchSnapshot();
            });
        });
    });
<<<<<<< HEAD
=======

    describe("mobile registration", () => {
        const getComponentAndWaitForReady = async (): Promise<RenderResult> => {
            const renderResult = getComponent();
            // wait for welcome page chrome render
            await screen.findByText("Powered by Matrix");

            // go to mobile_register page
            defaultDispatcher.dispatch({
                action: "start_mobile_registration",
            });

            return renderResult;
        };

        const enabledMobileRegistration = (): void => {
            jest.spyOn(SettingsStore, "getValue").mockImplementation((settingName: string) => {
                if (settingName === "Registration.mobileRegistrationHelper") return true;
                if (settingName === UIFeature.Registration) return true;
            });
        };

        it("should render welcome screen if mobile registration is not enabled in settings", async () => {
            await getComponentAndWaitForReady();

            await screen.findByText("Powered by Matrix");
        });

        it("should render mobile registration", async () => {
            enabledMobileRegistration();

            await getComponentAndWaitForReady();
            await flushPromises();

            expect(screen.getByTestId("mobile-register")).toBeInTheDocument();
        });
    });

    describe("when key backup failed", () => {
        it("should show the new recovery method dialog", async () => {
            const spy = jest.spyOn(Modal, "createDialogAsync");
            jest.mock("../../../../src/async-components/views/dialogs/security/NewRecoveryMethodDialog", () => ({
                __test: true,
                __esModule: true,
                default: () => <span>mocked dialog</span>,
            }));
            jest.spyOn(mockClient.getCrypto()!, "getActiveSessionBackupVersion").mockResolvedValue("version");

            getComponent({});
            defaultDispatcher.dispatch({
                action: "will_start_client",
            });
            await flushPromises();
            mockClient.emit(CryptoEvent.KeyBackupFailed, "error code");
            await waitFor(() => expect(spy).toHaveBeenCalledTimes(1));
            expect(await spy.mock.lastCall![0]).toEqual(expect.objectContaining({ __test: true }));
        });
    });
>>>>>>> d06cf09b
});<|MERGE_RESOLUTION|>--- conflicted
+++ resolved
@@ -1349,63 +1349,6 @@
         });
     });
 
-    describe("mobile registration", () => {
-        const getComponentAndWaitForReady = async (): Promise<RenderResult> => {
-            const renderResult = getComponent();
-            // wait for welcome page chrome render
-            await screen.findByText("powered by Matrix");
-
-            // go to mobile_register page
-            defaultDispatcher.dispatch({
-                action: "start_mobile_registration",
-            });
-
-            return renderResult;
-        };
-
-        const enabledMobileRegistration = (): void => {
-            jest.spyOn(SettingsStore, "getValue").mockImplementation((settingName: string) => {
-                if (settingName === "Registration.mobileRegistrationHelper") return true;
-                if (settingName === UIFeature.Registration) return true;
-            });
-        };
-
-        it("should render welcome screen if mobile registration is not enabled in settings", async () => {
-            await getComponentAndWaitForReady();
-
-            await screen.findByText("powered by Matrix");
-        });
-
-        it("should render mobile registration", async () => {
-            enabledMobileRegistration();
-
-            await getComponentAndWaitForReady();
-            await flushPromises();
-
-            expect(screen.getByTestId("mobile-register")).toBeInTheDocument();
-        });
-    });
-
-    describe("when key backup failed", () => {
-        it("should show the new recovery method dialog", async () => {
-            jest.mock("../../../../src/async-components/views/dialogs/security/NewRecoveryMethodDialog", () => ({
-                __esModule: true,
-                default: () => <span>mocked dialog</span>,
-            }));
-            jest.spyOn(mockClient.getCrypto()!, "getActiveSessionBackupVersion").mockResolvedValue("version");
-
-            getComponent({});
-            act(() =>
-                defaultDispatcher.dispatch({
-                    action: "will_start_client",
-                }),
-            );
-            await flushPromises();
-            await act(() => mockClient.emit(CryptoEvent.KeyBackupFailed, "error code"));
-            await expect(screen.findByText("mocked dialog")).resolves.toBeInTheDocument();
-        });
-    });
-
     describe("Multi-tab lockout", () => {
         afterEach(() => {
             Lifecycle.setSessionLockNotStolen();
@@ -1538,8 +1481,6 @@
             });
         });
     });
-<<<<<<< HEAD
-=======
 
     describe("mobile registration", () => {
         const getComponentAndWaitForReady = async (): Promise<RenderResult> => {
@@ -1598,5 +1539,4 @@
             expect(await spy.mock.lastCall![0]).toEqual(expect.objectContaining({ __test: true }));
         });
     });
->>>>>>> d06cf09b
 });