/*
Copyright 2024 New Vector Ltd.
Copyright 2023 The Matrix.org Foundation C.I.C.

SPDX-License-Identifier: AGPL-3.0-only OR GPL-3.0-only
Please see LICENSE files in the repository root for full details.
*/

// fake-indexeddb needs this and the tests crash without it
// https://github.com/dumbmatter/fakeIndexedDB?tab=readme-ov-file#jsdom-often-used-with-jest
import "core-js/stable/structured-clone";
import "fake-indexeddb/auto";
import React, { ComponentProps } from "react";
import { fireEvent, render, RenderResult, screen, waitFor, within } from "jest-matrix-react";
import fetchMock from "fetch-mock-jest";
import { Mocked, mocked } from "jest-mock";
import { ClientEvent, MatrixClient, MatrixEvent, Room, SyncState } from "matrix-js-sdk/src/matrix";
import { MediaHandler } from "matrix-js-sdk/src/webrtc/mediaHandler";
import * as MatrixJs from "matrix-js-sdk/src/matrix";
import { completeAuthorizationCodeGrant } from "matrix-js-sdk/src/oidc/authorize";
import { logger } from "matrix-js-sdk/src/logger";
import { OidcError } from "matrix-js-sdk/src/oidc/error";
import { BearerTokenResponse } from "matrix-js-sdk/src/oidc/validate";
import { defer, IDeferred, sleep } from "matrix-js-sdk/src/utils";
import { CryptoEvent, UserVerificationStatus } from "matrix-js-sdk/src/crypto-api";

import MatrixChat from "../../../../src/components/structures/MatrixChat";
import * as StorageAccess from "../../../../src/utils/StorageAccess";
import defaultDispatcher from "../../../../src/dispatcher/dispatcher";
import { Action } from "../../../../src/dispatcher/actions";
import { UserTab } from "../../../../src/components/views/dialogs/UserTab";
import {
    clearAllModals,
    createStubMatrixRTC,
    filterConsole,
    flushPromises,
    getMockClientWithEventEmitter,
    mockClientMethodsServer,
    mockClientMethodsUser,
    MockClientWithEventEmitter,
    mockPlatformPeg,
    resetJsDomAfterEach,
    unmockClientPeg,
} from "../../../test-utils";
import * as leaveRoomUtils from "../../../../src/utils/leave-behaviour";
import { OidcClientError } from "../../../../src/utils/oidc/error";
import * as voiceBroadcastUtils from "../../../../src/voice-broadcast/utils/cleanUpBroadcasts";
import LegacyCallHandler from "../../../../src/LegacyCallHandler";
import { CallStore } from "../../../../src/stores/CallStore";
import { Call } from "../../../../src/models/Call";
import { PosthogAnalytics } from "../../../../src/PosthogAnalytics";
import PlatformPeg from "../../../../src/PlatformPeg";
import EventIndexPeg from "../../../../src/indexing/EventIndexPeg";
import * as Lifecycle from "../../../../src/Lifecycle";
import { SSO_HOMESERVER_URL_KEY, SSO_ID_SERVER_URL_KEY } from "../../../../src/BasePlatform";
import SettingsStore from "../../../../src/settings/SettingsStore";
import { SettingLevel } from "../../../../src/settings/SettingLevel";
import { MatrixClientPeg, MatrixClientPeg as peg } from "../../../../src/MatrixClientPeg";
import DMRoomMap from "../../../../src/utils/DMRoomMap";
import { ReleaseAnnouncementStore } from "../../../../src/stores/ReleaseAnnouncementStore";
import { DRAFT_LAST_CLEANUP_KEY } from "../../../../src/DraftCleaner";
import { UIFeature } from "../../../../src/settings/UIFeature";
import AutoDiscoveryUtils from "../../../../src/utils/AutoDiscoveryUtils";
import { ValidatedServerConfig } from "../../../../src/utils/ValidatedServerConfig";

jest.mock("matrix-js-sdk/src/oidc/authorize", () => ({
    completeAuthorizationCodeGrant: jest.fn(),
}));

// Stub out ThemeWatcher as the necessary bits for themes are done in element-web's index.html and thus are lacking here,
// plus JSDOM's implementation of CSSStyleDeclaration has a bunch of differences to real browsers which cause issues.
jest.mock("../../../../src/settings/watchers/ThemeWatcher");

/** The matrix versions our mock server claims to support */
const SERVER_SUPPORTED_MATRIX_VERSIONS = ["v1.1", "v1.5", "v1.6", "v1.8", "v1.9"];

describe("<MatrixChat />", () => {
    const userId = "@alice:server.org";
    const deviceId = "qwertyui";
    const accessToken = "abc123";
    const refreshToken = "def456";
    let bootstrapDeferred: IDeferred<void>;
    // reused in createClient mock below
    const getMockClientMethods = () => ({
        ...mockClientMethodsUser(userId),
        ...mockClientMethodsServer(),
        getVersions: jest.fn().mockResolvedValue({ versions: SERVER_SUPPORTED_MATRIX_VERSIONS }),
        startClient: function () {
            // @ts-ignore
            this.emit(ClientEvent.Sync, SyncState.Prepared, null);
        },
        stopClient: jest.fn(),
        setCanResetTimelineCallback: jest.fn(),
        isInitialSyncComplete: jest.fn(),
        getSyncState: jest.fn(),
        getSsoLoginUrl: jest.fn(),
        getSyncStateData: jest.fn().mockReturnValue(null),
        getThirdpartyProtocols: jest.fn().mockResolvedValue({}),
        getClientWellKnown: jest.fn().mockReturnValue({}),
        isVersionSupported: jest.fn().mockResolvedValue(false),
        initRustCrypto: jest.fn(),
        getRoom: jest.fn(),
        getMediaHandler: jest.fn().mockReturnValue({
            setVideoInput: jest.fn(),
            setAudioInput: jest.fn(),
            setAudioSettings: jest.fn(),
            stopAllStreams: jest.fn(),
        } as unknown as MediaHandler),
        setAccountData: jest.fn(),
        store: {
            destroy: jest.fn(),
            startup: jest.fn(),
        },
        login: jest.fn(),
        loginFlows: jest.fn(),
        isGuest: jest.fn().mockReturnValue(false),
        clearStores: jest.fn(),
        setGuest: jest.fn(),
        setNotifTimelineSet: jest.fn(),
        getAccountData: jest.fn(),
        doesServerSupportUnstableFeature: jest.fn(),
        getDevices: jest.fn().mockResolvedValue({ devices: [] }),
        getProfileInfo: jest.fn().mockResolvedValue({
            displayname: "Ernie",
        }),
        getVisibleRooms: jest.fn().mockReturnValue([]),
        getRooms: jest.fn().mockReturnValue([]),
        setGlobalBlacklistUnverifiedDevices: jest.fn(),
        setGlobalErrorOnUnknownDevices: jest.fn(),
        getCrypto: jest.fn().mockReturnValue({
            getVerificationRequestsToDeviceInProgress: jest.fn().mockReturnValue([]),
            isCrossSigningReady: jest.fn().mockReturnValue(false),
            getUserDeviceInfo: jest.fn().mockReturnValue(new Map()),
            getUserVerificationStatus: jest.fn().mockResolvedValue(new UserVerificationStatus(false, false, false)),
            getVersion: jest.fn().mockReturnValue("1"),
            setDeviceIsolationMode: jest.fn(),
            userHasCrossSigningKeys: jest.fn(),
<<<<<<< HEAD
            // This needs to not finish immediately because we need to test the screen appears
            bootstrapCrossSigning: jest.fn().mockImplementation(() => bootstrapDeferred.promise),
=======
            getActiveSessionBackupVersion: jest.fn().mockResolvedValue(null),
>>>>>>> 59cd5180
        }),
        secretStorage: {
            isStored: jest.fn().mockReturnValue(null),
        },
        matrixRTC: createStubMatrixRTC(),
        getDehydratedDevice: jest.fn(),
        whoami: jest.fn(),
        isRoomEncrypted: jest.fn(),
        logout: jest.fn(),
        getDeviceId: jest.fn(),
    });
    let mockClient: Mocked<MatrixClient>;
    const serverConfig = {
        hsUrl: "https://test.com",
        hsName: "Test Server",
        hsNameIsDifferent: false,
        isUrl: "https://is.com",
        isDefault: true,
        isNameResolvable: true,
        warning: "",
    };
    let initPromise: Promise<void> | undefined;
    let defaultProps: ComponentProps<typeof MatrixChat>;
    const getComponent = (props: Partial<ComponentProps<typeof MatrixChat>> = {}) =>
        render(<MatrixChat {...defaultProps} {...props} />);

    // make test results readable
    filterConsole(
        "Failed to parse localStorage object",
        "Sync store cannot be used on this browser",
        "Crypto store cannot be used on this browser",
        "Storage consistency checks failed",
        "LegacyCallHandler: missing <audio",
    );

    /** populate storage with details of a persisted session */
    async function populateStorageForSession() {
        localStorage.setItem("mx_hs_url", serverConfig.hsUrl);
        localStorage.setItem("mx_is_url", serverConfig.isUrl);
        // TODO: nowadays the access token lives (encrypted) in indexedDB, and localstorage is only used as a fallback.
        localStorage.setItem("mx_access_token", accessToken);
        localStorage.setItem("mx_user_id", userId);
        localStorage.setItem("mx_device_id", deviceId);
    }

    /**
     * Wait for a bunch of stuff to happen
     * between deciding we are logged in and removing the spinner
     * including waiting for initial sync
     */
    const waitForSyncAndLoad = async (client: MatrixClient, withoutSecuritySetup?: boolean): Promise<void> => {
        // need to wait for different elements depending on which flow
        // without security setup we go to a loading page
        if (withoutSecuritySetup) {
            // wait for logged in view to load
            await screen.findByLabelText("User menu");

            // otherwise we stay on login and load from there for longer
        } else {
            // we are logged in, but are still waiting for the /sync to complete
            await screen.findByText("Syncing…");
            // initial sync
            client.emit(ClientEvent.Sync, SyncState.Prepared, null);
        }

        // let things settle
        await flushPromises();
        // and some more for good measure
        // this proved to be a little flaky
        await flushPromises();
    };

    beforeEach(async () => {
        defaultProps = {
            config: {
                brand: "Test",
                help_url: "help_url",
                help_encryption_url: "help_encryption_url",
                element_call: {},
                feedback: {
                    existing_issues_url: "https://feedback.org/existing",
                    new_issue_url: "https://feedback.org/new",
                },
                validated_server_config: serverConfig,
            },
            onNewScreen: jest.fn(),
            onTokenLoginCompleted: jest.fn(),
            realQueryParams: {},
            initPromiseCallback: (p: Promise<void>) => (initPromise = p),
        };

        initPromise = undefined;
        mockClient = getMockClientWithEventEmitter(getMockClientMethods());
        jest.spyOn(MatrixJs, "createClient").mockReturnValue(mockClient);

        jest.spyOn(defaultDispatcher, "dispatch").mockClear();
        jest.spyOn(defaultDispatcher, "fire").mockClear();

        DMRoomMap.makeShared(mockClient);

        jest.spyOn(AutoDiscoveryUtils, "validateServerConfigWithStaticUrls").mockResolvedValue(
            {} as ValidatedServerConfig,
        );

        bootstrapDeferred = defer();

        await clearAllModals();
    });

    afterEach(async () => {
        // Wait for the promise that MatrixChat gives us to complete so that we know
        // it's finished running its login code. We either need to do this or make the
        // login code abort halfway through once the test finishes testing whatever it
        // needs to test. If we do nothing, the login code will just continue running
        // and interfere with the subsequent tests.
        await initPromise;

        // @ts-ignore
        DMRoomMap.setShared(null);

        jest.restoreAllMocks();

        // emit a loggedOut event so that all of the Store singletons forget about their references to the mock client
        // (must be sync otherwise the next test will start before it happens)
        defaultDispatcher.dispatch({ action: Action.OnLoggedOut }, true);

        localStorage.clear();
    });

    resetJsDomAfterEach();

    it("should render spinner while app is loading", () => {
        const { container } = getComponent();

        expect(container).toMatchSnapshot();
    });

    it("should fire to focus the message composer", async () => {
        getComponent();
        defaultDispatcher.dispatch({ action: Action.ViewRoom, room_id: "!room:server.org", focusNext: "composer" });
        await waitFor(() => {
            expect(defaultDispatcher.fire).toHaveBeenCalledWith(Action.FocusSendMessageComposer);
        });
    });

    it("should fire to focus the threads panel", async () => {
        getComponent();
        defaultDispatcher.dispatch({ action: Action.ViewRoom, room_id: "!room:server.org", focusNext: "threadsPanel" });
        await waitFor(() => {
            expect(defaultDispatcher.fire).toHaveBeenCalledWith(Action.FocusThreadsPanel);
        });
    });

    describe("when query params have a OIDC params", () => {
        const issuer = "https://auth.com/";
        const homeserverUrl = "https://matrix.org";
        const identityServerUrl = "https://is.org";
        const clientId = "xyz789";

        const code = "test-oidc-auth-code";
        const state = "test-oidc-state";
        const realQueryParams = {
            code,
            state: state,
        };

        const userId = "@alice:server.org";
        const deviceId = "test-device-id";
        const accessToken = "test-access-token-from-oidc";

        const tokenResponse: BearerTokenResponse = {
            access_token: accessToken,
            refresh_token: "def456",
            id_token: "ghi789",
            scope: "test",
            token_type: "Bearer",
            expires_at: 12345,
        };

        let loginClient!: ReturnType<typeof getMockClientWithEventEmitter>;

        const expectOIDCError = async (
            errorMessage = "Something went wrong during authentication. Go to the sign in page and try again.",
        ): Promise<void> => {
            await flushPromises();
            const dialog = await screen.findByRole("dialog");

            expect(within(dialog).getByText(errorMessage)).toBeInTheDocument();
            // just check we're back on welcome page
            await expect(await screen.findByTestId("mx_welcome_screen")).toBeInTheDocument();
        };

        beforeEach(() => {
            mocked(completeAuthorizationCodeGrant)
                .mockClear()
                .mockResolvedValue({
                    oidcClientSettings: {
                        clientId,
                        issuer,
                    },
                    tokenResponse,
                    homeserverUrl,
                    identityServerUrl,
                    idTokenClaims: {
                        aud: "123",
                        iss: issuer,
                        sub: "123",
                        exp: 123,
                        iat: 456,
                    },
                });

            jest.spyOn(logger, "error").mockClear();
        });

        beforeEach(() => {
            loginClient = getMockClientWithEventEmitter(getMockClientMethods());
            // this is used to create a temporary client during login
            jest.spyOn(MatrixJs, "createClient").mockReturnValue(loginClient);

            jest.spyOn(logger, "error").mockClear();
            jest.spyOn(logger, "log").mockClear();

            loginClient.whoami.mockResolvedValue({
                user_id: userId,
                device_id: deviceId,
                is_guest: false,
            });
        });

        it("should fail when query params do not include valid code and state", async () => {
            const queryParams = {
                code: 123,
                state: "abc",
            };
            getComponent({ realQueryParams: queryParams });

            await flushPromises();

            expect(logger.error).toHaveBeenCalledWith(
                "Failed to login via OIDC",
                new Error(OidcClientError.InvalidQueryParameters),
            );

            await expectOIDCError();
        });

        it("should make correct request to complete authorization", async () => {
            getComponent({ realQueryParams });

            await flushPromises();

            expect(completeAuthorizationCodeGrant).toHaveBeenCalledWith(code, state);
        });

        it("should look up userId using access token", async () => {
            getComponent({ realQueryParams });

            await flushPromises();

            // check we used a client with the correct accesstoken
            expect(MatrixJs.createClient).toHaveBeenCalledWith({
                baseUrl: homeserverUrl,
                accessToken,
                idBaseUrl: identityServerUrl,
            });
            expect(loginClient.whoami).toHaveBeenCalled();
        });

        it("should log error and return to welcome page when userId lookup fails", async () => {
            loginClient.whoami.mockRejectedValue(new Error("oups"));
            getComponent({ realQueryParams });

            await flushPromises();

            expect(logger.error).toHaveBeenCalledWith(
                "Failed to login via OIDC",
                new Error("Failed to retrieve userId using accessToken"),
            );
            await expectOIDCError();
        });

        it("should call onTokenLoginCompleted", async () => {
            const onTokenLoginCompleted = jest.fn();
            getComponent({ realQueryParams, onTokenLoginCompleted });

            await waitFor(() => expect(onTokenLoginCompleted).toHaveBeenCalled());
        });

        describe("when login fails", () => {
            beforeEach(() => {
                mocked(completeAuthorizationCodeGrant).mockRejectedValue(new Error(OidcError.CodeExchangeFailed));
            });

            it("should log and return to welcome page with correct error when login state is not found", async () => {
                mocked(completeAuthorizationCodeGrant).mockRejectedValue(
                    new Error(OidcError.MissingOrInvalidStoredState),
                );
                getComponent({ realQueryParams });

                await flushPromises();

                expect(logger.error).toHaveBeenCalledWith(
                    "Failed to login via OIDC",
                    new Error(OidcError.MissingOrInvalidStoredState),
                );

                await expectOIDCError(
                    "We asked the browser to remember which homeserver you use to let you sign in, but unfortunately your browser has forgotten it. Go to the sign in page and try again.",
                );
            });

            it("should log and return to welcome page", async () => {
                getComponent({ realQueryParams });

                await flushPromises();

                expect(logger.error).toHaveBeenCalledWith(
                    "Failed to login via OIDC",
                    new Error(OidcError.CodeExchangeFailed),
                );

                // warning dialog
                await expectOIDCError();
            });

            it("should not clear storage", async () => {
                getComponent({ realQueryParams });

                await flushPromises();

                expect(loginClient.clearStores).not.toHaveBeenCalled();
            });

            it("should not store clientId or issuer", async () => {
                const sessionStorageSetSpy = jest.spyOn(sessionStorage.__proto__, "setItem");
                getComponent({ realQueryParams });

                await flushPromises();

                expect(sessionStorageSetSpy).not.toHaveBeenCalledWith("mx_oidc_client_id", clientId);
                expect(sessionStorageSetSpy).not.toHaveBeenCalledWith("mx_oidc_token_issuer", issuer);
            });
        });

        describe("when login succeeds", () => {
            beforeEach(() => {
                jest.spyOn(StorageAccess, "idbLoad").mockImplementation(
                    async (_table: string, key: string | string[]) => (key === "mx_access_token" ? accessToken : null),
                );
            });

            it("should persist login credentials", async () => {
                getComponent({ realQueryParams });

                await waitFor(() => expect(localStorage.getItem("mx_hs_url")).toEqual(homeserverUrl));
                expect(localStorage.getItem("mx_user_id")).toEqual(userId);
                expect(localStorage.getItem("mx_has_access_token")).toEqual("true");
                expect(localStorage.getItem("mx_device_id")).toEqual(deviceId);
            });

            it("should store clientId and issuer in session storage", async () => {
                getComponent({ realQueryParams });

                await waitFor(() => expect(localStorage.getItem("mx_oidc_client_id")).toEqual(clientId));
                expect(localStorage.getItem("mx_oidc_token_issuer")).toEqual(issuer);
            });

            it("should set logged in and start MatrixClient", async () => {
                getComponent({ realQueryParams });

                // client successfully started
                await waitFor(() =>
                    expect(defaultDispatcher.dispatch).toHaveBeenCalledWith({ action: "client_started" }),
                );

                // check we get to logged in view
                await waitForSyncAndLoad(loginClient, true);
            });

            it("should persist device language when available", async () => {
                await SettingsStore.setValue("language", null, SettingLevel.DEVICE, "en");
                const languageBefore = SettingsStore.getValueAt(SettingLevel.DEVICE, "language", null, true, true);

                jest.spyOn(Lifecycle, "attemptDelegatedAuthLogin");

                getComponent({ realQueryParams });
                await flushPromises();

                expect(Lifecycle.attemptDelegatedAuthLogin).toHaveBeenCalled();
                const languageAfter = SettingsStore.getValueAt(SettingLevel.DEVICE, "language", null, true, true);
                expect(languageBefore).toEqual(languageAfter);
            });

            it("should not persist device language when not available", async () => {
                await SettingsStore.setValue("language", null, SettingLevel.DEVICE, undefined);
                const languageBefore = SettingsStore.getValueAt(SettingLevel.DEVICE, "language", null, true, true);

                jest.spyOn(Lifecycle, "attemptDelegatedAuthLogin");

                getComponent({ realQueryParams });
                await flushPromises();

                expect(Lifecycle.attemptDelegatedAuthLogin).toHaveBeenCalled();
                const languageAfter = SettingsStore.getValueAt(SettingLevel.DEVICE, "language", null, true, true);
                expect(languageBefore).toEqual(languageAfter);
            });
        });
    });

    describe("with an existing session", () => {
        const mockidb: Record<string, Record<string, string>> = {
            account: {
                mx_access_token: accessToken,
                mx_refresh_token: refreshToken,
            },
        };

        beforeEach(async () => {
            await populateStorageForSession();
            jest.spyOn(StorageAccess, "idbLoad").mockImplementation(async (table, key) => {
                const safeKey = Array.isArray(key) ? key[0] : key;
                return mockidb[table]?.[safeKey];
            });
        });

        const getComponentAndWaitForReady = async (): Promise<RenderResult> => {
            const renderResult = getComponent();

            // we think we are logged in, but are still waiting for the /sync to complete
            await screen.findByText("Logout");
            // initial sync
            mockClient.emit(ClientEvent.Sync, SyncState.Prepared, null);
            // wait for logged in view to load
            await screen.findByLabelText("User menu");
            // let things settle
            await flushPromises();
            // and some more for good measure
            // this proved to be a little flaky
            await flushPromises();

            return renderResult;
        };

        it("should render welcome page after login", async () => {
            getComponent();

            // wait for logged in view to load
            await screen.findByLabelText("User menu");

            expect(screen.queryByRole("progressbar")).not.toBeInTheDocument();
            const h1Element = screen.getByRole("heading", { level: 1 });
            expect(h1Element).toHaveTextContent(`Welcome Ernie`);
        });

        describe("clean up drafts", () => {
            const roomId = "!room:server.org";
            const unknownRoomId = "!room2:server.org";
            const room = new Room(roomId, mockClient, userId);
            const timestamp = 2345678901234;
            beforeEach(() => {
                localStorage.setItem(`mx_cider_state_${unknownRoomId}`, "fake_content");
                localStorage.setItem(`mx_cider_state_${roomId}`, "fake_content");
                mockClient.getRoom.mockImplementation((id) => [room].find((room) => room.roomId === id) || null);
            });
            afterEach(() => {
                jest.restoreAllMocks();
            });
            it("should clean up drafts", async () => {
                Date.now = jest.fn(() => timestamp);
                localStorage.setItem(`mx_cider_state_${roomId}`, "fake_content");
                localStorage.setItem(`mx_cider_state_${unknownRoomId}`, "fake_content");
                await getComponentAndWaitForReady();
                mockClient.emit(ClientEvent.Sync, SyncState.Syncing, SyncState.Syncing);
                // let things settle
                await flushPromises();
                expect(localStorage.getItem(`mx_cider_state_${roomId}`)).not.toBeNull();
                expect(localStorage.getItem(`mx_cider_state_${unknownRoomId}`)).toBeNull();
            });

            it("should clean up wysiwyg drafts", async () => {
                Date.now = jest.fn(() => timestamp);
                localStorage.setItem(`mx_wysiwyg_state_${roomId}`, "fake_content");
                localStorage.setItem(`mx_wysiwyg_state_${unknownRoomId}`, "fake_content");
                await getComponentAndWaitForReady();
                mockClient.emit(ClientEvent.Sync, SyncState.Syncing, SyncState.Syncing);
                // let things settle
                await flushPromises();
                expect(localStorage.getItem(`mx_wysiwyg_state_${roomId}`)).not.toBeNull();
                expect(localStorage.getItem(`mx_wysiwyg_state_${unknownRoomId}`)).toBeNull();
            });

            it("should not clean up drafts before expiry", async () => {
                // Set the last cleanup to the recent past
                localStorage.setItem(`mx_cider_state_${unknownRoomId}`, "fake_content");
                localStorage.setItem(DRAFT_LAST_CLEANUP_KEY, String(timestamp - 100));
                await getComponentAndWaitForReady();
                mockClient.emit(ClientEvent.Sync, SyncState.Syncing, SyncState.Syncing);
                expect(localStorage.getItem(`mx_cider_state_${unknownRoomId}`)).not.toBeNull();
            });
        });

        describe("onAction()", () => {
            beforeEach(() => {
                jest.spyOn(defaultDispatcher, "dispatch").mockClear();
                jest.spyOn(defaultDispatcher, "fire").mockClear();
            });
            it("should open user device settings", async () => {
                await getComponentAndWaitForReady();

                defaultDispatcher.dispatch({
                    action: Action.ViewUserDeviceSettings,
                });

                await flushPromises();

                expect(defaultDispatcher.dispatch).toHaveBeenCalledWith({
                    action: Action.ViewUserSettings,
                    initialTabId: UserTab.SessionManager,
                });
            });

            describe("room actions", () => {
                const roomId = "!room:server.org";
                const spaceId = "!spaceRoom:server.org";
                const room = new Room(roomId, mockClient, userId);
                const spaceRoom = new Room(spaceId, mockClient, userId);

                beforeEach(() => {
                    mockClient.getRoom.mockImplementation(
                        (id) => [room, spaceRoom].find((room) => room.roomId === id) || null,
                    );
                    jest.spyOn(spaceRoom, "isSpaceRoom").mockReturnValue(true);

                    jest.spyOn(ReleaseAnnouncementStore.instance, "getReleaseAnnouncement").mockReturnValue(null);
                });

                afterEach(() => {
                    jest.restoreAllMocks();
                });

                describe("leave_room", () => {
                    beforeEach(async () => {
                        await clearAllModals();
                        await getComponentAndWaitForReady();
                        // this is thoroughly unit tested elsewhere
                        jest.spyOn(leaveRoomUtils, "leaveRoomBehaviour").mockClear().mockResolvedValue(undefined);
                    });
                    const dispatchAction = () =>
                        defaultDispatcher.dispatch({
                            action: "leave_room",
                            room_id: roomId,
                        });
                    const publicJoinRule = new MatrixEvent({
                        type: "m.room.join_rules",
                        content: {
                            join_rule: "public",
                        },
                    });
                    const inviteJoinRule = new MatrixEvent({
                        type: "m.room.join_rules",
                        content: {
                            join_rule: "invite",
                        },
                    });
                    describe("for a room", () => {
                        beforeEach(() => {
                            jest.spyOn(room.currentState, "getJoinedMemberCount").mockReturnValue(2);
                            jest.spyOn(room.currentState, "getStateEvents").mockReturnValue(publicJoinRule);
                        });
                        it("should launch a confirmation modal", async () => {
                            dispatchAction();
                            const dialog = await screen.findByRole("dialog");
                            expect(dialog).toMatchSnapshot();
                        });
                        it("should warn when room has only one joined member", async () => {
                            jest.spyOn(room.currentState, "getJoinedMemberCount").mockReturnValue(1);
                            dispatchAction();
                            await screen.findByRole("dialog");
                            expect(
                                screen.getByText(
                                    "You are the only person here. If you leave, no one will be able to join in the future, including you.",
                                ),
                            ).toBeInTheDocument();
                        });
                        it("should warn when room is not public", async () => {
                            jest.spyOn(room.currentState, "getStateEvents").mockReturnValue(inviteJoinRule);
                            dispatchAction();
                            await screen.findByRole("dialog");
                            expect(
                                screen.getByText(
                                    "This room is not public. You will not be able to rejoin without an invite.",
                                ),
                            ).toBeInTheDocument();
                        });
                        it("should do nothing on cancel", async () => {
                            dispatchAction();
                            const dialog = await screen.findByRole("dialog");
                            fireEvent.click(within(dialog).getByText("Cancel"));

                            await flushPromises();

                            expect(leaveRoomUtils.leaveRoomBehaviour).not.toHaveBeenCalled();
                            expect(defaultDispatcher.dispatch).not.toHaveBeenCalledWith({
                                action: Action.AfterLeaveRoom,
                                room_id: roomId,
                            });
                        });
                        it("should leave room and dispatch after leave action", async () => {
                            dispatchAction();
                            const dialog = await screen.findByRole("dialog");
                            fireEvent.click(within(dialog).getByText("Leave"));

                            await flushPromises();

                            expect(leaveRoomUtils.leaveRoomBehaviour).toHaveBeenCalled();
                            expect(defaultDispatcher.dispatch).toHaveBeenCalledWith({
                                action: Action.AfterLeaveRoom,
                                room_id: roomId,
                            });
                        });
                    });

                    describe("for a space", () => {
                        const dispatchAction = () =>
                            defaultDispatcher.dispatch({
                                action: "leave_room",
                                room_id: spaceId,
                            });
                        beforeEach(() => {
                            jest.spyOn(spaceRoom.currentState, "getStateEvents").mockReturnValue(publicJoinRule);
                        });
                        it("should launch a confirmation modal", async () => {
                            dispatchAction();
                            const dialog = await screen.findByRole("dialog");
                            expect(dialog).toMatchSnapshot();
                        });
                        it("should warn when space is not public", async () => {
                            jest.spyOn(spaceRoom.currentState, "getStateEvents").mockReturnValue(inviteJoinRule);
                            dispatchAction();
                            await screen.findByRole("dialog");
                            expect(
                                screen.getByText(
                                    "This space is not public. You will not be able to rejoin without an invite.",
                                ),
                            ).toBeInTheDocument();
                        });
                    });
                });
            });

            describe("logout", () => {
                let logoutClient!: ReturnType<typeof getMockClientWithEventEmitter>;
                const call1 = { disconnect: jest.fn() } as unknown as Call;
                const call2 = { disconnect: jest.fn() } as unknown as Call;

                const dispatchLogoutAndWait = async (): Promise<void> => {
                    defaultDispatcher.dispatch({
                        action: "logout",
                    });

                    await flushPromises();
                };

                beforeEach(() => {
                    // stub out various cleanup functions
                    jest.spyOn(LegacyCallHandler.instance, "hangupAllCalls")
                        .mockClear()
                        .mockImplementation(() => {});
                    jest.spyOn(voiceBroadcastUtils, "cleanUpBroadcasts").mockImplementation(async () => {});
                    jest.spyOn(PosthogAnalytics.instance, "logout").mockImplementation(() => {});
                    jest.spyOn(EventIndexPeg, "deleteEventIndex").mockImplementation(async () => {});

                    jest.spyOn(CallStore.instance, "connectedCalls", "get").mockReturnValue(new Set([call1, call2]));

                    mockPlatformPeg({
                        destroyPickleKey: jest.fn(),
                    });

                    logoutClient = getMockClientWithEventEmitter(getMockClientMethods());
                    mockClient = getMockClientWithEventEmitter(getMockClientMethods());
                    mockClient.logout.mockResolvedValue({});
                    mockClient.getDeviceId.mockReturnValue(deviceId);
                    // this is used to create a temporary client to cleanup after logout
                    jest.spyOn(MatrixJs, "createClient").mockClear().mockReturnValue(logoutClient);

                    jest.spyOn(logger, "warn").mockClear();
                });

                afterAll(() => {
                    jest.spyOn(voiceBroadcastUtils, "cleanUpBroadcasts").mockRestore();
                });

                it("should hangup all legacy calls", async () => {
                    await getComponentAndWaitForReady();
                    await dispatchLogoutAndWait();
                    expect(LegacyCallHandler.instance.hangupAllCalls).toHaveBeenCalled();
                });

                it("should cleanup broadcasts", async () => {
                    await getComponentAndWaitForReady();
                    await dispatchLogoutAndWait();
                    expect(voiceBroadcastUtils.cleanUpBroadcasts).toHaveBeenCalled();
                });

                it("should disconnect all calls", async () => {
                    await getComponentAndWaitForReady();
                    await dispatchLogoutAndWait();
                    expect(call1.disconnect).toHaveBeenCalled();
                    expect(call2.disconnect).toHaveBeenCalled();
                });

                it("should logout of posthog", async () => {
                    await getComponentAndWaitForReady();
                    await dispatchLogoutAndWait();

                    expect(PosthogAnalytics.instance.logout).toHaveBeenCalled();
                });

                it("should destroy pickle key", async () => {
                    await getComponentAndWaitForReady();
                    await dispatchLogoutAndWait();

                    expect(PlatformPeg.get()!.destroyPickleKey).toHaveBeenCalledWith(userId, deviceId);
                });

                describe("without delegated auth", () => {
                    it("should call /logout", async () => {
                        await getComponentAndWaitForReady();
                        await dispatchLogoutAndWait();

                        expect(mockClient.logout).toHaveBeenCalledWith(true);
                    });

                    it("should warn and do post-logout cleanup anyway when logout fails", async () => {
                        const error = new Error("test logout failed");
                        mockClient.logout.mockRejectedValue(error);
                        await getComponentAndWaitForReady();
                        await dispatchLogoutAndWait();

                        expect(logger.warn).toHaveBeenCalledWith(
                            "Failed to call logout API: token will not be invalidated",
                            error,
                        );

                        // stuff that happens in onloggedout
                        expect(defaultDispatcher.fire).toHaveBeenCalledWith(Action.OnLoggedOut, true);
                        await waitFor(() => expect(logoutClient.clearStores).toHaveBeenCalled());
                    });

                    it("should do post-logout cleanup", async () => {
                        await getComponentAndWaitForReady();
                        await dispatchLogoutAndWait();

                        // stuff that happens in onloggedout
                        expect(defaultDispatcher.fire).toHaveBeenCalledWith(Action.OnLoggedOut, true);
                        await waitFor(() => expect(EventIndexPeg.deleteEventIndex).toHaveBeenCalled());
                        expect(logoutClient.clearStores).toHaveBeenCalled();
                    });
                });
            });
        });

        describe("unskippable verification", () => {
            it("should show the complete security screen if unskippable verification is enabled", async () => {
                defaultProps.config.force_verification = true;
                localStorage.setItem("must_verify_device", "true");
                getComponent();

                await screen.findByRole("heading", { name: "Unable to verify this device", level: 1 });
            });
        });
    });

    describe("with a soft-logged-out session", () => {
        const mockidb: Record<string, Record<string, string>> = {};

        beforeEach(async () => {
            await populateStorageForSession();
            localStorage.setItem("mx_soft_logout", "true");

            mockClient.loginFlows.mockResolvedValue({ flows: [{ type: "m.login.password" }] });

            jest.spyOn(StorageAccess, "idbLoad").mockImplementation(async (table, key) => {
                const safeKey = Array.isArray(key) ? key[0] : key;
                return mockidb[table]?.[safeKey];
            });
        });

        it("should show the soft-logout page", async () => {
            // XXX This test is strange, it was working with legacy crypto
            // without mocking the following but the initCrypto call was failing
            // but as the exception was swallowed, the test was passing (see in `initClientCrypto`).
            // There are several uses of the peg in the app, so during all these tests you might end-up
            // with a real client instead of the mocked one. Not sure how reliable all these tests are.
            const originalReplace = peg.replaceUsingCreds;
            peg.replaceUsingCreds = jest.fn().mockResolvedValue(mockClient);
            // @ts-ignore - need to mock this for the test
            peg.matrixClient = mockClient;

            const result = getComponent();

            await result.findByText("You're signed out");
            expect(result.container).toMatchSnapshot();

            peg.replaceUsingCreds = originalReplace;
        });
    });

    describe("login via key/pass", () => {
        let loginClient!: ReturnType<typeof getMockClientWithEventEmitter>;

        const userName = "ernie";
        const password = "ilovebert";

        const getComponentAndWaitForReady = async (): Promise<RenderResult> => {
            const renderResult = getComponent();
            // wait for welcome page chrome render
            await screen.findByText("powered by Matrix");

            // go to login page
            defaultDispatcher.dispatch({
                action: "start_login",
            });

            await flushPromises();

            return renderResult;
        };

        const getComponentAndLogin = async (withoutSecuritySetup?: boolean): Promise<void> => {
            await getComponentAndWaitForReady();

            fireEvent.change(screen.getByLabelText("Username"), { target: { value: userName } });
            fireEvent.change(screen.getByLabelText("Password"), { target: { value: password } });

            // sign in button is an input
            fireEvent.click(screen.getByDisplayValue("Sign in"));

            await waitForSyncAndLoad(loginClient, withoutSecuritySetup);
        };

        beforeEach(() => {
            loginClient = getMockClientWithEventEmitter(getMockClientMethods());
            // this is used to create a temporary client during login
            // FIXME: except it is *also* used as the permanent client for the rest of the test.
            jest.spyOn(MatrixJs, "createClient").mockClear().mockReturnValue(loginClient);

            loginClient.login.mockClear().mockResolvedValue({
                access_token: "TOKEN",
                device_id: "IMADEVICE",
                user_id: userId,
            });
            loginClient.loginFlows.mockClear().mockResolvedValue({ flows: [{ type: "m.login.password" }] });
        });

        it("should render login page", async () => {
            await getComponentAndWaitForReady();

            expect(screen.getAllByText("Sign in")[0]).toBeInTheDocument();
        });

        describe("post login setup", () => {
            beforeEach(() => {
                const mockCrypto = {
                    getVersion: jest.fn().mockReturnValue("Version 0"),
                    getVerificationRequestsToDeviceInProgress: jest.fn().mockReturnValue([]),
                    getUserDeviceInfo: jest.fn().mockResolvedValue(new Map()),
                    getUserVerificationStatus: jest
                        .fn()
                        .mockResolvedValue(new UserVerificationStatus(false, false, false)),
                    setDeviceIsolationMode: jest.fn(),
                    userHasCrossSigningKeys: jest.fn().mockResolvedValue(false),
                    // This needs to not finish immediately because we need to test the screen appears
                    bootstrapCrossSigning: jest.fn().mockImplementation(() => bootstrapDeferred.promise),
                };
                loginClient.getCrypto.mockReturnValue(mockCrypto as any);
            });

            it("should go straight to logged in view when crypto is not enabled", async () => {
                loginClient.getCrypto.mockReturnValue(undefined);

                await getComponentAndLogin(true);

                expect(screen.getByRole("heading", { name: "Welcome Ernie" })).toBeInTheDocument();
            });

            it("should go straight to logged in view when user does not have cross signing keys and server does not support cross signing", async () => {
                loginClient.doesServerSupportUnstableFeature.mockResolvedValue(false);

                await getComponentAndLogin(false);

                expect(loginClient.doesServerSupportUnstableFeature).toHaveBeenCalledWith(
                    "org.matrix.e2e_cross_signing",
                );

                await flushPromises();

                // logged in
                await screen.findByLabelText("User menu");
            });

            describe("when server supports cross signing and user does not have cross signing setup", () => {
                beforeEach(() => {
                    loginClient.doesServerSupportUnstableFeature.mockResolvedValue(true);
                    jest.spyOn(loginClient.getCrypto()!, "userHasCrossSigningKeys").mockResolvedValue(false);
                });

                describe("when encryption is force disabled", () => {
                    let unencryptedRoom: Room;
                    let encryptedRoom: Room;

                    beforeEach(() => {
                        unencryptedRoom = new Room("!unencrypted:server.org", loginClient, userId);
                        encryptedRoom = new Room("!encrypted:server.org", loginClient, userId);

                        loginClient.getClientWellKnown.mockReturnValue({
                            "io.element.e2ee": {
                                force_disable: true,
                            },
                        });

                        loginClient.isRoomEncrypted.mockImplementation((roomId) => {
                            return roomId === encryptedRoom.roomId;
                        });
                    });

                    it("should go straight to logged in view when user is not in any encrypted rooms", async () => {
                        loginClient.getRooms.mockReturnValue([unencryptedRoom]);
                        await getComponentAndLogin(false);

                        await flushPromises();

                        // logged in, did not setup keys
                        await screen.findByLabelText("User menu");
                    });

                    it("should go to setup e2e screen when user is in encrypted rooms", async () => {
                        loginClient.getRooms.mockReturnValue([unencryptedRoom, encryptedRoom]);
                        await getComponentAndLogin();
                        await flushPromises();
                        // set up keys screen is rendered
                        expect(screen.getByText("Setting up keys")).toBeInTheDocument();
                    });
                });

                it("should go to setup e2e screen", async () => {
                    loginClient.doesServerSupportUnstableFeature.mockResolvedValue(true);

                    await getComponentAndLogin();

                    expect(loginClient.getCrypto()!.userHasCrossSigningKeys).toHaveBeenCalled();

                    // set up keys screen is rendered
                    await expect(await screen.findByText("Setting up keys")).toBeInTheDocument();
                });
            });

            it("should show complete security screen when user has cross signing setup", async () => {
                jest.spyOn(loginClient.getCrypto()!, "userHasCrossSigningKeys").mockResolvedValue(true);

                await getComponentAndLogin();

                expect(loginClient.getCrypto()!.userHasCrossSigningKeys).toHaveBeenCalled();

                await flushPromises();

                // Complete security begin screen is rendered
                expect(screen.getByText("Unable to verify this device")).toBeInTheDocument();
            });

            it("should setup e2e when server supports cross signing", async () => {
                loginClient.doesServerSupportUnstableFeature.mockResolvedValue(true);

                await getComponentAndLogin();

                expect(loginClient.getCrypto()!.userHasCrossSigningKeys).toHaveBeenCalled();

                // set up keys screen is rendered
                expect(screen.getByText("Setting up keys")).toBeInTheDocument();
            });

            it("should go to use case selection if user just registered", async () => {
                loginClient.doesServerSupportUnstableFeature.mockResolvedValue(true);
                MatrixClientPeg.setJustRegisteredUserId(userId);

                await getComponentAndLogin();

                bootstrapDeferred.resolve();

                await expect(await screen.findByRole("heading", { name: "You're in", level: 1 })).toBeInTheDocument();
            });
        });
    });

    describe("when query params have a loginToken", () => {
        const loginToken = "test-login-token";
        const realQueryParams = {
            loginToken,
        };

        let loginClient!: ReturnType<typeof getMockClientWithEventEmitter>;
        const userId = "@alice:server.org";
        const deviceId = "test-device-id";
        const accessToken = "test-access-token";
        const clientLoginResponse = {
            user_id: userId,
            device_id: deviceId,
            access_token: accessToken,
        };

        beforeEach(() => {
            localStorage.setItem("mx_sso_hs_url", serverConfig.hsUrl);
            localStorage.setItem("mx_sso_is_url", serverConfig.isUrl);
            loginClient = getMockClientWithEventEmitter(getMockClientMethods());
            // this is used to create a temporary client during login
            jest.spyOn(MatrixJs, "createClient").mockReturnValue(loginClient);

            loginClient.login.mockClear().mockResolvedValue(clientLoginResponse);
        });

        it("should show an error dialog when no homeserver is found in local storage", async () => {
            localStorage.removeItem("mx_sso_hs_url");
            const localStorageGetSpy = jest.spyOn(localStorage.__proto__, "getItem");
            getComponent({ realQueryParams });
            await flushPromises();

            expect(localStorageGetSpy).toHaveBeenCalledWith("mx_sso_hs_url");
            expect(localStorageGetSpy).toHaveBeenCalledWith("mx_sso_is_url");

            const dialog = await screen.findByRole("dialog");

            // warning dialog
            expect(
                within(dialog).getByText(
                    "We asked the browser to remember which homeserver you use to let you sign in, " +
                        "but unfortunately your browser has forgotten it. Go to the sign in page and try again.",
                ),
            ).toBeInTheDocument();
        });

        it("should attempt token login", async () => {
            getComponent({ realQueryParams });
            await flushPromises();

            expect(loginClient.login).toHaveBeenCalledWith("m.login.token", {
                initial_device_display_name: undefined,
                token: loginToken,
            });
        });

        it("should call onTokenLoginCompleted", async () => {
            const onTokenLoginCompleted = jest.fn();
            getComponent({ realQueryParams, onTokenLoginCompleted });

            await waitFor(() => expect(onTokenLoginCompleted).toHaveBeenCalled());
        });

        describe("when login fails", () => {
            beforeEach(() => {
                loginClient.login.mockRejectedValue(new Error("oups"));
            });
            it("should show a dialog", async () => {
                getComponent({ realQueryParams });

                await flushPromises();

                const dialog = await screen.findByRole("dialog");

                // warning dialog
                expect(
                    within(dialog).getByText(
                        "There was a problem communicating with the homeserver, please try again later.",
                    ),
                ).toBeInTheDocument();
            });

            it("should not clear storage", async () => {
                getComponent({ realQueryParams });

                await flushPromises();

                expect(loginClient.clearStores).not.toHaveBeenCalled();
            });
        });

        describe("when login succeeds", () => {
            beforeEach(() => {
                jest.spyOn(StorageAccess, "idbLoad").mockImplementation(
                    async (_table: string, key: string | string[]) => {
                        if (key === "mx_access_token") {
                            return accessToken as any;
                        }
                    },
                );
            });
            it("should clear storage", async () => {
                const localStorageClearSpy = jest.spyOn(localStorage.__proto__, "clear");

                getComponent({ realQueryParams });

                // just check we called the clearStorage function
                await waitFor(() => expect(loginClient.clearStores).toHaveBeenCalled());
                expect(localStorage.getItem("mx_sso_hs_url")).toBe(null);
                expect(localStorageClearSpy).toHaveBeenCalled();
            });

            it("should persist login credentials", async () => {
                getComponent({ realQueryParams });

                await waitFor(() => expect(localStorage.getItem("mx_hs_url")).toEqual(serverConfig.hsUrl));
                expect(localStorage.getItem("mx_user_id")).toEqual(userId);
                expect(localStorage.getItem("mx_has_access_token")).toEqual("true");
                expect(localStorage.getItem("mx_device_id")).toEqual(deviceId);
            });

            it("should set fresh login flag in session storage", async () => {
                const sessionStorageSetSpy = jest.spyOn(sessionStorage.__proto__, "setItem");
                getComponent({ realQueryParams });

                await waitFor(() => expect(sessionStorageSetSpy).toHaveBeenCalledWith("mx_fresh_login", "true"));
            });

            it("should override hsUrl in creds when login response wellKnown differs from config", async () => {
                const hsUrlFromWk = "https://hsfromwk.org";
                const loginResponseWithWellKnown = {
                    ...clientLoginResponse,
                    well_known: {
                        "m.homeserver": {
                            base_url: hsUrlFromWk,
                        },
                    },
                };
                loginClient.login.mockResolvedValue(loginResponseWithWellKnown);
                getComponent({ realQueryParams });

                await waitFor(() => expect(localStorage.getItem("mx_hs_url")).toEqual(hsUrlFromWk));
            });

            it("should continue to post login setup when no session is found in local storage", async () => {
                getComponent({ realQueryParams });

                // logged in but waiting for sync screen
                await screen.findByText("Logout");
            });
        });
    });

    describe("automatic SSO selection", () => {
        let ssoClient: ReturnType<typeof getMockClientWithEventEmitter>;
        let hrefSetter: jest.Mock<void, [string]>;
        beforeEach(() => {
            ssoClient = getMockClientWithEventEmitter({
                ...getMockClientMethods(),
                getHomeserverUrl: jest.fn().mockReturnValue("matrix.example.com"),
                getIdentityServerUrl: jest.fn().mockReturnValue("ident.example.com"),
                getSsoLoginUrl: jest.fn().mockReturnValue("http://my-sso-url"),
            });
            // this is used to create a temporary client to cleanup after logout
            jest.spyOn(MatrixJs, "createClient").mockClear().mockReturnValue(ssoClient);
            mockPlatformPeg();
            // Ensure we don't have a client peg as we aren't logged in.
            unmockClientPeg();

            hrefSetter = jest.fn();
            const originalHref = window.location.href.toString();
            Object.defineProperty(window, "location", {
                value: {
                    get href() {
                        return originalHref;
                    },
                    set href(href) {
                        hrefSetter(href);
                    },
                },
                writable: true,
            });
        });

        it("should automatically setup and redirect to SSO login", async () => {
            getComponent({
                initialScreenAfterLogin: {
                    screen: "start_sso",
                },
            });

            await waitFor(() =>
                expect(ssoClient.getSsoLoginUrl).toHaveBeenCalledWith("http://localhost/", "sso", undefined, undefined),
            );
            expect(window.localStorage.getItem(SSO_HOMESERVER_URL_KEY)).toEqual("matrix.example.com");
            expect(window.localStorage.getItem(SSO_ID_SERVER_URL_KEY)).toEqual("ident.example.com");
            expect(hrefSetter).toHaveBeenCalledWith("http://my-sso-url");
        });

        it("should automatically setup and redirect to CAS login", async () => {
            getComponent({
                initialScreenAfterLogin: {
                    screen: "start_cas",
                },
            });

            await waitFor(() =>
                expect(ssoClient.getSsoLoginUrl).toHaveBeenCalledWith("http://localhost/", "cas", undefined, undefined),
            );
            expect(window.localStorage.getItem(SSO_HOMESERVER_URL_KEY)).toEqual("matrix.example.com");
            expect(window.localStorage.getItem(SSO_ID_SERVER_URL_KEY)).toEqual("ident.example.com");
            expect(hrefSetter).toHaveBeenCalledWith("http://my-sso-url");
        });
    });

    describe("Multi-tab lockout", () => {
        afterEach(() => {
            Lifecycle.setSessionLockNotStolen();
        });

        it("waits for other tab to stop during startup", async () => {
            fetchMock.get("/welcome.html", { body: "<h1>Hello</h1>" });
            jest.spyOn(Lifecycle, "attemptDelegatedAuthLogin");

            // simulate an active window
            localStorage.setItem("react_sdk_session_lock_ping", String(Date.now()));

            const rendered = getComponent({});
            await flushPromises();
            expect(rendered.container).toMatchSnapshot();

            // user confirms
            rendered.getByRole("button", { name: "Continue" }).click();
            await flushPromises();

            // we should have claimed the session, but gone no further
            expect(Lifecycle.attemptDelegatedAuthLogin).not.toHaveBeenCalled();
            const sessionId = localStorage.getItem("react_sdk_session_lock_claimant");
            expect(sessionId).toEqual(expect.stringMatching(/./));
            expect(rendered.container).toMatchSnapshot();

            // the other tab shuts down
            localStorage.removeItem("react_sdk_session_lock_ping");
            // fire the storage event manually, because writes to localStorage from the same javascript context don't
            // fire it automatically
            window.dispatchEvent(new StorageEvent("storage", { key: "react_sdk_session_lock_ping" }));

            // startup continues
            await flushPromises();
            expect(Lifecycle.attemptDelegatedAuthLogin).toHaveBeenCalled();

            // should just show the welcome screen
            await rendered.findByText("Hello");
            expect(rendered.container).toMatchSnapshot();
        });

        describe("shows the lockout page when a second tab opens", () => {
            beforeEach(() => {
                // make sure we start from a clean DOM for each of these tests
                document.body.replaceChildren();
            });

            function simulateSessionLockClaim() {
                localStorage.setItem("react_sdk_session_lock_claimant", "testtest");
                window.dispatchEvent(new StorageEvent("storage", { key: "react_sdk_session_lock_claimant" }));
            }

            it("after a session is restored", async () => {
                await populateStorageForSession();

                const client = getMockClientWithEventEmitter(getMockClientMethods());
                jest.spyOn(MatrixJs, "createClient").mockReturnValue(client);

                const rendered = getComponent({});
                await waitForSyncAndLoad(client, true);
                rendered.getByText("Welcome Ernie");

                // we're now at the welcome page. Another session wants the lock...
                simulateSessionLockClaim();
                await flushPromises();
                expect(rendered.container).toMatchSnapshot();
            });

            it("while we were waiting for the lock ourselves", async () => {
                // simulate there already being one session
                localStorage.setItem("react_sdk_session_lock_ping", String(Date.now()));

                const rendered = getComponent({});
                await flushPromises();

                // user confirms continue
                rendered.getByRole("button", { name: "Continue" }).click();
                await flushPromises();
                expect(rendered.getByTestId("spinner")).toBeInTheDocument();

                // now a third session starts
                simulateSessionLockClaim();
                await flushPromises();
                expect(rendered.container).toMatchSnapshot();
            });

            it("while we are checking the sync store", async () => {
                const rendered = getComponent({});
                expect(rendered.getByTestId("spinner")).toBeInTheDocument();

                // now a third session starts
                simulateSessionLockClaim();
                await flushPromises();
                expect(rendered.container).toMatchSnapshot();
            });

            it("during crypto init", async () => {
                await populateStorageForSession();

                const client = new MockClientWithEventEmitter({
                    ...getMockClientMethods(),
                }) as unknown as Mocked<MatrixClient>;
                jest.spyOn(MatrixJs, "createClient").mockReturnValue(client);

                // intercept initCrypto and have it block until we complete the deferred
                const initCryptoCompleteDefer = defer();
                const initCryptoCalled = new Promise<void>((resolve) => {
                    client.initRustCrypto.mockImplementation(() => {
                        resolve();
                        return initCryptoCompleteDefer.promise;
                    });
                });

                const rendered = getComponent({});
                await initCryptoCalled;
                console.log("initCrypto called");

                simulateSessionLockClaim();
                await flushPromises();

                // now we should see the error page
                rendered.getByText("Test is connected in another tab");

                // let initCrypto complete, and check we don't get a modal
                initCryptoCompleteDefer.resolve();
                await sleep(10); // Modals take a few ms to appear
                expect(document.body).toMatchSnapshot();
            });
        });
    });

    describe("mobile registration", () => {
        const getComponentAndWaitForReady = async (): Promise<RenderResult> => {
            const renderResult = getComponent();
            // wait for welcome page chrome render
            await screen.findByText("powered by Matrix");

            // go to mobile_register page
            defaultDispatcher.dispatch({
                action: "start_mobile_registration",
            });

            await flushPromises();

            return renderResult;
        };

        const enabledMobileRegistration = (): void => {
            jest.spyOn(SettingsStore, "getValue").mockImplementation((settingName: string) => {
                if (settingName === "Registration.mobileRegistrationHelper") return true;
                if (settingName === UIFeature.Registration) return true;
            });
        };

        it("should render welcome screen if mobile registration is not enabled in settings", async () => {
            await getComponentAndWaitForReady();

            await screen.findByText("powered by Matrix");
        });

        it("should render mobile registration", async () => {
            enabledMobileRegistration();

            await getComponentAndWaitForReady();

            expect(screen.getByTestId("mobile-register")).toBeInTheDocument();
        });
    });

    describe("when key backup failed", () => {
        it("should show the new recovery method dialog", async () => {
            jest.mock("../../../../src/async-components/views/dialogs/security/NewRecoveryMethodDialog", () => ({
                __esModule: true,
                default: () => <span>mocked dialog</span>,
            }));
            jest.spyOn(mockClient.getCrypto()!, "getActiveSessionBackupVersion").mockResolvedValue("version");

            getComponent({});
            defaultDispatcher.dispatch({
                action: "will_start_client",
            });
            await flushPromises();
            mockClient.emit(CryptoEvent.KeyBackupFailed, "error code");
            await waitFor(() => expect(screen.getByText("mocked dialog")).toBeInTheDocument());
        });
    });
});<|MERGE_RESOLUTION|>--- conflicted
+++ resolved
@@ -135,12 +135,9 @@
             getVersion: jest.fn().mockReturnValue("1"),
             setDeviceIsolationMode: jest.fn(),
             userHasCrossSigningKeys: jest.fn(),
-<<<<<<< HEAD
             // This needs to not finish immediately because we need to test the screen appears
             bootstrapCrossSigning: jest.fn().mockImplementation(() => bootstrapDeferred.promise),
-=======
             getActiveSessionBackupVersion: jest.fn().mockResolvedValue(null),
->>>>>>> 59cd5180
         }),
         secretStorage: {
             isStored: jest.fn().mockReturnValue(null),
