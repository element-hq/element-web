// Jest Snapshot v1, https://jestjs.io/docs/snapshot-testing

exports[`RoomView for a local room in state CREATING should match the snapshot 1`] = `
<div>
  <div
    class="mx_RoomView mx_RoomView--local"
  >
    <header
      class="_flex_4dswl_9 mx_RoomHeader light-panel"
      style="--mx-flex-display: flex; --mx-flex-direction: row; --mx-flex-align: center; --mx-flex-justify: start; --mx-flex-gap: var(--cpd-space-3x); --mx-flex-wrap: nowrap;"
    >
      <span
        aria-label="Open room settings"
        class="_avatar_zysgz_8 mx_BaseAvatar _avatar-imageless_zysgz_55"
        data-color="3"
        data-testid="avatar-img"
        data-type="round"
        role="presentation"
        style="--cpd-avatar-size: 40px;"
        tabindex="-1"
      >
        u
      </span>
      <button
        aria-label="Room info"
        class="mx_RoomHeader_infoWrapper"
        tabindex="0"
      >
        <div
          class="mx_RoomHeader_info _box-flex_1odfs_9"
          style="--mx-box-flex: 1;"
        >
          <div
            aria-level="1"
            class="_typography_6v6n8_153 _font-body-lg-semibold_6v6n8_74 mx_RoomHeader_heading"
            dir="auto"
            role="heading"
          >
            <span
              class="mx_RoomHeader_truncated mx_lineClamp"
            >
              @user:example.com
            </span>
          </div>
        </div>
      </button>
    </header>
    <div
      class="mx_RoomView_body"
    >
      <div
        class="mx_LargeLoader"
      >
        <div
          class="mx_Spinner"
        >
          <div
            aria-label="Loading…"
            class="mx_Spinner_icon"
            data-testid="spinner"
            role="progressbar"
            style="width: 45px; height: 45px;"
          />
        </div>
        <div
          class="mx_LargeLoader_text"
        >
          We're creating a room with @user:example.com
        </div>
      </div>
    </div>
  </div>
</div>
`;

exports[`RoomView for a local room in state ERROR should match the snapshot 1`] = `
<div>
  <div
    class="mx_RoomView mx_RoomView--local"
  >
    <header
      class="_flex_4dswl_9 mx_RoomHeader light-panel"
      style="--mx-flex-display: flex; --mx-flex-direction: row; --mx-flex-align: center; --mx-flex-justify: start; --mx-flex-gap: var(--cpd-space-3x); --mx-flex-wrap: nowrap;"
    >
      <span
        aria-label="Open room settings"
        class="_avatar_zysgz_8 mx_BaseAvatar _avatar-imageless_zysgz_55"
        data-color="3"
        data-testid="avatar-img"
        data-type="round"
        role="presentation"
        style="--cpd-avatar-size: 40px;"
        tabindex="-1"
      >
        u
      </span>
      <button
        aria-label="Room info"
        class="mx_RoomHeader_infoWrapper"
        tabindex="0"
      >
        <div
          class="mx_RoomHeader_info _box-flex_1odfs_9"
          style="--mx-box-flex: 1;"
        >
          <div
            aria-level="1"
            class="_typography_6v6n8_153 _font-body-lg-semibold_6v6n8_74 mx_RoomHeader_heading"
            dir="auto"
            role="heading"
          >
            <span
              class="mx_RoomHeader_truncated mx_lineClamp"
            >
              @user:example.com
            </span>
          </div>
        </div>
      </button>
    </header>
    <main
      aria-label="Room content"
      class="mx_RoomView_body"
    >
      <div
        class="mx_RoomView_timeline"
      >
        <div
          class="mx_AutoHideScrollbar mx_ScrollPanel mx_RoomView_messagePanel"
          tabindex="-1"
        >
          <div
            class="mx_RoomView_messageListWrapper"
          >
            <ol
              aria-live="polite"
              class="mx_RoomView_MessageList"
              style="height: 400px;"
            >
              <li
                class="mx_NewRoomIntro"
              >
                <div
                  class="mx_EventTileBubble mx_cryptoEvent mx_cryptoEvent_icon_warning"
                >
                  <div
                    class="mx_EventTileBubble_title"
                  >
                    End-to-end encryption isn't enabled
                  </div>
                  <div
                    class="mx_EventTileBubble_subtitle"
                  >
                    <span>
                       
                      Your private messages are normally encrypted, but this room isn't. Usually this is due to an unsupported device or method being used, like email invites.
                       
                       
                    </span>
                  </div>
                </div>
                <button
                  aria-label="Avatar"
                  aria-live="off"
                  class="_avatar_zysgz_8 mx_BaseAvatar _avatar-imageless_zysgz_55"
                  data-color="3"
                  data-testid="avatar-img"
                  data-type="round"
                  role="button"
                  style="--cpd-avatar-size: 52px;"
                >
                  u
                </button>
                <h2>
                  @user:example.com
                </h2>
                <p>
                  <span>
                    Send your first message to invite 
                    <strong>
                      @user:example.com
                    </strong>
                     to chat
                  </span>
                </p>
              </li>
            </ol>
          </div>
        </div>
      </div>
      <div
        class="mx_RoomStatusBar mx_RoomStatusBar_unsentMessages"
      >
        <div
          role="alert"
        >
          <div
            class="mx_RoomStatusBar_unsentBadge"
          >
            <div
              class="mx_NotificationBadge mx_NotificationBadge_visible mx_NotificationBadge_level_highlight mx_NotificationBadge_2char cpd-theme-light"
            >
              <span
                class="mx_NotificationBadge_count"
              >
                !
              </span>
            </div>
          </div>
          <div>
            <div
              class="mx_RoomStatusBar_unsentTitle"
            >
              Some of your messages have not been sent
            </div>
          </div>
          <div
            class="mx_RoomStatusBar_unsentButtonBar"
          >
            <div
              class="mx_AccessibleButton mx_RoomStatusBar_unsentRetry"
              role="button"
              tabindex="0"
            >
              Retry
            </div>
          </div>
        </div>
      </div>
    </main>
  </div>
</div>
`;

exports[`RoomView for a local room in state NEW should match the snapshot 1`] = `
<div>
  <div
    class="mx_RoomView mx_RoomView--local"
  >
    <header
      class="_flex_4dswl_9 mx_RoomHeader light-panel"
      style="--mx-flex-display: flex; --mx-flex-direction: row; --mx-flex-align: center; --mx-flex-justify: start; --mx-flex-gap: var(--cpd-space-3x); --mx-flex-wrap: nowrap;"
    >
      <span
        aria-label="Open room settings"
        class="_avatar_zysgz_8 mx_BaseAvatar _avatar-imageless_zysgz_55"
        data-color="3"
        data-testid="avatar-img"
        data-type="round"
        role="presentation"
        style="--cpd-avatar-size: 40px;"
        tabindex="-1"
      >
        u
      </span>
      <button
        aria-label="Room info"
        class="mx_RoomHeader_infoWrapper"
        tabindex="0"
      >
        <div
          class="mx_RoomHeader_info _box-flex_1odfs_9"
          style="--mx-box-flex: 1;"
        >
          <div
            aria-level="1"
            class="_typography_6v6n8_153 _font-body-lg-semibold_6v6n8_74 mx_RoomHeader_heading"
            dir="auto"
            role="heading"
          >
            <span
              class="mx_RoomHeader_truncated mx_lineClamp"
            >
              @user:example.com
            </span>
          </div>
        </div>
      </button>
    </header>
    <main
      aria-label="Room content"
      class="mx_RoomView_body"
    >
      <div
        class="mx_RoomView_timeline"
      >
        <div
          class="mx_AutoHideScrollbar mx_ScrollPanel mx_RoomView_messagePanel"
          tabindex="-1"
        >
          <div
            class="mx_RoomView_messageListWrapper"
          >
            <ol
              aria-live="polite"
              class="mx_RoomView_MessageList"
              style="height: 400px;"
            >
              <li
                class="mx_NewRoomIntro"
              >
                <div
                  class="mx_EventTileBubble mx_cryptoEvent mx_cryptoEvent_icon_warning"
                >
                  <div
                    class="mx_EventTileBubble_title"
                  >
                    End-to-end encryption isn't enabled
                  </div>
                  <div
                    class="mx_EventTileBubble_subtitle"
                  >
                    <span>
                       
                      Your private messages are normally encrypted, but this room isn't. Usually this is due to an unsupported device or method being used, like email invites.
                       
                       
                    </span>
                  </div>
                </div>
                <button
                  aria-label="Avatar"
                  aria-live="off"
                  class="_avatar_zysgz_8 mx_BaseAvatar _avatar-imageless_zysgz_55"
                  data-color="3"
                  data-testid="avatar-img"
                  data-type="round"
                  role="button"
                  style="--cpd-avatar-size: 52px;"
                >
                  u
                </button>
                <h2>
                  @user:example.com
                </h2>
                <p>
                  <span>
                    Send your first message to invite 
                    <strong>
                      @user:example.com
                    </strong>
                     to chat
                  </span>
                </p>
              </li>
            </ol>
          </div>
        </div>
      </div>
      <div
        aria-label="Message composer"
        class="mx_MessageComposer mx_MessageComposer_e2eStatus"
        role="region"
      >
        <div
          class="mx_MessageComposer_wrapper"
        >
          <div
            class="mx_MessageComposer_row"
          >
            <div
              class="mx_MessageComposer_e2eIconWrapper"
            >
              <svg
                aria-label="Messages in this room are not end-to-end encrypted"
                aria-labelledby="_r_o5_"
                class="mx_E2EIcon mx_MessageComposer_e2eIcon"
                color="var(--cpd-color-icon-info-primary)"
                fill="currentColor"
                height="12"
                viewBox="0 0 24 24"
                width="12"
                xmlns="http://www.w3.org/2000/svg"
              >
                <path
                  d="M6 22q-.825 0-1.412-.587A1.93 1.93 0 0 1 4 20V10q0-.825.588-1.412a2 2 0 0 1 .702-.463L1.333 4.167a1 1 0 0 1 1.414-1.414L7 7.006v-.012l13 13v.012l1.247 1.247a1 1 0 1 1-1.414 1.414l-.896-.896A1.94 1.94 0 0 1 18 22zm14-4.834V10q0-.825-.587-1.412A1.93 1.93 0 0 0 18 8h-1V6q0-2.075-1.463-3.537Q14.075 1 12 1T8.463 2.463a4.9 4.9 0 0 0-1.22 1.946L9 6.166V6q0-1.25.875-2.125A2.9 2.9 0 0 1 12 3q1.25 0 2.125.875T15 6v2h-4.166z"
                />
              </svg>
            </div>
            <div
              class="mx_SendMessageComposer"
            >
              <div
                class="mx_BasicMessageComposer"
              >
                <div
                  aria-label="Formatting"
                  class="mx_MessageComposerFormatBar"
                  role="toolbar"
                >
                  <button
                    aria-label="Bold"
                    class="mx_AccessibleButton mx_MessageComposerFormatBar_button"
                    role="button"
                    tabindex="0"
                    type="button"
                  >
                    <svg
                      fill="currentColor"
                      height="1em"
                      viewBox="0 0 24 24"
                      width="1em"
                      xmlns="http://www.w3.org/2000/svg"
                    >
                      <path
                        d="M8.8 19q-.824 0-1.413-.587A1.93 1.93 0 0 1 6.8 17V7q0-.824.587-1.412A1.93 1.93 0 0 1 8.8 5h3.525q1.624 0 3 1T16.7 8.775q0 1.275-.575 1.963-.575.687-1.075.987.626.275 1.387 1.025.763.75.763 2.25 0 2.224-1.625 3.113-1.625.887-3.05.887zm1.025-2.8h2.6q1.2 0 1.462-.612.263-.614.263-.888 0-.275-.263-.887-.262-.613-1.537-.613H9.825zm0-5.7h2.325q.825 0 1.2-.425a1.4 1.4 0 0 0 .375-.95q0-.6-.425-.975t-1.1-.375H9.825z"
                      />
                    </svg>
                  </button>
                  <button
                    aria-label="Italics"
                    class="mx_AccessibleButton mx_MessageComposerFormatBar_button"
                    role="button"
                    tabindex="-1"
                    type="button"
                  >
                    <svg
                      fill="currentColor"
                      height="1em"
                      viewBox="0 0 24 24"
                      width="1em"
                      xmlns="http://www.w3.org/2000/svg"
                    >
                      <path
                        d="M6.25 19q-.525 0-.888-.363A1.2 1.2 0 0 1 5 17.75q0-.525.362-.887.363-.363.888-.363H9l3-9H9.25q-.525 0-.887-.362A1.2 1.2 0 0 1 8 6.25q0-.525.363-.888Q8.725 5 9.25 5h7.5q.525 0 .887.362.363.363.363.888t-.363.888a1.2 1.2 0 0 1-.887.362H14.5l-3 9h2.25q.525 0 .887.363.363.362.363.887t-.363.887a1.2 1.2 0 0 1-.887.363z"
                      />
                    </svg>
                  </button>
                  <button
                    aria-label="Strikethrough"
                    class="mx_AccessibleButton mx_MessageComposerFormatBar_button"
                    role="button"
                    tabindex="-1"
                    type="button"
                  >
                    <svg
                      fill="currentColor"
                      height="1em"
                      viewBox="0 0 24 24"
                      width="1em"
                      xmlns="http://www.w3.org/2000/svg"
                    >
                      <path
                        d="M12.15 20q-1.9 0-3.375-1.125T6.65 15.8l2.2-.95q.35 1.2 1.213 1.975.861.775 2.137.775 1.05 0 1.9-.5t.85-1.6q0-.45-.175-.825A2.4 2.4 0 0 0 14.3 14h2.8a4.3 4.3 0 0 1 .25 1.5q0 2.15-1.538 3.325Q14.277 20 12.15 20M3 12a.97.97 0 0 1-.712-.287A.97.97 0 0 1 2 11q0-.424.288-.713A.97.97 0 0 1 3 10h18q.424 0 .712.287.288.288.288.713 0 .424-.288.713A.97.97 0 0 1 21 12zm9.05-8.15q1.65 0 2.887.812T16.85 7.15l-2.2.975a3 3 0 0 0-.838-1.3Q13.2 6.25 12.1 6.25q-1.025 0-1.7.462-.675.463-.75 1.288h-2.4q.05-1.725 1.363-2.938Q9.925 3.85 12.05 3.85"
                      />
                    </svg>
                  </button>
                  <button
                    aria-label="Code block"
                    class="mx_AccessibleButton mx_MessageComposerFormatBar_button"
                    role="button"
                    tabindex="-1"
                    type="button"
                  >
                    <svg
                      fill="currentColor"
                      height="1em"
                      viewBox="0 0 24 24"
                      width="1em"
                      xmlns="http://www.w3.org/2000/svg"
                    >
                      <path
                        d="M14.958 5.62a1 1 0 0 0-1.916-.574l-4 13.333a1 1 0 0 0 1.916.575zM5.974 7.232a1 1 0 0 0-1.409.128l-3.333 4a1 1 0 0 0 0 1.28l3.333 4a1 1 0 1 0 1.537-1.28L3.302 12l2.8-3.36a1 1 0 0 0-.128-1.408m12.053 0a1 1 0 0 1 1.408.128l3.333 4a1 1 0 0 1 0 1.28l-3.333 4a1 1 0 1 1-1.537-1.28l2.8-3.36-2.8-3.36a1 1 0 0 1 .128-1.408"
                      />
                    </svg>
                  </button>
                  <button
                    aria-label="Quote"
                    class="mx_AccessibleButton mx_MessageComposerFormatBar_button"
                    role="button"
                    tabindex="-1"
                    type="button"
                  >
                    <svg
                      fill="currentColor"
                      height="1em"
                      viewBox="0 0 24 24"
                      width="1em"
                      xmlns="http://www.w3.org/2000/svg"
                    >
                      <path
                        d="M4.719 4.34c.094-.642-.366-1.236-1.028-1.328-.663-.092-1.276.354-1.371.996l-.808 5.478c-.094.642.366 1.237 1.028 1.328.663.092 1.276-.354 1.371-.996zm12.115 10.174c.095-.642-.366-1.237-1.028-1.328-.662-.092-1.276.354-1.37.996l-.809 5.478c-.094.642.366 1.236 1.028 1.328.663.092 1.277-.354 1.371-.996zM9.318 3.009c.665.077 1.138.662 1.058 1.306l-.022.175a221 221 0 0 1-.266 2.006c-.161 1.171-.368 2.579-.535 3.386-.13.636-.769 1.049-1.425.921s-1.082-.745-.95-1.381c.148-.72.345-2.052.509-3.237a191 191 0 0 0 .262-1.981l.021-.17c.08-.644.684-1.103 1.348-1.025m13.17 11.505c.094-.642-.366-1.237-1.028-1.328-.663-.092-1.276.354-1.371.996l-.808 5.478c-.094.642.366 1.236 1.028 1.328.663.092 1.276-.354 1.371-.996z"
                      />
                    </svg>
                  </button>
                  <button
                    aria-label="Insert link"
                    class="mx_AccessibleButton mx_MessageComposerFormatBar_button"
                    role="button"
                    tabindex="-1"
                    type="button"
                  >
                    <svg
                      fill="currentColor"
                      height="1em"
                      viewBox="0 0 24 24"
                      width="1em"
                      xmlns="http://www.w3.org/2000/svg"
                    >
                      <path
                        d="M12 19.071q-1.467 1.467-3.536 1.467-2.067 0-3.535-1.467t-1.467-3.535q0-2.07 1.467-3.536L7.05 9.879q.3-.3.707-.3t.707.3.301.707-.3.707l-2.122 2.121a2.9 2.9 0 0 0-.884 2.122q0 1.237.884 2.12.884.885 2.121.885t2.122-.884l2.121-2.121q.3-.3.707-.3t.707.3.3.707q0 .405-.3.707zm-1.414-4.243q-.3.3-.707.301a.97.97 0 0 1-.707-.3q-.3-.3-.301-.708 0-.405.3-.707l4.243-4.242q.3-.3.707-.3t.707.3.3.707-.3.707zm6.364-.707q-.3.3-.707.3a.97.97 0 0 1-.707-.3q-.3-.3-.301-.707 0-.405.3-.707l2.122-2.121q.884-.885.884-2.121 0-1.238-.884-2.122a2.9 2.9 0 0 0-2.121-.884q-1.237 0-2.122.884l-2.121 2.122q-.3.3-.707.3a.97.97 0 0 1-.707-.3q-.3-.3-.3-.708 0-.405.3-.707L12 4.93q1.467-1.467 3.536-1.467t3.535 1.467 1.467 3.536T19.071 12z"
                      />
                    </svg>
                  </button>
                </div>
                <div
                  aria-autocomplete="list"
                  aria-disabled="false"
                  aria-haspopup="listbox"
                  aria-label="Send an unencrypted message…"
                  aria-multiline="true"
                  class="mx_BasicMessageComposer_input mx_BasicMessageComposer_input_shouldShowPillAvatar mx_BasicMessageComposer_inputEmpty"
                  contenteditable="true"
                  data-testid="basicmessagecomposer"
                  dir="auto"
                  role="textbox"
                  style="--placeholder: 'Send\\ an\\ unencrypted\\ message…';"
                  tabindex="0"
                  translate="no"
                >
                  <div>
                    <br />
                  </div>
                </div>
              </div>
            </div>
            <div
              class="mx_MessageComposer_actions"
            >
              <div
                aria-label="Emoji"
                class="mx_AccessibleButton mx_EmojiButton mx_MessageComposer_button"
                role="button"
                tabindex="0"
              >
                <div />
              </div>
              <div
                aria-label="Attachment"
                class="mx_AccessibleButton mx_MessageComposer_button"
                role="button"
                tabindex="0"
              >
                <div />
              </div>
              <div
                aria-label="More options"
                class="mx_AccessibleButton mx_MessageComposer_button mx_MessageComposer_buttonMenu"
                role="button"
                tabindex="0"
              >
                <svg
                  fill="currentColor"
                  height="1em"
                  viewBox="0 0 24 24"
                  width="1em"
                  xmlns="http://www.w3.org/2000/svg"
                >
                  <path
                    d="M6 14q-.824 0-1.412-.588A1.93 1.93 0 0 1 4 12q0-.825.588-1.412A1.93 1.93 0 0 1 6 10q.824 0 1.412.588Q8 11.175 8 12t-.588 1.412A1.93 1.93 0 0 1 6 14m6 0q-.825 0-1.412-.588A1.93 1.93 0 0 1 10 12q0-.825.588-1.412A1.93 1.93 0 0 1 12 10q.825 0 1.412.588Q14 11.175 14 12t-.588 1.412A1.93 1.93 0 0 1 12 14m6 0q-.824 0-1.413-.588A1.93 1.93 0 0 1 16 12q0-.825.587-1.412A1.93 1.93 0 0 1 18 10q.824 0 1.413.588Q20 11.175 20 12t-.587 1.412A1.93 1.93 0 0 1 18 14"
                  />
                </svg>
              </div>
              <input
                multiple=""
                style="display: none;"
                type="file"
              />
            </div>
          </div>
        </div>
      </div>
    </main>
  </div>
</div>
`;

exports[`RoomView for a local room in state NEW that is encrypted should match the snapshot 1`] = `
<div>
  <div
    class="mx_RoomView mx_RoomView--local"
  >
    <header
      class="_flex_4dswl_9 mx_RoomHeader light-panel"
      style="--mx-flex-display: flex; --mx-flex-direction: row; --mx-flex-align: center; --mx-flex-justify: start; --mx-flex-gap: var(--cpd-space-3x); --mx-flex-wrap: nowrap;"
    >
      <span
        aria-label="Open room settings"
        class="_avatar_zysgz_8 mx_BaseAvatar _avatar-imageless_zysgz_55"
        data-color="3"
        data-testid="avatar-img"
        data-type="round"
        role="presentation"
        style="--cpd-avatar-size: 40px;"
        tabindex="-1"
      >
        u
      </span>
      <button
        aria-label="Room info"
        class="mx_RoomHeader_infoWrapper"
        tabindex="0"
      >
        <div
          class="mx_RoomHeader_info _box-flex_1odfs_9"
          style="--mx-box-flex: 1;"
        >
          <div
            aria-level="1"
            class="_typography_6v6n8_153 _font-body-lg-semibold_6v6n8_74 mx_RoomHeader_heading"
            dir="auto"
            role="heading"
          >
            <span
              class="mx_RoomHeader_truncated mx_lineClamp"
            >
              @user:example.com
            </span>
          </div>
        </div>
      </button>
    </header>
    <main
      aria-label="Room content"
      class="mx_RoomView_body"
    >
      <div
        class="mx_RoomView_timeline"
      >
        <div
          class="mx_AutoHideScrollbar mx_ScrollPanel mx_RoomView_messagePanel"
          tabindex="-1"
        >
          <div
            class="mx_RoomView_messageListWrapper"
          >
            <ol
              aria-live="polite"
              class="mx_RoomView_MessageList"
              style="height: 400px;"
            >
              <div
                class="mx_EventTileBubble mx_cryptoEvent mx_cryptoEvent_icon"
              >
                <div
                  class="mx_EventTileBubble_title"
                >
                  Encryption enabled
                </div>
                <div
                  class="mx_EventTileBubble_subtitle"
                >
                  Messages in this chat will be end-to-end encrypted.
                </div>
              </div>
              <li
                class="mx_NewRoomIntro"
              >
                <button
                  aria-label="Avatar"
                  aria-live="off"
                  class="_avatar_zysgz_8 mx_BaseAvatar _avatar-imageless_zysgz_55"
                  data-color="3"
                  data-testid="avatar-img"
                  data-type="round"
                  role="button"
                  style="--cpd-avatar-size: 52px;"
                >
                  u
                </button>
                <h2>
                  @user:example.com
                </h2>
                <p>
                  <span>
                    Send your first message to invite 
                    <strong>
                      @user:example.com
                    </strong>
                     to chat
                  </span>
                </p>
              </li>
            </ol>
          </div>
        </div>
      </div>
      <div
        aria-label="Message composer"
        class="mx_MessageComposer"
        role="region"
      >
        <div
          class="mx_MessageComposer_wrapper"
        >
          <div
            class="mx_MessageComposer_row"
          >
            <div
              class="mx_SendMessageComposer"
            >
              <div
                class="mx_BasicMessageComposer"
              >
                <div
                  aria-label="Formatting"
                  class="mx_MessageComposerFormatBar"
                  role="toolbar"
                >
                  <button
                    aria-label="Bold"
                    class="mx_AccessibleButton mx_MessageComposerFormatBar_button"
                    role="button"
                    tabindex="0"
                    type="button"
                  >
                    <svg
                      fill="currentColor"
                      height="1em"
                      viewBox="0 0 24 24"
                      width="1em"
                      xmlns="http://www.w3.org/2000/svg"
                    >
                      <path
                        d="M8.8 19q-.824 0-1.413-.587A1.93 1.93 0 0 1 6.8 17V7q0-.824.587-1.412A1.93 1.93 0 0 1 8.8 5h3.525q1.624 0 3 1T16.7 8.775q0 1.275-.575 1.963-.575.687-1.075.987.626.275 1.387 1.025.763.75.763 2.25 0 2.224-1.625 3.113-1.625.887-3.05.887zm1.025-2.8h2.6q1.2 0 1.462-.612.263-.614.263-.888 0-.275-.263-.887-.262-.613-1.537-.613H9.825zm0-5.7h2.325q.825 0 1.2-.425a1.4 1.4 0 0 0 .375-.95q0-.6-.425-.975t-1.1-.375H9.825z"
                      />
                    </svg>
                  </button>
                  <button
                    aria-label="Italics"
                    class="mx_AccessibleButton mx_MessageComposerFormatBar_button"
                    role="button"
                    tabindex="-1"
                    type="button"
                  >
                    <svg
                      fill="currentColor"
                      height="1em"
                      viewBox="0 0 24 24"
                      width="1em"
                      xmlns="http://www.w3.org/2000/svg"
                    >
                      <path
                        d="M6.25 19q-.525 0-.888-.363A1.2 1.2 0 0 1 5 17.75q0-.525.362-.887.363-.363.888-.363H9l3-9H9.25q-.525 0-.887-.362A1.2 1.2 0 0 1 8 6.25q0-.525.363-.888Q8.725 5 9.25 5h7.5q.525 0 .887.362.363.363.363.888t-.363.888a1.2 1.2 0 0 1-.887.362H14.5l-3 9h2.25q.525 0 .887.363.363.362.363.887t-.363.887a1.2 1.2 0 0 1-.887.363z"
                      />
                    </svg>
                  </button>
                  <button
                    aria-label="Strikethrough"
                    class="mx_AccessibleButton mx_MessageComposerFormatBar_button"
                    role="button"
                    tabindex="-1"
                    type="button"
                  >
                    <svg
                      fill="currentColor"
                      height="1em"
                      viewBox="0 0 24 24"
                      width="1em"
                      xmlns="http://www.w3.org/2000/svg"
                    >
                      <path
                        d="M12.15 20q-1.9 0-3.375-1.125T6.65 15.8l2.2-.95q.35 1.2 1.213 1.975.861.775 2.137.775 1.05 0 1.9-.5t.85-1.6q0-.45-.175-.825A2.4 2.4 0 0 0 14.3 14h2.8a4.3 4.3 0 0 1 .25 1.5q0 2.15-1.538 3.325Q14.277 20 12.15 20M3 12a.97.97 0 0 1-.712-.287A.97.97 0 0 1 2 11q0-.424.288-.713A.97.97 0 0 1 3 10h18q.424 0 .712.287.288.288.288.713 0 .424-.288.713A.97.97 0 0 1 21 12zm9.05-8.15q1.65 0 2.887.812T16.85 7.15l-2.2.975a3 3 0 0 0-.838-1.3Q13.2 6.25 12.1 6.25q-1.025 0-1.7.462-.675.463-.75 1.288h-2.4q.05-1.725 1.363-2.938Q9.925 3.85 12.05 3.85"
                      />
                    </svg>
                  </button>
                  <button
                    aria-label="Code block"
                    class="mx_AccessibleButton mx_MessageComposerFormatBar_button"
                    role="button"
                    tabindex="-1"
                    type="button"
                  >
                    <svg
                      fill="currentColor"
                      height="1em"
                      viewBox="0 0 24 24"
                      width="1em"
                      xmlns="http://www.w3.org/2000/svg"
                    >
                      <path
                        d="M14.958 5.62a1 1 0 0 0-1.916-.574l-4 13.333a1 1 0 0 0 1.916.575zM5.974 7.232a1 1 0 0 0-1.409.128l-3.333 4a1 1 0 0 0 0 1.28l3.333 4a1 1 0 1 0 1.537-1.28L3.302 12l2.8-3.36a1 1 0 0 0-.128-1.408m12.053 0a1 1 0 0 1 1.408.128l3.333 4a1 1 0 0 1 0 1.28l-3.333 4a1 1 0 1 1-1.537-1.28l2.8-3.36-2.8-3.36a1 1 0 0 1 .128-1.408"
                      />
                    </svg>
                  </button>
                  <button
                    aria-label="Quote"
                    class="mx_AccessibleButton mx_MessageComposerFormatBar_button"
                    role="button"
                    tabindex="-1"
                    type="button"
                  >
                    <svg
                      fill="currentColor"
                      height="1em"
                      viewBox="0 0 24 24"
                      width="1em"
                      xmlns="http://www.w3.org/2000/svg"
                    >
                      <path
                        d="M4.719 4.34c.094-.642-.366-1.236-1.028-1.328-.663-.092-1.276.354-1.371.996l-.808 5.478c-.094.642.366 1.237 1.028 1.328.663.092 1.276-.354 1.371-.996zm12.115 10.174c.095-.642-.366-1.237-1.028-1.328-.662-.092-1.276.354-1.37.996l-.809 5.478c-.094.642.366 1.236 1.028 1.328.663.092 1.277-.354 1.371-.996zM9.318 3.009c.665.077 1.138.662 1.058 1.306l-.022.175a221 221 0 0 1-.266 2.006c-.161 1.171-.368 2.579-.535 3.386-.13.636-.769 1.049-1.425.921s-1.082-.745-.95-1.381c.148-.72.345-2.052.509-3.237a191 191 0 0 0 .262-1.981l.021-.17c.08-.644.684-1.103 1.348-1.025m13.17 11.505c.094-.642-.366-1.237-1.028-1.328-.663-.092-1.276.354-1.371.996l-.808 5.478c-.094.642.366 1.236 1.028 1.328.663.092 1.276-.354 1.371-.996z"
                      />
                    </svg>
                  </button>
                  <button
                    aria-label="Insert link"
                    class="mx_AccessibleButton mx_MessageComposerFormatBar_button"
                    role="button"
                    tabindex="-1"
                    type="button"
                  >
                    <svg
                      fill="currentColor"
                      height="1em"
                      viewBox="0 0 24 24"
                      width="1em"
                      xmlns="http://www.w3.org/2000/svg"
                    >
                      <path
                        d="M12 19.071q-1.467 1.467-3.536 1.467-2.067 0-3.535-1.467t-1.467-3.535q0-2.07 1.467-3.536L7.05 9.879q.3-.3.707-.3t.707.3.301.707-.3.707l-2.122 2.121a2.9 2.9 0 0 0-.884 2.122q0 1.237.884 2.12.884.885 2.121.885t2.122-.884l2.121-2.121q.3-.3.707-.3t.707.3.3.707q0 .405-.3.707zm-1.414-4.243q-.3.3-.707.301a.97.97 0 0 1-.707-.3q-.3-.3-.301-.708 0-.405.3-.707l4.243-4.242q.3-.3.707-.3t.707.3.3.707-.3.707zm6.364-.707q-.3.3-.707.3a.97.97 0 0 1-.707-.3q-.3-.3-.301-.707 0-.405.3-.707l2.122-2.121q.884-.885.884-2.121 0-1.238-.884-2.122a2.9 2.9 0 0 0-2.121-.884q-1.237 0-2.122.884l-2.121 2.122q-.3.3-.707.3a.97.97 0 0 1-.707-.3q-.3-.3-.3-.708 0-.405.3-.707L12 4.93q1.467-1.467 3.536-1.467t3.535 1.467 1.467 3.536T19.071 12z"
                      />
                    </svg>
                  </button>
                </div>
                <div
                  aria-autocomplete="list"
                  aria-disabled="false"
                  aria-haspopup="listbox"
                  aria-label="Send a message…"
                  aria-multiline="true"
                  class="mx_BasicMessageComposer_input mx_BasicMessageComposer_input_shouldShowPillAvatar mx_BasicMessageComposer_inputEmpty"
                  contenteditable="true"
                  data-testid="basicmessagecomposer"
                  dir="auto"
                  role="textbox"
                  style="--placeholder: 'Send\\ a\\ message…';"
                  tabindex="0"
                  translate="no"
                >
                  <div>
                    <br />
                  </div>
                </div>
              </div>
            </div>
            <div
              class="mx_MessageComposer_actions"
            >
              <div
                aria-label="Emoji"
                class="mx_AccessibleButton mx_EmojiButton mx_MessageComposer_button"
                role="button"
                tabindex="0"
              >
                <div />
              </div>
              <div
                aria-label="Attachment"
                class="mx_AccessibleButton mx_MessageComposer_button"
                role="button"
                tabindex="0"
              >
                <div />
              </div>
              <div
                aria-label="More options"
                class="mx_AccessibleButton mx_MessageComposer_button mx_MessageComposer_buttonMenu"
                role="button"
                tabindex="0"
<<<<<<< HEAD
              >
                <svg
                  fill="currentColor"
                  height="1em"
                  viewBox="0 0 24 24"
                  width="1em"
                  xmlns="http://www.w3.org/2000/svg"
                >
                  <path
                    d="M6 14q-.824 0-1.412-.588A1.93 1.93 0 0 1 4 12q0-.825.588-1.412A1.93 1.93 0 0 1 6 10q.824 0 1.412.588Q8 11.175 8 12t-.588 1.412A1.93 1.93 0 0 1 6 14m6 0q-.825 0-1.412-.588A1.93 1.93 0 0 1 10 12q0-.825.588-1.412A1.93 1.93 0 0 1 12 10q.825 0 1.412.588Q14 11.175 14 12t-.588 1.412A1.93 1.93 0 0 1 12 14m6 0q-.824 0-1.413-.588A1.93 1.93 0 0 1 16 12q0-.825.587-1.412A1.93 1.93 0 0 1 18 10q.824 0 1.413.588Q20 11.175 20 12t-.587 1.412A1.93 1.93 0 0 1 18 14"
                  />
                </svg>
              </div>
              <input
                multiple=""
                style="display: none;"
                type="file"
              />
=======
              />
              <input
                multiple=""
                style="display: none;"
                type="file"
              />
            </div>
          </div>
        </div>
      </div>
    </main>
  </div>
</div>
`;

exports[`RoomView invites renders an invite room 1`] = `
<DocumentFragment>
  <div
    class="mx_RoomView"
  >
    <div
      class="mx_RoomPreviewBar mx_RoomPreviewBar_Invite mx_RoomPreviewBar_dialog"
      role="complementary"
    >
      <div
        class="mx_RoomPreviewBar_message"
      >
        <h3>
          Do you want to join !roomviewinvitesrendersaninviteroom:example.org?
        </h3>
        <p>
          <span
            class="_avatar_zysgz_8 mx_BaseAvatar _avatar-imageless_zysgz_55"
            data-color="2"
            data-testid="avatar-img"
            data-type="round"
            role="presentation"
            style="--cpd-avatar-size: 36px;"
          >
            !
          </span>
        </p>
        <p>
          <span>
            Invited by 
            <span
              class="mx_RoomPreviewBar_inviter"
            >
              @bob:example.org
            </span>
          </span>
        </p>
      </div>
      <div
        class="mx_RoomPreviewBar_actions"
      >
        <div
          class="mx_AccessibleButton mx_AccessibleButton_hasKind mx_AccessibleButton_kind_primary"
          role="button"
          tabindex="0"
        >
          Accept
        </div>
        <div
          class="mx_AccessibleButton mx_AccessibleButton_hasKind mx_AccessibleButton_kind_secondary"
          role="button"
          tabindex="0"
        >
          Decline
        </div>
        <button
          class="_button_187yx_8 _destructive_187yx_107"
          data-kind="tertiary"
          data-size="lg"
          role="button"
          tabindex="0"
        >
          Decline and block
        </button>
      </div>
      <div
        class="mx_RoomPreviewBar_footer"
      />
    </div>
  </div>
</DocumentFragment>
`;

exports[`RoomView should hide the composer when hideComposer=true 1`] = `
<DocumentFragment>
  <div
    class="mx_RoomView"
    tabindex="-1"
  >
    <canvas
      aria-hidden="true"
      height="768"
      style="display: block; z-index: 999999; pointer-events: none; position: fixed; top: 0px; right: 0px;"
      width="0"
    />
    <div
      class="mx_MainSplit"
    >
      <div
        class="mx_RoomView_body mx_MainSplit_timeline"
        data-layout="group"
      >
        <header
          class="_flex_4dswl_9 mx_RoomHeader light-panel"
          style="--mx-flex-display: flex; --mx-flex-direction: row; --mx-flex-align: center; --mx-flex-justify: start; --mx-flex-gap: var(--cpd-space-3x); --mx-flex-wrap: nowrap;"
        >
          <button
            aria-label="Open room settings"
            aria-live="off"
            class="_avatar_zysgz_8 mx_BaseAvatar _avatar-imageless_zysgz_55"
            data-color="2"
            data-testid="avatar-img"
            data-type="round"
            role="button"
            style="--cpd-avatar-size: 40px;"
            tabindex="-1"
          >
            !
          </button>
          <button
            aria-label="Room info"
            class="mx_RoomHeader_infoWrapper"
            tabindex="0"
          >
            <div
              class="mx_RoomHeader_info _box-flex_1odfs_9"
              style="--mx-box-flex: 1;"
            >
              <div
                aria-level="1"
                class="_typography_6v6n8_153 _font-body-lg-semibold_6v6n8_74 mx_RoomHeader_heading"
                dir="auto"
                role="heading"
              >
                <span
                  class="mx_RoomHeader_truncated mx_lineClamp"
                >
                  !roomviewshouldhidethecomposerwhenhidecomposertrue:example.org
                </span>
              </div>
            </div>
          </button>
          <button
            aria-disabled="false"
            aria-label="Video call"
            class="_icon-button_1pz9o_8"
            data-kind="primary"
            role="button"
            style="--cpd-icon-button-size: 32px;"
            tabindex="0"
          >
            <div
              class="_indicator-icon_147l5_17"
              style="--cpd-icon-button-size: 100%;"
            >
              <svg
                aria-labelledby="_r_0_"
                fill="currentColor"
                height="1em"
                viewBox="0 0 24 24"
                width="1em"
                xmlns="http://www.w3.org/2000/svg"
              >
                <path
                  d="M6 4h10a2 2 0 0 1 2 2v4.286l3.35-2.871a1 1 0 0 1 1.65.76v7.65a1 1 0 0 1-1.65.76L18 13.715V18a2 2 0 0 1-2 2H6a4 4 0 0 1-4-4V8a4 4 0 0 1 4-4"
                />
              </svg>
            </div>
          </button>
          <button
            aria-disabled="false"
            aria-label="Voice call"
            class="_icon-button_1pz9o_8"
            data-kind="primary"
            role="button"
            style="--cpd-icon-button-size: 32px;"
            tabindex="0"
          >
            <div
              class="_indicator-icon_147l5_17"
              style="--cpd-icon-button-size: 100%;"
            >
              <svg
                aria-labelledby="_r_5_"
                fill="currentColor"
                height="1em"
                viewBox="0 0 24 24"
                width="1em"
                xmlns="http://www.w3.org/2000/svg"
              >
                <path
                  d="m20.958 16.374.039 3.527q0 .427-.33.756-.33.33-.756.33a16 16 0 0 1-6.57-1.105 16.2 16.2 0 0 1-5.563-3.663 16.1 16.1 0 0 1-3.653-5.573 16.3 16.3 0 0 1-1.115-6.56q0-.427.33-.757T4.095 3l3.528.039a1.07 1.07 0 0 1 1.085.93l.543 3.954q.039.271-.039.504a1.1 1.1 0 0 1-.271.426l-1.64 1.64q.505 1.008 1.154 1.909c.433.6 1.444 1.696 1.444 1.696s1.095 1.01 1.696 1.444q.9.65 1.909 1.153l1.64-1.64q.193-.193.426-.27t.504-.04l3.954.543q.406.059.668.359t.262.727"
                />
              </svg>
            </div>
          </button>
          <button
            aria-label="Threads"
            aria-labelledby="_r_a_"
            class="_icon-button_1pz9o_8"
            data-kind="primary"
            role="button"
            style="--cpd-icon-button-size: 32px;"
            tabindex="0"
          >
            <div
              class="_indicator-icon_147l5_17"
              style="--cpd-icon-button-size: 100%;"
            >
              <svg
                class=""
                fill="currentColor"
                height="1em"
                viewBox="0 0 24 24"
                width="1em"
                xmlns="http://www.w3.org/2000/svg"
              >
                <path
                  d="M4 3h16a2 2 0 0 1 2 2v12a2 2 0 0 1-2 2H6l-2.293 2.293c-.63.63-1.707.184-1.707-.707V5a2 2 0 0 1 2-2m3 7h10q.424 0 .712-.287A.97.97 0 0 0 18 9a.97.97 0 0 0-.288-.713A.97.97 0 0 0 17 8H7a.97.97 0 0 0-.713.287A.97.97 0 0 0 6 9q0 .424.287.713Q6.576 10 7 10m0 4h6q.424 0 .713-.287A.97.97 0 0 0 14 13a.97.97 0 0 0-.287-.713A.97.97 0 0 0 13 12H7a.97.97 0 0 0-.713.287A.97.97 0 0 0 6 13q0 .424.287.713Q6.576 14 7 14"
                />
              </svg>
            </div>
          </button>
          <button
            aria-label="Room info"
            aria-labelledby="_r_f_"
            class="_icon-button_1pz9o_8"
            data-kind="primary"
            role="button"
            style="--cpd-icon-button-size: 32px;"
            tabindex="0"
          >
            <div
              class="_indicator-icon_147l5_17"
              style="--cpd-icon-button-size: 100%;"
            >
              <svg
                class=""
                fill="currentColor"
                height="1em"
                viewBox="0 0 24 24"
                width="1em"
                xmlns="http://www.w3.org/2000/svg"
              >
                <path
                  d="M12 17q.424 0 .713-.288A.97.97 0 0 0 13 16v-4a.97.97 0 0 0-.287-.713A.97.97 0 0 0 12 11a.97.97 0 0 0-.713.287A.97.97 0 0 0 11 12v4q0 .424.287.712.288.288.713.288m0-8q.424 0 .713-.287A.97.97 0 0 0 13 8a.97.97 0 0 0-.287-.713A.97.97 0 0 0 12 7a.97.97 0 0 0-.713.287A.97.97 0 0 0 11 8q0 .424.287.713Q11.576 9 12 9m0 13a9.7 9.7 0 0 1-3.9-.788 10.1 10.1 0 0 1-3.175-2.137q-1.35-1.35-2.137-3.175A9.7 9.7 0 0 1 2 12q0-2.075.788-3.9a10.1 10.1 0 0 1 2.137-3.175q1.35-1.35 3.175-2.137A9.7 9.7 0 0 1 12 2q2.075 0 3.9.788a10.1 10.1 0 0 1 3.175 2.137q1.35 1.35 2.137 3.175A9.7 9.7 0 0 1 22 12a9.7 9.7 0 0 1-.788 3.9 10.1 10.1 0 0 1-2.137 3.175q-1.35 1.35-3.175 2.137A9.7 9.7 0 0 1 12 22"
                />
              </svg>
            </div>
          </button>
          <div
            class="_typography_6v6n8_153 _font-body-sm-medium_6v6n8_41"
          >
            <div
              aria-label="0 members"
              aria-labelledby="_r_k_"
              class="mx_AccessibleButton mx_FacePile"
              role="button"
              tabindex="0"
            >
              <div
                class="_stacked-avatars_zysgz_109"
              />
              0
            </div>
          </div>
        </header>
        <div
          class="mx_AutoHideScrollbar mx_AuxPanel"
          role="region"
          tabindex="-1"
        >
          <div />
        </div>
        <main
          class="mx_RoomView_timeline mx_RoomView_timeline_rr_enabled"
          data-testid="timeline"
        >
          <div
            class="mx_AutoHideScrollbar mx_ScrollPanel mx_RoomView_messagePanel"
            tabindex="-1"
          >
            <div
              class="mx_RoomView_messageListWrapper"
            >
              <ol
                aria-live="polite"
                class="mx_RoomView_MessageList"
                style="height: 400px;"
              />
            </div>
          </div>
        </main>
        <div
          aria-label="Room status bar"
          class="mx_RoomView_statusArea"
          role="region"
        >
          <div
            class="mx_RoomView_statusAreaBox"
          >
            <div
              class="mx_RoomView_statusAreaBox_line"
            />
          </div>
        </div>
      </div>
    </div>
  </div>
</DocumentFragment>
`;

exports[`RoomView should hide the header when hideHeader=true 1`] = `
<DocumentFragment>
  <div
    class="mx_RoomView"
    tabindex="-1"
  >
    <canvas
      aria-hidden="true"
      height="768"
      style="display: block; z-index: 999999; pointer-events: none; position: fixed; top: 0px; right: 0px;"
      width="0"
    />
    <div
      class="mx_MainSplit"
    >
      <div
        class="mx_RoomView_body mx_MainSplit_timeline"
        data-layout="group"
      >
        <div
          class="mx_AutoHideScrollbar mx_AuxPanel"
          role="region"
          tabindex="-1"
        >
          <div />
        </div>
        <main
          class="mx_RoomView_timeline mx_RoomView_timeline_rr_enabled"
          data-testid="timeline"
        >
          <div
            class="mx_AutoHideScrollbar mx_ScrollPanel mx_RoomView_messagePanel"
            tabindex="-1"
          >
            <div
              class="mx_RoomView_messageListWrapper"
            >
              <ol
                aria-live="polite"
                class="mx_RoomView_MessageList"
                style="height: 400px;"
              />
            </div>
          </div>
        </main>
        <div
          aria-label="Room status bar"
          class="mx_RoomView_statusArea"
          role="region"
        >
          <div
            class="mx_RoomView_statusAreaBox"
          >
            <div
              class="mx_RoomView_statusAreaBox_line"
            />
          </div>
        </div>
        <div
          aria-label="Message composer"
          class="mx_MessageComposer mx_MessageComposer_e2eStatus"
          role="region"
        >
          <div
            class="mx_MessageComposer_wrapper"
          >
            <div
              class="mx_MessageComposer_row"
            >
              <div
                class="mx_MessageComposer_e2eIconWrapper"
              >
                <svg
                  aria-label="Messages in this room are not end-to-end encrypted"
                  aria-labelledby="_r_14_"
                  class="mx_E2EIcon mx_MessageComposer_e2eIcon"
                  color="var(--cpd-color-icon-info-primary)"
                  fill="currentColor"
                  height="12"
                  viewBox="0 0 24 24"
                  width="12"
                  xmlns="http://www.w3.org/2000/svg"
                >
                  <path
                    d="M6 22q-.825 0-1.412-.587A1.93 1.93 0 0 1 4 20V10q0-.825.588-1.412a2 2 0 0 1 .702-.463L1.333 4.167a1 1 0 0 1 1.414-1.414L7 7.006v-.012l13 13v.012l1.247 1.247a1 1 0 1 1-1.414 1.414l-.896-.896A1.94 1.94 0 0 1 18 22zm14-4.834V10q0-.825-.587-1.412A1.93 1.93 0 0 0 18 8h-1V6q0-2.075-1.463-3.537Q14.075 1 12 1T8.463 2.463a4.9 4.9 0 0 0-1.22 1.946L9 6.166V6q0-1.25.875-2.125A2.9 2.9 0 0 1 12 3q1.25 0 2.125.875T15 6v2h-4.166z"
                  />
                </svg>
              </div>
              <div
                class="mx_SendMessageComposer"
              >
                <div
                  class="mx_BasicMessageComposer"
                >
                  <div
                    aria-label="Formatting"
                    class="mx_MessageComposerFormatBar"
                    role="toolbar"
                  >
                    <button
                      aria-label="Bold"
                      class="mx_AccessibleButton mx_MessageComposerFormatBar_button"
                      role="button"
                      tabindex="0"
                      type="button"
                    >
                      <svg
                        fill="currentColor"
                        height="1em"
                        viewBox="0 0 24 24"
                        width="1em"
                        xmlns="http://www.w3.org/2000/svg"
                      >
                        <path
                          d="M8.8 19q-.824 0-1.413-.587A1.93 1.93 0 0 1 6.8 17V7q0-.824.587-1.412A1.93 1.93 0 0 1 8.8 5h3.525q1.624 0 3 1T16.7 8.775q0 1.275-.575 1.963-.575.687-1.075.987.626.275 1.387 1.025.763.75.763 2.25 0 2.224-1.625 3.113-1.625.887-3.05.887zm1.025-2.8h2.6q1.2 0 1.462-.612.263-.614.263-.888 0-.275-.263-.887-.262-.613-1.537-.613H9.825zm0-5.7h2.325q.825 0 1.2-.425a1.4 1.4 0 0 0 .375-.95q0-.6-.425-.975t-1.1-.375H9.825z"
                        />
                      </svg>
                    </button>
                    <button
                      aria-label="Italics"
                      class="mx_AccessibleButton mx_MessageComposerFormatBar_button"
                      role="button"
                      tabindex="-1"
                      type="button"
                    >
                      <svg
                        fill="currentColor"
                        height="1em"
                        viewBox="0 0 24 24"
                        width="1em"
                        xmlns="http://www.w3.org/2000/svg"
                      >
                        <path
                          d="M6.25 19q-.525 0-.888-.363A1.2 1.2 0 0 1 5 17.75q0-.525.362-.887.363-.363.888-.363H9l3-9H9.25q-.525 0-.887-.362A1.2 1.2 0 0 1 8 6.25q0-.525.363-.888Q8.725 5 9.25 5h7.5q.525 0 .887.362.363.363.363.888t-.363.888a1.2 1.2 0 0 1-.887.362H14.5l-3 9h2.25q.525 0 .887.363.363.362.363.887t-.363.887a1.2 1.2 0 0 1-.887.363z"
                        />
                      </svg>
                    </button>
                    <button
                      aria-label="Strikethrough"
                      class="mx_AccessibleButton mx_MessageComposerFormatBar_button"
                      role="button"
                      tabindex="-1"
                      type="button"
                    >
                      <svg
                        fill="currentColor"
                        height="1em"
                        viewBox="0 0 24 24"
                        width="1em"
                        xmlns="http://www.w3.org/2000/svg"
                      >
                        <path
                          d="M12.15 20q-1.9 0-3.375-1.125T6.65 15.8l2.2-.95q.35 1.2 1.213 1.975.861.775 2.137.775 1.05 0 1.9-.5t.85-1.6q0-.45-.175-.825A2.4 2.4 0 0 0 14.3 14h2.8a4.3 4.3 0 0 1 .25 1.5q0 2.15-1.538 3.325Q14.277 20 12.15 20M3 12a.97.97 0 0 1-.712-.287A.97.97 0 0 1 2 11q0-.424.288-.713A.97.97 0 0 1 3 10h18q.424 0 .712.287.288.288.288.713 0 .424-.288.713A.97.97 0 0 1 21 12zm9.05-8.15q1.65 0 2.887.812T16.85 7.15l-2.2.975a3 3 0 0 0-.838-1.3Q13.2 6.25 12.1 6.25q-1.025 0-1.7.462-.675.463-.75 1.288h-2.4q.05-1.725 1.363-2.938Q9.925 3.85 12.05 3.85"
                        />
                      </svg>
                    </button>
                    <button
                      aria-label="Code block"
                      class="mx_AccessibleButton mx_MessageComposerFormatBar_button"
                      role="button"
                      tabindex="-1"
                      type="button"
                    >
                      <svg
                        fill="currentColor"
                        height="1em"
                        viewBox="0 0 24 24"
                        width="1em"
                        xmlns="http://www.w3.org/2000/svg"
                      >
                        <path
                          d="M14.958 5.62a1 1 0 0 0-1.916-.574l-4 13.333a1 1 0 0 0 1.916.575zM5.974 7.232a1 1 0 0 0-1.409.128l-3.333 4a1 1 0 0 0 0 1.28l3.333 4a1 1 0 1 0 1.537-1.28L3.302 12l2.8-3.36a1 1 0 0 0-.128-1.408m12.053 0a1 1 0 0 1 1.408.128l3.333 4a1 1 0 0 1 0 1.28l-3.333 4a1 1 0 1 1-1.537-1.28l2.8-3.36-2.8-3.36a1 1 0 0 1 .128-1.408"
                        />
                      </svg>
                    </button>
                    <button
                      aria-label="Quote"
                      class="mx_AccessibleButton mx_MessageComposerFormatBar_button"
                      role="button"
                      tabindex="-1"
                      type="button"
                    >
                      <svg
                        fill="currentColor"
                        height="1em"
                        viewBox="0 0 24 24"
                        width="1em"
                        xmlns="http://www.w3.org/2000/svg"
                      >
                        <path
                          d="M4.719 4.34c.094-.642-.366-1.236-1.028-1.328-.663-.092-1.276.354-1.371.996l-.808 5.478c-.094.642.366 1.237 1.028 1.328.663.092 1.276-.354 1.371-.996zm12.115 10.174c.095-.642-.366-1.237-1.028-1.328-.662-.092-1.276.354-1.37.996l-.809 5.478c-.094.642.366 1.236 1.028 1.328.663.092 1.277-.354 1.371-.996zM9.318 3.009c.665.077 1.138.662 1.058 1.306l-.022.175a221 221 0 0 1-.266 2.006c-.161 1.171-.368 2.579-.535 3.386-.13.636-.769 1.049-1.425.921s-1.082-.745-.95-1.381c.148-.72.345-2.052.509-3.237a191 191 0 0 0 .262-1.981l.021-.17c.08-.644.684-1.103 1.348-1.025m13.17 11.505c.094-.642-.366-1.237-1.028-1.328-.663-.092-1.276.354-1.371.996l-.808 5.478c-.094.642.366 1.236 1.028 1.328.663.092 1.276-.354 1.371-.996z"
                        />
                      </svg>
                    </button>
                    <button
                      aria-label="Insert link"
                      class="mx_AccessibleButton mx_MessageComposerFormatBar_button"
                      role="button"
                      tabindex="-1"
                      type="button"
                    >
                      <svg
                        fill="currentColor"
                        height="1em"
                        viewBox="0 0 24 24"
                        width="1em"
                        xmlns="http://www.w3.org/2000/svg"
                      >
                        <path
                          d="M12 19.071q-1.467 1.467-3.536 1.467-2.067 0-3.535-1.467t-1.467-3.535q0-2.07 1.467-3.536L7.05 9.879q.3-.3.707-.3t.707.3.301.707-.3.707l-2.122 2.121a2.9 2.9 0 0 0-.884 2.122q0 1.237.884 2.12.884.885 2.121.885t2.122-.884l2.121-2.121q.3-.3.707-.3t.707.3.3.707q0 .405-.3.707zm-1.414-4.243q-.3.3-.707.301a.97.97 0 0 1-.707-.3q-.3-.3-.301-.708 0-.405.3-.707l4.243-4.242q.3-.3.707-.3t.707.3.3.707-.3.707zm6.364-.707q-.3.3-.707.3a.97.97 0 0 1-.707-.3q-.3-.3-.301-.707 0-.405.3-.707l2.122-2.121q.884-.885.884-2.121 0-1.238-.884-2.122a2.9 2.9 0 0 0-2.121-.884q-1.237 0-2.122.884l-2.121 2.122q-.3.3-.707.3a.97.97 0 0 1-.707-.3q-.3-.3-.3-.708 0-.405.3-.707L12 4.93q1.467-1.467 3.536-1.467t3.535 1.467 1.467 3.536T19.071 12z"
                        />
                      </svg>
                    </button>
                  </div>
                  <div
                    aria-autocomplete="list"
                    aria-disabled="false"
                    aria-haspopup="listbox"
                    aria-label="Send an unencrypted message…"
                    aria-multiline="true"
                    class="mx_BasicMessageComposer_input mx_BasicMessageComposer_input_shouldShowPillAvatar mx_BasicMessageComposer_inputEmpty"
                    contenteditable="true"
                    data-testid="basicmessagecomposer"
                    dir="auto"
                    role="textbox"
                    style="--placeholder: 'Send\\ an\\ unencrypted\\ message…';"
                    tabindex="0"
                    translate="no"
                  >
                    <div>
                      <br />
                    </div>
                  </div>
                </div>
              </div>
              <div
                class="mx_MessageComposer_actions"
              >
                <div
                  aria-label="Emoji"
                  class="mx_AccessibleButton mx_EmojiButton mx_MessageComposer_button mx_EmojiButton_icon"
                  role="button"
                  tabindex="0"
                />
                <div
                  aria-label="Attachment"
                  class="mx_AccessibleButton mx_MessageComposer_button mx_MessageComposer_upload"
                  role="button"
                  tabindex="0"
                />
                <div
                  aria-label="More options"
                  class="mx_AccessibleButton mx_MessageComposer_button mx_MessageComposer_buttonMenu"
                  role="button"
                  tabindex="0"
                />
                <input
                  multiple=""
                  style="display: none;"
                  type="file"
                />
              </div>
>>>>>>> 9faee160
            </div>
          </div>
        </div>
      </div>
    </div>
  </div>
</DocumentFragment>
`;

exports[`RoomView should hide the pinned message banner when hidePinnedMessageBanner=true 1`] = `
<DocumentFragment>
  <div
    class="mx_RoomView"
    tabindex="-1"
  >
    <canvas
      aria-hidden="true"
      height="768"
      style="display: block; z-index: 999999; pointer-events: none; position: fixed; top: 0px; right: 0px;"
      width="0"
    />
    <div
      class="mx_MainSplit"
    >
      <div
        class="mx_RoomView_body mx_MainSplit_timeline"
        data-layout="group"
      >
        <header
          class="_flex_4dswl_9 mx_RoomHeader light-panel"
          style="--mx-flex-display: flex; --mx-flex-direction: row; --mx-flex-align: center; --mx-flex-justify: start; --mx-flex-gap: var(--cpd-space-3x); --mx-flex-wrap: nowrap;"
        >
          <button
            aria-label="Open room settings"
            aria-live="off"
            class="_avatar_zysgz_8 mx_BaseAvatar _avatar-imageless_zysgz_55"
            data-color="2"
            data-testid="avatar-img"
            data-type="round"
            role="button"
            style="--cpd-avatar-size: 40px;"
            tabindex="-1"
          >
            !
          </button>
          <button
            aria-label="Room info"
            class="mx_RoomHeader_infoWrapper"
            tabindex="0"
          >
            <div
              class="mx_RoomHeader_info _box-flex_1odfs_9"
              style="--mx-box-flex: 1;"
            >
              <div
                aria-level="1"
                class="_typography_6v6n8_153 _font-body-lg-semibold_6v6n8_74 mx_RoomHeader_heading"
                dir="auto"
                role="heading"
              >
                <span
                  class="mx_RoomHeader_truncated mx_lineClamp"
                >
                  !roomviewshouldhidethepinnedmessagebannerwhenhidepinnedmessagebannertrue:example.org
                </span>
              </div>
            </div>
          </button>
          <button
            aria-disabled="false"
            aria-label="Video call"
            class="_icon-button_1pz9o_8"
            data-kind="primary"
            role="button"
            style="--cpd-icon-button-size: 32px;"
            tabindex="0"
          >
            <div
              class="_indicator-icon_147l5_17"
              style="--cpd-icon-button-size: 100%;"
            >
              <svg
                aria-labelledby="_r_5b_"
                fill="currentColor"
                height="1em"
                viewBox="0 0 24 24"
                width="1em"
                xmlns="http://www.w3.org/2000/svg"
              >
                <path
                  d="M6 4h10a2 2 0 0 1 2 2v4.286l3.35-2.871a1 1 0 0 1 1.65.76v7.65a1 1 0 0 1-1.65.76L18 13.715V18a2 2 0 0 1-2 2H6a4 4 0 0 1-4-4V8a4 4 0 0 1 4-4"
                />
              </svg>
            </div>
          </button>
          <button
            aria-disabled="false"
            aria-label="Voice call"
            class="_icon-button_1pz9o_8"
            data-kind="primary"
            role="button"
            style="--cpd-icon-button-size: 32px;"
            tabindex="0"
          >
            <div
              class="_indicator-icon_147l5_17"
              style="--cpd-icon-button-size: 100%;"
            >
              <svg
                aria-labelledby="_r_5g_"
                fill="currentColor"
                height="1em"
                viewBox="0 0 24 24"
                width="1em"
                xmlns="http://www.w3.org/2000/svg"
              >
                <path
                  d="m20.958 16.374.039 3.527q0 .427-.33.756-.33.33-.756.33a16 16 0 0 1-6.57-1.105 16.2 16.2 0 0 1-5.563-3.663 16.1 16.1 0 0 1-3.653-5.573 16.3 16.3 0 0 1-1.115-6.56q0-.427.33-.757T4.095 3l3.528.039a1.07 1.07 0 0 1 1.085.93l.543 3.954q.039.271-.039.504a1.1 1.1 0 0 1-.271.426l-1.64 1.64q.505 1.008 1.154 1.909c.433.6 1.444 1.696 1.444 1.696s1.095 1.01 1.696 1.444q.9.65 1.909 1.153l1.64-1.64q.193-.193.426-.27t.504-.04l3.954.543q.406.059.668.359t.262.727"
                />
              </svg>
            </div>
          </button>
          <button
            aria-label="Threads"
            aria-labelledby="_r_5l_"
            class="_icon-button_1pz9o_8"
            data-kind="primary"
            role="button"
            style="--cpd-icon-button-size: 32px;"
            tabindex="0"
          >
            <div
              class="_indicator-icon_147l5_17"
              style="--cpd-icon-button-size: 100%;"
            >
              <svg
                class=""
                fill="currentColor"
                height="1em"
                viewBox="0 0 24 24"
                width="1em"
                xmlns="http://www.w3.org/2000/svg"
              >
                <path
                  d="M4 3h16a2 2 0 0 1 2 2v12a2 2 0 0 1-2 2H6l-2.293 2.293c-.63.63-1.707.184-1.707-.707V5a2 2 0 0 1 2-2m3 7h10q.424 0 .712-.287A.97.97 0 0 0 18 9a.97.97 0 0 0-.288-.713A.97.97 0 0 0 17 8H7a.97.97 0 0 0-.713.287A.97.97 0 0 0 6 9q0 .424.287.713Q6.576 10 7 10m0 4h6q.424 0 .713-.287A.97.97 0 0 0 14 13a.97.97 0 0 0-.287-.713A.97.97 0 0 0 13 12H7a.97.97 0 0 0-.713.287A.97.97 0 0 0 6 13q0 .424.287.713Q6.576 14 7 14"
                />
              </svg>
            </div>
          </button>
          <button
            aria-label="Room info"
            aria-labelledby="_r_5q_"
            class="_icon-button_1pz9o_8"
            data-kind="primary"
            role="button"
            style="--cpd-icon-button-size: 32px;"
            tabindex="0"
          >
            <div
              class="_indicator-icon_147l5_17"
              style="--cpd-icon-button-size: 100%;"
            >
              <svg
                class=""
                fill="currentColor"
                height="1em"
                viewBox="0 0 24 24"
                width="1em"
                xmlns="http://www.w3.org/2000/svg"
              >
                <path
                  d="M12 17q.424 0 .713-.288A.97.97 0 0 0 13 16v-4a.97.97 0 0 0-.287-.713A.97.97 0 0 0 12 11a.97.97 0 0 0-.713.287A.97.97 0 0 0 11 12v4q0 .424.287.712.288.288.713.288m0-8q.424 0 .713-.287A.97.97 0 0 0 13 8a.97.97 0 0 0-.287-.713A.97.97 0 0 0 12 7a.97.97 0 0 0-.713.287A.97.97 0 0 0 11 8q0 .424.287.713Q11.576 9 12 9m0 13a9.7 9.7 0 0 1-3.9-.788 10.1 10.1 0 0 1-3.175-2.137q-1.35-1.35-2.137-3.175A9.7 9.7 0 0 1 2 12q0-2.075.788-3.9a10.1 10.1 0 0 1 2.137-3.175q1.35-1.35 3.175-2.137A9.7 9.7 0 0 1 12 2q2.075 0 3.9.788a10.1 10.1 0 0 1 3.175 2.137q1.35 1.35 2.137 3.175A9.7 9.7 0 0 1 22 12a9.7 9.7 0 0 1-.788 3.9 10.1 10.1 0 0 1-2.137 3.175q-1.35 1.35-3.175 2.137A9.7 9.7 0 0 1 12 22"
                />
              </svg>
            </div>
          </button>
          <div
            class="_typography_6v6n8_153 _font-body-sm-medium_6v6n8_41"
          >
            <div
              aria-label="0 members"
              aria-labelledby="_r_5v_"
              class="mx_AccessibleButton mx_FacePile"
              role="button"
              tabindex="0"
            >
              <div
                class="_stacked-avatars_zysgz_109"
              />
              0
            </div>
          </div>
        </header>
        <div
          class="mx_AutoHideScrollbar mx_AuxPanel"
          role="region"
          tabindex="-1"
        >
          <div />
        </div>
        <main
          class="mx_RoomView_timeline mx_RoomView_timeline_rr_enabled"
          data-testid="timeline"
        >
          <div
            class="mx_AutoHideScrollbar mx_ScrollPanel mx_RoomView_messagePanel"
            tabindex="-1"
          >
            <div
              class="mx_RoomView_messageListWrapper"
            >
              <ol
                aria-live="polite"
                class="mx_RoomView_MessageList"
                style="height: 400px;"
              />
            </div>
          </div>
        </main>
        <div
          aria-label="Room status bar"
          class="mx_RoomView_statusArea"
          role="region"
        >
          <div
            class="mx_RoomView_statusAreaBox"
          >
            <div
              class="mx_RoomView_statusAreaBox_line"
            />
          </div>
        </div>
        <div
          aria-label="Message composer"
          class="mx_MessageComposer mx_MessageComposer_e2eStatus"
          role="region"
        >
          <div
            class="mx_MessageComposer_wrapper"
          >
            <div
              class="mx_MessageComposer_row"
            >
              <div
                class="mx_MessageComposer_e2eIconWrapper"
              >
                <svg
                  aria-label="Messages in this room are not end-to-end encrypted"
                  aria-labelledby="_r_6e_"
                  class="mx_E2EIcon mx_MessageComposer_e2eIcon"
                  color="var(--cpd-color-icon-info-primary)"
                  fill="currentColor"
                  height="12"
                  viewBox="0 0 24 24"
                  width="12"
                  xmlns="http://www.w3.org/2000/svg"
                >
                  <path
                    d="M6 22q-.825 0-1.412-.587A1.93 1.93 0 0 1 4 20V10q0-.825.588-1.412a2 2 0 0 1 .702-.463L1.333 4.167a1 1 0 0 1 1.414-1.414L7 7.006v-.012l13 13v.012l1.247 1.247a1 1 0 1 1-1.414 1.414l-.896-.896A1.94 1.94 0 0 1 18 22zm14-4.834V10q0-.825-.587-1.412A1.93 1.93 0 0 0 18 8h-1V6q0-2.075-1.463-3.537Q14.075 1 12 1T8.463 2.463a4.9 4.9 0 0 0-1.22 1.946L9 6.166V6q0-1.25.875-2.125A2.9 2.9 0 0 1 12 3q1.25 0 2.125.875T15 6v2h-4.166z"
                  />
                </svg>
              </div>
              <div
                class="mx_SendMessageComposer"
              >
                <div
                  class="mx_BasicMessageComposer"
                >
                  <div
                    aria-label="Formatting"
                    class="mx_MessageComposerFormatBar"
                    role="toolbar"
                  >
                    <button
                      aria-label="Bold"
                      class="mx_AccessibleButton mx_MessageComposerFormatBar_button"
                      role="button"
                      tabindex="0"
                      type="button"
                    >
                      <svg
                        fill="currentColor"
                        height="1em"
                        viewBox="0 0 24 24"
                        width="1em"
                        xmlns="http://www.w3.org/2000/svg"
                      >
                        <path
                          d="M8.8 19q-.824 0-1.413-.587A1.93 1.93 0 0 1 6.8 17V7q0-.824.587-1.412A1.93 1.93 0 0 1 8.8 5h3.525q1.624 0 3 1T16.7 8.775q0 1.275-.575 1.963-.575.687-1.075.987.626.275 1.387 1.025.763.75.763 2.25 0 2.224-1.625 3.113-1.625.887-3.05.887zm1.025-2.8h2.6q1.2 0 1.462-.612.263-.614.263-.888 0-.275-.263-.887-.262-.613-1.537-.613H9.825zm0-5.7h2.325q.825 0 1.2-.425a1.4 1.4 0 0 0 .375-.95q0-.6-.425-.975t-1.1-.375H9.825z"
                        />
                      </svg>
                    </button>
                    <button
                      aria-label="Italics"
                      class="mx_AccessibleButton mx_MessageComposerFormatBar_button"
                      role="button"
                      tabindex="-1"
                      type="button"
                    >
                      <svg
                        fill="currentColor"
                        height="1em"
                        viewBox="0 0 24 24"
                        width="1em"
                        xmlns="http://www.w3.org/2000/svg"
                      >
                        <path
                          d="M6.25 19q-.525 0-.888-.363A1.2 1.2 0 0 1 5 17.75q0-.525.362-.887.363-.363.888-.363H9l3-9H9.25q-.525 0-.887-.362A1.2 1.2 0 0 1 8 6.25q0-.525.363-.888Q8.725 5 9.25 5h7.5q.525 0 .887.362.363.363.363.888t-.363.888a1.2 1.2 0 0 1-.887.362H14.5l-3 9h2.25q.525 0 .887.363.363.362.363.887t-.363.887a1.2 1.2 0 0 1-.887.363z"
                        />
                      </svg>
                    </button>
                    <button
                      aria-label="Strikethrough"
                      class="mx_AccessibleButton mx_MessageComposerFormatBar_button"
                      role="button"
                      tabindex="-1"
                      type="button"
                    >
                      <svg
                        fill="currentColor"
                        height="1em"
                        viewBox="0 0 24 24"
                        width="1em"
                        xmlns="http://www.w3.org/2000/svg"
                      >
                        <path
                          d="M12.15 20q-1.9 0-3.375-1.125T6.65 15.8l2.2-.95q.35 1.2 1.213 1.975.861.775 2.137.775 1.05 0 1.9-.5t.85-1.6q0-.45-.175-.825A2.4 2.4 0 0 0 14.3 14h2.8a4.3 4.3 0 0 1 .25 1.5q0 2.15-1.538 3.325Q14.277 20 12.15 20M3 12a.97.97 0 0 1-.712-.287A.97.97 0 0 1 2 11q0-.424.288-.713A.97.97 0 0 1 3 10h18q.424 0 .712.287.288.288.288.713 0 .424-.288.713A.97.97 0 0 1 21 12zm9.05-8.15q1.65 0 2.887.812T16.85 7.15l-2.2.975a3 3 0 0 0-.838-1.3Q13.2 6.25 12.1 6.25q-1.025 0-1.7.462-.675.463-.75 1.288h-2.4q.05-1.725 1.363-2.938Q9.925 3.85 12.05 3.85"
                        />
                      </svg>
                    </button>
                    <button
                      aria-label="Code block"
                      class="mx_AccessibleButton mx_MessageComposerFormatBar_button"
                      role="button"
                      tabindex="-1"
                      type="button"
                    >
                      <svg
                        fill="currentColor"
                        height="1em"
                        viewBox="0 0 24 24"
                        width="1em"
                        xmlns="http://www.w3.org/2000/svg"
                      >
                        <path
                          d="M14.958 5.62a1 1 0 0 0-1.916-.574l-4 13.333a1 1 0 0 0 1.916.575zM5.974 7.232a1 1 0 0 0-1.409.128l-3.333 4a1 1 0 0 0 0 1.28l3.333 4a1 1 0 1 0 1.537-1.28L3.302 12l2.8-3.36a1 1 0 0 0-.128-1.408m12.053 0a1 1 0 0 1 1.408.128l3.333 4a1 1 0 0 1 0 1.28l-3.333 4a1 1 0 1 1-1.537-1.28l2.8-3.36-2.8-3.36a1 1 0 0 1 .128-1.408"
                        />
                      </svg>
                    </button>
                    <button
                      aria-label="Quote"
                      class="mx_AccessibleButton mx_MessageComposerFormatBar_button"
                      role="button"
                      tabindex="-1"
                      type="button"
                    >
                      <svg
                        fill="currentColor"
                        height="1em"
                        viewBox="0 0 24 24"
                        width="1em"
                        xmlns="http://www.w3.org/2000/svg"
                      >
                        <path
                          d="M4.719 4.34c.094-.642-.366-1.236-1.028-1.328-.663-.092-1.276.354-1.371.996l-.808 5.478c-.094.642.366 1.237 1.028 1.328.663.092 1.276-.354 1.371-.996zm12.115 10.174c.095-.642-.366-1.237-1.028-1.328-.662-.092-1.276.354-1.37.996l-.809 5.478c-.094.642.366 1.236 1.028 1.328.663.092 1.277-.354 1.371-.996zM9.318 3.009c.665.077 1.138.662 1.058 1.306l-.022.175a221 221 0 0 1-.266 2.006c-.161 1.171-.368 2.579-.535 3.386-.13.636-.769 1.049-1.425.921s-1.082-.745-.95-1.381c.148-.72.345-2.052.509-3.237a191 191 0 0 0 .262-1.981l.021-.17c.08-.644.684-1.103 1.348-1.025m13.17 11.505c.094-.642-.366-1.237-1.028-1.328-.663-.092-1.276.354-1.371.996l-.808 5.478c-.094.642.366 1.236 1.028 1.328.663.092 1.276-.354 1.371-.996z"
                        />
                      </svg>
                    </button>
                    <button
                      aria-label="Insert link"
                      class="mx_AccessibleButton mx_MessageComposerFormatBar_button"
                      role="button"
                      tabindex="-1"
                      type="button"
                    >
                      <svg
                        fill="currentColor"
                        height="1em"
                        viewBox="0 0 24 24"
                        width="1em"
                        xmlns="http://www.w3.org/2000/svg"
                      >
                        <path
                          d="M12 19.071q-1.467 1.467-3.536 1.467-2.067 0-3.535-1.467t-1.467-3.535q0-2.07 1.467-3.536L7.05 9.879q.3-.3.707-.3t.707.3.301.707-.3.707l-2.122 2.121a2.9 2.9 0 0 0-.884 2.122q0 1.237.884 2.12.884.885 2.121.885t2.122-.884l2.121-2.121q.3-.3.707-.3t.707.3.3.707q0 .405-.3.707zm-1.414-4.243q-.3.3-.707.301a.97.97 0 0 1-.707-.3q-.3-.3-.301-.708 0-.405.3-.707l4.243-4.242q.3-.3.707-.3t.707.3.3.707-.3.707zm6.364-.707q-.3.3-.707.3a.97.97 0 0 1-.707-.3q-.3-.3-.301-.707 0-.405.3-.707l2.122-2.121q.884-.885.884-2.121 0-1.238-.884-2.122a2.9 2.9 0 0 0-2.121-.884q-1.237 0-2.122.884l-2.121 2.122q-.3.3-.707.3a.97.97 0 0 1-.707-.3q-.3-.3-.3-.708 0-.405.3-.707L12 4.93q1.467-1.467 3.536-1.467t3.535 1.467 1.467 3.536T19.071 12z"
                        />
                      </svg>
                    </button>
                  </div>
                  <div
                    aria-autocomplete="list"
                    aria-disabled="false"
                    aria-haspopup="listbox"
                    aria-label="Send an unencrypted message…"
                    aria-multiline="true"
                    class="mx_BasicMessageComposer_input mx_BasicMessageComposer_input_shouldShowPillAvatar mx_BasicMessageComposer_inputEmpty"
                    contenteditable="true"
                    data-testid="basicmessagecomposer"
                    dir="auto"
                    role="textbox"
                    style="--placeholder: 'Send\\ an\\ unencrypted\\ message…';"
                    tabindex="0"
                    translate="no"
                  >
                    <div>
                      <br />
                    </div>
                  </div>
                </div>
              </div>
              <div
                class="mx_MessageComposer_actions"
              >
                <div
                  aria-label="Emoji"
                  class="mx_AccessibleButton mx_EmojiButton mx_MessageComposer_button"
                  role="button"
                  tabindex="0"
                >
                  <div />
                </div>
                <div
                  aria-label="Attachment"
                  class="mx_AccessibleButton mx_MessageComposer_button"
                  role="button"
                  tabindex="0"
                >
                  <div />
                </div>
                <div
                  aria-label="More options"
                  class="mx_AccessibleButton mx_MessageComposer_button mx_MessageComposer_buttonMenu"
                  role="button"
                  tabindex="0"
                >
                  <svg
                    fill="currentColor"
                    height="1em"
                    viewBox="0 0 24 24"
                    width="1em"
                    xmlns="http://www.w3.org/2000/svg"
                  >
                    <path
                      d="M6 14q-.824 0-1.412-.588A1.93 1.93 0 0 1 4 12q0-.825.588-1.412A1.93 1.93 0 0 1 6 10q.824 0 1.412.588Q8 11.175 8 12t-.588 1.412A1.93 1.93 0 0 1 6 14m6 0q-.825 0-1.412-.588A1.93 1.93 0 0 1 10 12q0-.825.588-1.412A1.93 1.93 0 0 1 12 10q.825 0 1.412.588Q14 11.175 14 12t-.588 1.412A1.93 1.93 0 0 1 12 14m6 0q-.824 0-1.413-.588A1.93 1.93 0 0 1 16 12q0-.825.587-1.412A1.93 1.93 0 0 1 18 10q.824 0 1.413.588Q20 11.175 20 12t-.587 1.412A1.93 1.93 0 0 1 18 14"
                    />
                  </svg>
                </div>
                <input
                  multiple=""
                  style="display: none;"
                  type="file"
                />
              </div>
            </div>
          </div>
        </div>
      </div>
    </div>
  </div>
</DocumentFragment>
`;

exports[`RoomView should hide the right panel when hideRightPanel=true 1`] = `
<DocumentFragment>
  <div
    class="mx_RoomView"
    tabindex="-1"
  >
    <canvas
      aria-hidden="true"
      height="768"
      style="display: block; z-index: 999999; pointer-events: none; position: fixed; top: 0px; right: 0px;"
      width="0"
    />
    <div
      class="mx_MainSplit"
    >
      <div
        class="mx_RoomView_body mx_MainSplit_timeline"
        data-layout="group"
      >
        <header
          class="_flex_4dswl_9 mx_RoomHeader light-panel"
          style="--mx-flex-display: flex; --mx-flex-direction: row; --mx-flex-align: center; --mx-flex-justify: start; --mx-flex-gap: var(--cpd-space-3x); --mx-flex-wrap: nowrap;"
        >
          <button
            aria-label="Open room settings"
            aria-live="off"
            class="_avatar_zysgz_8 mx_BaseAvatar _avatar-imageless_zysgz_55"
            data-color="2"
            data-testid="avatar-img"
            data-type="round"
            role="button"
            style="--cpd-avatar-size: 40px;"
            tabindex="-1"
          >
            !
          </button>
          <button
            aria-label="Room info"
            class="mx_RoomHeader_infoWrapper"
            tabindex="0"
          >
            <div
              class="mx_RoomHeader_info _box-flex_1odfs_9"
              style="--mx-box-flex: 1;"
            >
              <div
                aria-level="1"
                class="_typography_6v6n8_153 _font-body-lg-semibold_6v6n8_74 mx_RoomHeader_heading"
                dir="auto"
                role="heading"
              >
                <span
                  class="mx_RoomHeader_truncated mx_lineClamp"
                >
                  !roomviewshouldhidetherightpanelwhenhiderightpaneltrue:example.org
                </span>
              </div>
            </div>
          </button>
          <button
            aria-disabled="false"
            aria-label="Video call"
            class="_icon-button_1pz9o_8"
            data-kind="primary"
            role="button"
            style="--cpd-icon-button-size: 32px;"
            tabindex="0"
          >
            <div
              class="_indicator-icon_147l5_17"
              style="--cpd-icon-button-size: 100%;"
            >
              <svg
                aria-labelledby="_r_2e_"
                fill="currentColor"
                height="1em"
                viewBox="0 0 24 24"
                width="1em"
                xmlns="http://www.w3.org/2000/svg"
              >
                <path
                  d="M6 4h10a2 2 0 0 1 2 2v4.286l3.35-2.871a1 1 0 0 1 1.65.76v7.65a1 1 0 0 1-1.65.76L18 13.715V18a2 2 0 0 1-2 2H6a4 4 0 0 1-4-4V8a4 4 0 0 1 4-4"
                />
              </svg>
            </div>
          </button>
          <button
            aria-disabled="false"
            aria-label="Voice call"
            class="_icon-button_1pz9o_8"
            data-kind="primary"
            role="button"
            style="--cpd-icon-button-size: 32px;"
            tabindex="0"
          >
            <div
              class="_indicator-icon_147l5_17"
              style="--cpd-icon-button-size: 100%;"
            >
              <svg
                aria-labelledby="_r_2j_"
                fill="currentColor"
                height="1em"
                viewBox="0 0 24 24"
                width="1em"
                xmlns="http://www.w3.org/2000/svg"
              >
                <path
                  d="m20.958 16.374.039 3.527q0 .427-.33.756-.33.33-.756.33a16 16 0 0 1-6.57-1.105 16.2 16.2 0 0 1-5.563-3.663 16.1 16.1 0 0 1-3.653-5.573 16.3 16.3 0 0 1-1.115-6.56q0-.427.33-.757T4.095 3l3.528.039a1.07 1.07 0 0 1 1.085.93l.543 3.954q.039.271-.039.504a1.1 1.1 0 0 1-.271.426l-1.64 1.64q.505 1.008 1.154 1.909c.433.6 1.444 1.696 1.444 1.696s1.095 1.01 1.696 1.444q.9.65 1.909 1.153l1.64-1.64q.193-.193.426-.27t.504-.04l3.954.543q.406.059.668.359t.262.727"
                />
              </svg>
            </div>
          </button>
          <button
            aria-label="Threads"
            aria-labelledby="_r_2o_"
            class="_icon-button_1pz9o_8"
            data-kind="primary"
            role="button"
            style="--cpd-icon-button-size: 32px;"
            tabindex="0"
          >
            <div
              class="_indicator-icon_147l5_17"
              style="--cpd-icon-button-size: 100%;"
            >
              <svg
                class=""
                fill="currentColor"
                height="1em"
                viewBox="0 0 24 24"
                width="1em"
                xmlns="http://www.w3.org/2000/svg"
              >
                <path
                  d="M4 3h16a2 2 0 0 1 2 2v12a2 2 0 0 1-2 2H6l-2.293 2.293c-.63.63-1.707.184-1.707-.707V5a2 2 0 0 1 2-2m3 7h10q.424 0 .712-.287A.97.97 0 0 0 18 9a.97.97 0 0 0-.288-.713A.97.97 0 0 0 17 8H7a.97.97 0 0 0-.713.287A.97.97 0 0 0 6 9q0 .424.287.713Q6.576 10 7 10m0 4h6q.424 0 .713-.287A.97.97 0 0 0 14 13a.97.97 0 0 0-.287-.713A.97.97 0 0 0 13 12H7a.97.97 0 0 0-.713.287A.97.97 0 0 0 6 13q0 .424.287.713Q6.576 14 7 14"
                />
              </svg>
            </div>
          </button>
          <button
            aria-label="Room info"
            aria-labelledby="_r_2t_"
            class="_icon-button_1pz9o_8"
            data-kind="primary"
            role="button"
            style="--cpd-icon-button-size: 32px;"
            tabindex="0"
          >
            <div
              class="_indicator-icon_147l5_17"
              style="--cpd-icon-button-size: 100%;"
            >
              <svg
                class=""
                fill="currentColor"
                height="1em"
                viewBox="0 0 24 24"
                width="1em"
                xmlns="http://www.w3.org/2000/svg"
              >
                <path
                  d="M12 17q.424 0 .713-.288A.97.97 0 0 0 13 16v-4a.97.97 0 0 0-.287-.713A.97.97 0 0 0 12 11a.97.97 0 0 0-.713.287A.97.97 0 0 0 11 12v4q0 .424.287.712.288.288.713.288m0-8q.424 0 .713-.287A.97.97 0 0 0 13 8a.97.97 0 0 0-.287-.713A.97.97 0 0 0 12 7a.97.97 0 0 0-.713.287A.97.97 0 0 0 11 8q0 .424.287.713Q11.576 9 12 9m0 13a9.7 9.7 0 0 1-3.9-.788 10.1 10.1 0 0 1-3.175-2.137q-1.35-1.35-2.137-3.175A9.7 9.7 0 0 1 2 12q0-2.075.788-3.9a10.1 10.1 0 0 1 2.137-3.175q1.35-1.35 3.175-2.137A9.7 9.7 0 0 1 12 2q2.075 0 3.9.788a10.1 10.1 0 0 1 3.175 2.137q1.35 1.35 2.137 3.175A9.7 9.7 0 0 1 22 12a9.7 9.7 0 0 1-.788 3.9 10.1 10.1 0 0 1-2.137 3.175q-1.35 1.35-3.175 2.137A9.7 9.7 0 0 1 12 22"
                />
              </svg>
            </div>
          </button>
          <div
            class="_typography_6v6n8_153 _font-body-sm-medium_6v6n8_41"
          >
            <div
              aria-label="0 members"
              aria-labelledby="_r_32_"
              class="mx_AccessibleButton mx_FacePile mx_FacePile_toggled"
              role="button"
              tabindex="0"
            >
              <div
                class="_stacked-avatars_zysgz_109"
              />
              0
            </div>
          </div>
        </header>
        <div
          class="mx_AutoHideScrollbar mx_AuxPanel"
          role="region"
          tabindex="-1"
        >
          <div />
        </div>
        <main
          class="mx_RoomView_timeline mx_RoomView_timeline_rr_enabled"
          data-testid="timeline"
        >
          <div
            class="mx_AutoHideScrollbar mx_ScrollPanel mx_RoomView_messagePanel"
            tabindex="-1"
          >
            <div
              class="mx_RoomView_messageListWrapper"
            >
              <ol
                aria-live="polite"
                class="mx_RoomView_MessageList"
                style="height: 400px;"
              />
            </div>
          </div>
        </main>
        <div
          aria-label="Room status bar"
          class="mx_RoomView_statusArea"
          role="region"
        >
          <div
            class="mx_RoomView_statusAreaBox"
          >
            <div
              class="mx_RoomView_statusAreaBox_line"
            />
          </div>
        </div>
        <div
          aria-label="Message composer"
          class="mx_MessageComposer mx_MessageComposer_e2eStatus"
          role="region"
        >
          <div
            class="mx_MessageComposer_wrapper"
          >
            <div
              class="mx_MessageComposer_row"
            >
              <div
                class="mx_MessageComposer_e2eIconWrapper"
              >
                <svg
                  aria-label="Messages in this room are not end-to-end encrypted"
                  aria-labelledby="_r_3h_"
                  class="mx_E2EIcon mx_MessageComposer_e2eIcon"
                  color="var(--cpd-color-icon-info-primary)"
                  fill="currentColor"
                  height="12"
                  viewBox="0 0 24 24"
                  width="12"
                  xmlns="http://www.w3.org/2000/svg"
                >
                  <path
                    d="M6 22q-.825 0-1.412-.587A1.93 1.93 0 0 1 4 20V10q0-.825.588-1.412a2 2 0 0 1 .702-.463L1.333 4.167a1 1 0 0 1 1.414-1.414L7 7.006v-.012l13 13v.012l1.247 1.247a1 1 0 1 1-1.414 1.414l-.896-.896A1.94 1.94 0 0 1 18 22zm14-4.834V10q0-.825-.587-1.412A1.93 1.93 0 0 0 18 8h-1V6q0-2.075-1.463-3.537Q14.075 1 12 1T8.463 2.463a4.9 4.9 0 0 0-1.22 1.946L9 6.166V6q0-1.25.875-2.125A2.9 2.9 0 0 1 12 3q1.25 0 2.125.875T15 6v2h-4.166z"
                  />
                </svg>
              </div>
              <div
                class="mx_SendMessageComposer"
              >
                <div
                  class="mx_BasicMessageComposer"
                >
                  <div
                    aria-label="Formatting"
                    class="mx_MessageComposerFormatBar"
                    role="toolbar"
                  >
                    <button
                      aria-label="Bold"
                      class="mx_AccessibleButton mx_MessageComposerFormatBar_button"
                      role="button"
                      tabindex="0"
                      type="button"
                    >
                      <svg
                        fill="currentColor"
                        height="1em"
                        viewBox="0 0 24 24"
                        width="1em"
                        xmlns="http://www.w3.org/2000/svg"
                      >
                        <path
                          d="M8.8 19q-.824 0-1.413-.587A1.93 1.93 0 0 1 6.8 17V7q0-.824.587-1.412A1.93 1.93 0 0 1 8.8 5h3.525q1.624 0 3 1T16.7 8.775q0 1.275-.575 1.963-.575.687-1.075.987.626.275 1.387 1.025.763.75.763 2.25 0 2.224-1.625 3.113-1.625.887-3.05.887zm1.025-2.8h2.6q1.2 0 1.462-.612.263-.614.263-.888 0-.275-.263-.887-.262-.613-1.537-.613H9.825zm0-5.7h2.325q.825 0 1.2-.425a1.4 1.4 0 0 0 .375-.95q0-.6-.425-.975t-1.1-.375H9.825z"
                        />
                      </svg>
                    </button>
                    <button
                      aria-label="Italics"
                      class="mx_AccessibleButton mx_MessageComposerFormatBar_button"
                      role="button"
                      tabindex="-1"
                      type="button"
                    >
                      <svg
                        fill="currentColor"
                        height="1em"
                        viewBox="0 0 24 24"
                        width="1em"
                        xmlns="http://www.w3.org/2000/svg"
                      >
                        <path
                          d="M6.25 19q-.525 0-.888-.363A1.2 1.2 0 0 1 5 17.75q0-.525.362-.887.363-.363.888-.363H9l3-9H9.25q-.525 0-.887-.362A1.2 1.2 0 0 1 8 6.25q0-.525.363-.888Q8.725 5 9.25 5h7.5q.525 0 .887.362.363.363.363.888t-.363.888a1.2 1.2 0 0 1-.887.362H14.5l-3 9h2.25q.525 0 .887.363.363.362.363.887t-.363.887a1.2 1.2 0 0 1-.887.363z"
                        />
                      </svg>
                    </button>
                    <button
                      aria-label="Strikethrough"
                      class="mx_AccessibleButton mx_MessageComposerFormatBar_button"
                      role="button"
                      tabindex="-1"
                      type="button"
                    >
                      <svg
                        fill="currentColor"
                        height="1em"
                        viewBox="0 0 24 24"
                        width="1em"
                        xmlns="http://www.w3.org/2000/svg"
                      >
                        <path
                          d="M12.15 20q-1.9 0-3.375-1.125T6.65 15.8l2.2-.95q.35 1.2 1.213 1.975.861.775 2.137.775 1.05 0 1.9-.5t.85-1.6q0-.45-.175-.825A2.4 2.4 0 0 0 14.3 14h2.8a4.3 4.3 0 0 1 .25 1.5q0 2.15-1.538 3.325Q14.277 20 12.15 20M3 12a.97.97 0 0 1-.712-.287A.97.97 0 0 1 2 11q0-.424.288-.713A.97.97 0 0 1 3 10h18q.424 0 .712.287.288.288.288.713 0 .424-.288.713A.97.97 0 0 1 21 12zm9.05-8.15q1.65 0 2.887.812T16.85 7.15l-2.2.975a3 3 0 0 0-.838-1.3Q13.2 6.25 12.1 6.25q-1.025 0-1.7.462-.675.463-.75 1.288h-2.4q.05-1.725 1.363-2.938Q9.925 3.85 12.05 3.85"
                        />
                      </svg>
                    </button>
                    <button
                      aria-label="Code block"
                      class="mx_AccessibleButton mx_MessageComposerFormatBar_button"
                      role="button"
                      tabindex="-1"
                      type="button"
                    >
                      <svg
                        fill="currentColor"
                        height="1em"
                        viewBox="0 0 24 24"
                        width="1em"
                        xmlns="http://www.w3.org/2000/svg"
                      >
                        <path
                          d="M14.958 5.62a1 1 0 0 0-1.916-.574l-4 13.333a1 1 0 0 0 1.916.575zM5.974 7.232a1 1 0 0 0-1.409.128l-3.333 4a1 1 0 0 0 0 1.28l3.333 4a1 1 0 1 0 1.537-1.28L3.302 12l2.8-3.36a1 1 0 0 0-.128-1.408m12.053 0a1 1 0 0 1 1.408.128l3.333 4a1 1 0 0 1 0 1.28l-3.333 4a1 1 0 1 1-1.537-1.28l2.8-3.36-2.8-3.36a1 1 0 0 1 .128-1.408"
                        />
                      </svg>
                    </button>
                    <button
                      aria-label="Quote"
                      class="mx_AccessibleButton mx_MessageComposerFormatBar_button"
                      role="button"
                      tabindex="-1"
                      type="button"
                    >
                      <svg
                        fill="currentColor"
                        height="1em"
                        viewBox="0 0 24 24"
                        width="1em"
                        xmlns="http://www.w3.org/2000/svg"
                      >
                        <path
                          d="M4.719 4.34c.094-.642-.366-1.236-1.028-1.328-.663-.092-1.276.354-1.371.996l-.808 5.478c-.094.642.366 1.237 1.028 1.328.663.092 1.276-.354 1.371-.996zm12.115 10.174c.095-.642-.366-1.237-1.028-1.328-.662-.092-1.276.354-1.37.996l-.809 5.478c-.094.642.366 1.236 1.028 1.328.663.092 1.277-.354 1.371-.996zM9.318 3.009c.665.077 1.138.662 1.058 1.306l-.022.175a221 221 0 0 1-.266 2.006c-.161 1.171-.368 2.579-.535 3.386-.13.636-.769 1.049-1.425.921s-1.082-.745-.95-1.381c.148-.72.345-2.052.509-3.237a191 191 0 0 0 .262-1.981l.021-.17c.08-.644.684-1.103 1.348-1.025m13.17 11.505c.094-.642-.366-1.237-1.028-1.328-.663-.092-1.276.354-1.371.996l-.808 5.478c-.094.642.366 1.236 1.028 1.328.663.092 1.276-.354 1.371-.996z"
                        />
                      </svg>
                    </button>
                    <button
                      aria-label="Insert link"
                      class="mx_AccessibleButton mx_MessageComposerFormatBar_button"
                      role="button"
                      tabindex="-1"
                      type="button"
                    >
                      <svg
                        fill="currentColor"
                        height="1em"
                        viewBox="0 0 24 24"
                        width="1em"
                        xmlns="http://www.w3.org/2000/svg"
                      >
                        <path
                          d="M12 19.071q-1.467 1.467-3.536 1.467-2.067 0-3.535-1.467t-1.467-3.535q0-2.07 1.467-3.536L7.05 9.879q.3-.3.707-.3t.707.3.301.707-.3.707l-2.122 2.121a2.9 2.9 0 0 0-.884 2.122q0 1.237.884 2.12.884.885 2.121.885t2.122-.884l2.121-2.121q.3-.3.707-.3t.707.3.3.707q0 .405-.3.707zm-1.414-4.243q-.3.3-.707.301a.97.97 0 0 1-.707-.3q-.3-.3-.301-.708 0-.405.3-.707l4.243-4.242q.3-.3.707-.3t.707.3.3.707-.3.707zm6.364-.707q-.3.3-.707.3a.97.97 0 0 1-.707-.3q-.3-.3-.301-.707 0-.405.3-.707l2.122-2.121q.884-.885.884-2.121 0-1.238-.884-2.122a2.9 2.9 0 0 0-2.121-.884q-1.237 0-2.122.884l-2.121 2.122q-.3.3-.707.3a.97.97 0 0 1-.707-.3q-.3-.3-.3-.708 0-.405.3-.707L12 4.93q1.467-1.467 3.536-1.467t3.535 1.467 1.467 3.536T19.071 12z"
                        />
                      </svg>
                    </button>
                  </div>
                  <div
                    aria-autocomplete="list"
                    aria-disabled="false"
                    aria-haspopup="listbox"
                    aria-label="Send an unencrypted message…"
                    aria-multiline="true"
                    class="mx_BasicMessageComposer_input mx_BasicMessageComposer_input_shouldShowPillAvatar mx_BasicMessageComposer_inputEmpty"
                    contenteditable="true"
                    data-testid="basicmessagecomposer"
                    dir="auto"
                    role="textbox"
                    style="--placeholder: 'Send\\ an\\ unencrypted\\ message…';"
                    tabindex="0"
                    translate="no"
                  >
                    <div>
                      <br />
                    </div>
                  </div>
                </div>
              </div>
              <div
                class="mx_MessageComposer_actions"
              >
                <div
                  aria-label="Emoji"
                  class="mx_AccessibleButton mx_EmojiButton mx_MessageComposer_button"
                  role="button"
                  tabindex="0"
                >
                  <div />
                </div>
                <div
                  aria-label="Attachment"
                  class="mx_AccessibleButton mx_MessageComposer_button"
                  role="button"
                  tabindex="0"
                >
                  <div />
                </div>
                <div
                  aria-label="More options"
                  class="mx_AccessibleButton mx_MessageComposer_button mx_MessageComposer_buttonMenu"
                  role="button"
                  tabindex="0"
                >
                  <svg
                    fill="currentColor"
                    height="1em"
                    viewBox="0 0 24 24"
                    width="1em"
                    xmlns="http://www.w3.org/2000/svg"
                  >
                    <path
                      d="M6 14q-.824 0-1.412-.588A1.93 1.93 0 0 1 4 12q0-.825.588-1.412A1.93 1.93 0 0 1 6 10q.824 0 1.412.588Q8 11.175 8 12t-.588 1.412A1.93 1.93 0 0 1 6 14m6 0q-.825 0-1.412-.588A1.93 1.93 0 0 1 10 12q0-.825.588-1.412A1.93 1.93 0 0 1 12 10q.825 0 1.412.588Q14 11.175 14 12t-.588 1.412A1.93 1.93 0 0 1 12 14m6 0q-.824 0-1.413-.588A1.93 1.93 0 0 1 16 12q0-.825.587-1.412A1.93 1.93 0 0 1 18 10q.824 0 1.413.588Q20 11.175 20 12t-.587 1.412A1.93 1.93 0 0 1 18 14"
                    />
                  </svg>
                </div>
                <input
                  multiple=""
                  style="display: none;"
                  type="file"
                />
              </div>
            </div>
          </div>
        </div>
      </div>
    </div>
  </div>
</DocumentFragment>
`;

exports[`RoomView should not display the timeline when the room encryption is loading 1`] = `
<DocumentFragment>
  <div
    class="mx_RoomView"
    tabindex="-1"
  >
    <canvas
      aria-hidden="true"
      height="768"
      style="display: block; z-index: 999999; pointer-events: none; position: fixed; top: 0px; right: 0px;"
      width="0"
    />
    <div
      class="mx_MainSplit"
    >
      <div
        class="mx_RoomView_body mx_MainSplit_timeline"
        data-layout="group"
      >
        <header
          class="_flex_4dswl_9 mx_RoomHeader light-panel"
          style="--mx-flex-display: flex; --mx-flex-direction: row; --mx-flex-align: center; --mx-flex-justify: start; --mx-flex-gap: var(--cpd-space-3x); --mx-flex-wrap: nowrap;"
        >
          <button
            aria-label="Open room settings"
            aria-live="off"
            class="_avatar_zysgz_8 mx_BaseAvatar _avatar-imageless_zysgz_55"
            data-color="1"
            data-testid="avatar-img"
            data-type="round"
            role="button"
            style="--cpd-avatar-size: 40px;"
            tabindex="-1"
          >
            !
          </button>
          <button
            aria-label="Room info"
            class="mx_RoomHeader_infoWrapper"
            tabindex="0"
          >
            <div
              class="mx_RoomHeader_info _box-flex_1odfs_9"
              style="--mx-box-flex: 1;"
            >
              <div
                aria-level="1"
                class="_typography_6v6n8_153 _font-body-lg-semibold_6v6n8_74 mx_RoomHeader_heading"
                dir="auto"
                role="heading"
              >
                <span
                  class="mx_RoomHeader_truncated mx_lineClamp"
                >
                  !roomviewshouldnotdisplaythetimelinewhentheroomencryptionisloading:example.org
                </span>
              </div>
            </div>
          </button>
          <button
            aria-disabled="false"
            aria-label="Video call"
            class="_icon-button_1pz9o_8"
            data-kind="primary"
            role="button"
            style="--cpd-icon-button-size: 32px;"
            tabindex="0"
          >
            <div
              class="_indicator-icon_147l5_17"
              style="--cpd-icon-button-size: 100%;"
            >
              <svg
                aria-labelledby="_r_f5_"
                fill="currentColor"
                height="1em"
                viewBox="0 0 24 24"
                width="1em"
                xmlns="http://www.w3.org/2000/svg"
              >
                <path
                  d="M6 4h10a2 2 0 0 1 2 2v4.286l3.35-2.871a1 1 0 0 1 1.65.76v7.65a1 1 0 0 1-1.65.76L18 13.715V18a2 2 0 0 1-2 2H6a4 4 0 0 1-4-4V8a4 4 0 0 1 4-4"
                />
              </svg>
            </div>
          </button>
          <button
            aria-disabled="false"
            aria-label="Voice call"
            class="_icon-button_1pz9o_8"
            data-kind="primary"
            role="button"
            style="--cpd-icon-button-size: 32px;"
            tabindex="0"
          >
            <div
              class="_indicator-icon_147l5_17"
              style="--cpd-icon-button-size: 100%;"
            >
              <svg
                aria-labelledby="_r_fa_"
                fill="currentColor"
                height="1em"
                viewBox="0 0 24 24"
                width="1em"
                xmlns="http://www.w3.org/2000/svg"
              >
                <path
                  d="m20.958 16.374.039 3.527q0 .427-.33.756-.33.33-.756.33a16 16 0 0 1-6.57-1.105 16.2 16.2 0 0 1-5.563-3.663 16.1 16.1 0 0 1-3.653-5.573 16.3 16.3 0 0 1-1.115-6.56q0-.427.33-.757T4.095 3l3.528.039a1.07 1.07 0 0 1 1.085.93l.543 3.954q.039.271-.039.504a1.1 1.1 0 0 1-.271.426l-1.64 1.64q.505 1.008 1.154 1.909c.433.6 1.444 1.696 1.444 1.696s1.095 1.01 1.696 1.444q.9.65 1.909 1.153l1.64-1.64q.193-.193.426-.27t.504-.04l3.954.543q.406.059.668.359t.262.727"
                />
              </svg>
            </div>
          </button>
          <button
            aria-label="Threads"
            aria-labelledby="_r_ff_"
            class="_icon-button_1pz9o_8"
            data-kind="primary"
            role="button"
            style="--cpd-icon-button-size: 32px;"
            tabindex="0"
          >
            <div
              class="_indicator-icon_147l5_17"
              style="--cpd-icon-button-size: 100%;"
            >
              <svg
                class=""
                fill="currentColor"
                height="1em"
                viewBox="0 0 24 24"
                width="1em"
                xmlns="http://www.w3.org/2000/svg"
              >
                <path
                  d="M4 3h16a2 2 0 0 1 2 2v12a2 2 0 0 1-2 2H6l-2.293 2.293c-.63.63-1.707.184-1.707-.707V5a2 2 0 0 1 2-2m3 7h10q.424 0 .712-.287A.97.97 0 0 0 18 9a.97.97 0 0 0-.288-.713A.97.97 0 0 0 17 8H7a.97.97 0 0 0-.713.287A.97.97 0 0 0 6 9q0 .424.287.713Q6.576 10 7 10m0 4h6q.424 0 .713-.287A.97.97 0 0 0 14 13a.97.97 0 0 0-.287-.713A.97.97 0 0 0 13 12H7a.97.97 0 0 0-.713.287A.97.97 0 0 0 6 13q0 .424.287.713Q6.576 14 7 14"
                />
              </svg>
            </div>
          </button>
          <button
            aria-label="Room info"
            aria-labelledby="_r_fk_"
            class="_icon-button_1pz9o_8"
            data-kind="primary"
            role="button"
            style="--cpd-icon-button-size: 32px;"
            tabindex="0"
          >
            <div
              class="_indicator-icon_147l5_17"
              style="--cpd-icon-button-size: 100%;"
            >
              <svg
                class=""
                fill="currentColor"
                height="1em"
                viewBox="0 0 24 24"
                width="1em"
                xmlns="http://www.w3.org/2000/svg"
              >
                <path
                  d="M12 17q.424 0 .713-.288A.97.97 0 0 0 13 16v-4a.97.97 0 0 0-.287-.713A.97.97 0 0 0 12 11a.97.97 0 0 0-.713.287A.97.97 0 0 0 11 12v4q0 .424.287.712.288.288.713.288m0-8q.424 0 .713-.287A.97.97 0 0 0 13 8a.97.97 0 0 0-.287-.713A.97.97 0 0 0 12 7a.97.97 0 0 0-.713.287A.97.97 0 0 0 11 8q0 .424.287.713Q11.576 9 12 9m0 13a9.7 9.7 0 0 1-3.9-.788 10.1 10.1 0 0 1-3.175-2.137q-1.35-1.35-2.137-3.175A9.7 9.7 0 0 1 2 12q0-2.075.788-3.9a10.1 10.1 0 0 1 2.137-3.175q1.35-1.35 3.175-2.137A9.7 9.7 0 0 1 12 2q2.075 0 3.9.788a10.1 10.1 0 0 1 3.175 2.137q1.35 1.35 2.137 3.175A9.7 9.7 0 0 1 22 12a9.7 9.7 0 0 1-.788 3.9 10.1 10.1 0 0 1-2.137 3.175q-1.35 1.35-3.175 2.137A9.7 9.7 0 0 1 12 22"
                />
              </svg>
            </div>
          </button>
          <div
            class="_typography_6v6n8_153 _font-body-sm-medium_6v6n8_41"
          >
            <div
              aria-label="0 members"
              aria-labelledby="_r_fp_"
              class="mx_AccessibleButton mx_FacePile"
              role="button"
              tabindex="0"
            >
              <div
                class="_stacked-avatars_zysgz_109"
              />
              0
            </div>
          </div>
        </header>
        <div
          class="mx_AutoHideScrollbar mx_AuxPanel"
          role="region"
          tabindex="-1"
        >
          <div />
        </div>
        <main
          class="mx_RoomView_timeline mx_RoomView_timeline_rr_enabled"
          data-testid="timeline"
        />
        <div
          aria-label="Room status bar"
          class="mx_RoomView_statusArea"
          role="region"
        >
          <div
            class="mx_RoomView_statusAreaBox"
          >
            <div
              class="mx_RoomView_statusAreaBox_line"
            />
          </div>
        </div>
      </div>
    </div>
  </div>
</DocumentFragment>
`;

exports[`RoomView should not display the timeline when the room encryption is loading 2`] = `
<DocumentFragment>
  <div
    class="mx_RoomView"
    tabindex="-1"
  >
    <canvas
      aria-hidden="true"
      height="768"
      style="display: block; z-index: 999999; pointer-events: none; position: fixed; top: 0px; right: 0px;"
      width="0"
    />
    <div
      class="mx_MainSplit"
    >
      <div
        class="mx_RoomView_body mx_MainSplit_timeline"
        data-layout="group"
      >
        <header
          class="_flex_4dswl_9 mx_RoomHeader light-panel"
          style="--mx-flex-display: flex; --mx-flex-direction: row; --mx-flex-align: center; --mx-flex-justify: start; --mx-flex-gap: var(--cpd-space-3x); --mx-flex-wrap: nowrap;"
        >
          <button
            aria-label="Open room settings"
            aria-live="off"
            class="_avatar_zysgz_8 mx_BaseAvatar _avatar-imageless_zysgz_55"
            data-color="1"
            data-testid="avatar-img"
            data-type="round"
            role="button"
            style="--cpd-avatar-size: 40px;"
            tabindex="-1"
          >
            !
          </button>
          <button
            aria-label="Room info"
            class="mx_RoomHeader_infoWrapper"
            tabindex="0"
          >
            <div
              class="mx_RoomHeader_info _box-flex_1odfs_9"
              style="--mx-box-flex: 1;"
            >
              <div
                aria-level="1"
                class="_typography_6v6n8_153 _font-body-lg-semibold_6v6n8_74 mx_RoomHeader_heading"
                dir="auto"
                role="heading"
              >
                <span
                  class="mx_RoomHeader_truncated mx_lineClamp"
                >
                  !roomviewshouldnotdisplaythetimelinewhentheroomencryptionisloading:example.org
                </span>
              </div>
            </div>
          </button>
          <button
            aria-disabled="false"
            aria-label="Video call"
            class="_icon-button_1pz9o_8"
            data-kind="primary"
            role="button"
            style="--cpd-icon-button-size: 32px;"
            tabindex="0"
          >
            <div
              class="_indicator-icon_147l5_17"
              style="--cpd-icon-button-size: 100%;"
            >
              <svg
                aria-labelledby="_r_f5_"
                fill="currentColor"
                height="1em"
                viewBox="0 0 24 24"
                width="1em"
                xmlns="http://www.w3.org/2000/svg"
              >
                <path
                  d="M6 4h10a2 2 0 0 1 2 2v4.286l3.35-2.871a1 1 0 0 1 1.65.76v7.65a1 1 0 0 1-1.65.76L18 13.715V18a2 2 0 0 1-2 2H6a4 4 0 0 1-4-4V8a4 4 0 0 1 4-4"
                />
              </svg>
            </div>
          </button>
          <button
            aria-disabled="false"
            aria-label="Voice call"
            class="_icon-button_1pz9o_8"
            data-kind="primary"
            role="button"
            style="--cpd-icon-button-size: 32px;"
            tabindex="0"
          >
            <div
              class="_indicator-icon_147l5_17"
              style="--cpd-icon-button-size: 100%;"
            >
              <svg
                aria-labelledby="_r_fa_"
                fill="currentColor"
                height="1em"
                viewBox="0 0 24 24"
                width="1em"
                xmlns="http://www.w3.org/2000/svg"
              >
                <path
                  d="m20.958 16.374.039 3.527q0 .427-.33.756-.33.33-.756.33a16 16 0 0 1-6.57-1.105 16.2 16.2 0 0 1-5.563-3.663 16.1 16.1 0 0 1-3.653-5.573 16.3 16.3 0 0 1-1.115-6.56q0-.427.33-.757T4.095 3l3.528.039a1.07 1.07 0 0 1 1.085.93l.543 3.954q.039.271-.039.504a1.1 1.1 0 0 1-.271.426l-1.64 1.64q.505 1.008 1.154 1.909c.433.6 1.444 1.696 1.444 1.696s1.095 1.01 1.696 1.444q.9.65 1.909 1.153l1.64-1.64q.193-.193.426-.27t.504-.04l3.954.543q.406.059.668.359t.262.727"
                />
              </svg>
            </div>
          </button>
          <button
            aria-label="Threads"
            aria-labelledby="_r_ff_"
            class="_icon-button_1pz9o_8"
            data-kind="primary"
            role="button"
            style="--cpd-icon-button-size: 32px;"
            tabindex="0"
          >
            <div
              class="_indicator-icon_147l5_17"
              style="--cpd-icon-button-size: 100%;"
            >
              <svg
                class=""
                fill="currentColor"
                height="1em"
                viewBox="0 0 24 24"
                width="1em"
                xmlns="http://www.w3.org/2000/svg"
              >
                <path
                  d="M4 3h16a2 2 0 0 1 2 2v12a2 2 0 0 1-2 2H6l-2.293 2.293c-.63.63-1.707.184-1.707-.707V5a2 2 0 0 1 2-2m3 7h10q.424 0 .712-.287A.97.97 0 0 0 18 9a.97.97 0 0 0-.288-.713A.97.97 0 0 0 17 8H7a.97.97 0 0 0-.713.287A.97.97 0 0 0 6 9q0 .424.287.713Q6.576 10 7 10m0 4h6q.424 0 .713-.287A.97.97 0 0 0 14 13a.97.97 0 0 0-.287-.713A.97.97 0 0 0 13 12H7a.97.97 0 0 0-.713.287A.97.97 0 0 0 6 13q0 .424.287.713Q6.576 14 7 14"
                />
              </svg>
            </div>
          </button>
          <button
            aria-label="Room info"
            aria-labelledby="_r_fk_"
            class="_icon-button_1pz9o_8"
            data-kind="primary"
            role="button"
            style="--cpd-icon-button-size: 32px;"
            tabindex="0"
          >
            <div
              class="_indicator-icon_147l5_17"
              style="--cpd-icon-button-size: 100%;"
            >
              <svg
                class=""
                fill="currentColor"
                height="1em"
                viewBox="0 0 24 24"
                width="1em"
                xmlns="http://www.w3.org/2000/svg"
              >
                <path
                  d="M12 17q.424 0 .713-.288A.97.97 0 0 0 13 16v-4a.97.97 0 0 0-.287-.713A.97.97 0 0 0 12 11a.97.97 0 0 0-.713.287A.97.97 0 0 0 11 12v4q0 .424.287.712.288.288.713.288m0-8q.424 0 .713-.287A.97.97 0 0 0 13 8a.97.97 0 0 0-.287-.713A.97.97 0 0 0 12 7a.97.97 0 0 0-.713.287A.97.97 0 0 0 11 8q0 .424.287.713Q11.576 9 12 9m0 13a9.7 9.7 0 0 1-3.9-.788 10.1 10.1 0 0 1-3.175-2.137q-1.35-1.35-2.137-3.175A9.7 9.7 0 0 1 2 12q0-2.075.788-3.9a10.1 10.1 0 0 1 2.137-3.175q1.35-1.35 3.175-2.137A9.7 9.7 0 0 1 12 2q2.075 0 3.9.788a10.1 10.1 0 0 1 3.175 2.137q1.35 1.35 2.137 3.175A9.7 9.7 0 0 1 22 12a9.7 9.7 0 0 1-.788 3.9 10.1 10.1 0 0 1-2.137 3.175q-1.35 1.35-3.175 2.137A9.7 9.7 0 0 1 12 22"
                />
              </svg>
            </div>
          </button>
          <div
            class="_typography_6v6n8_153 _font-body-sm-medium_6v6n8_41"
          >
            <div
              aria-label="0 members"
              aria-labelledby="_r_fp_"
              class="mx_AccessibleButton mx_FacePile"
              role="button"
              tabindex="0"
            >
              <div
                class="_stacked-avatars_zysgz_109"
              />
              0
            </div>
          </div>
        </header>
        <div
          class="mx_AutoHideScrollbar mx_AuxPanel"
          role="region"
          tabindex="-1"
        >
          <div />
        </div>
        <main
          class="mx_RoomView_timeline mx_RoomView_timeline_rr_enabled"
          data-testid="timeline"
        >
          <div
            class="mx_AutoHideScrollbar mx_ScrollPanel mx_RoomView_messagePanel"
            tabindex="-1"
          >
            <div
              class="mx_RoomView_messageListWrapper"
            >
              <ol
                aria-live="polite"
                class="mx_RoomView_MessageList"
                style="height: 400px;"
              />
            </div>
          </div>
        </main>
        <div
          aria-label="Room status bar"
          class="mx_RoomView_statusArea"
          role="region"
        >
          <div
            class="mx_RoomView_statusAreaBox"
          >
            <div
              class="mx_RoomView_statusAreaBox_line"
            />
          </div>
        </div>
        <div
          aria-label="Message composer"
          class="mx_MessageComposer mx_MessageComposer_e2eStatus"
          role="region"
        >
          <div
            class="mx_MessageComposer_wrapper"
          >
            <div
              class="mx_MessageComposer_row"
            >
              <div
                class="mx_MessageComposer_e2eIconWrapper"
              >
                <span
                  tabindex="0"
                >
                  <div
                    aria-labelledby="_r_g8_"
                    class="mx_E2EIcon mx_E2EIcon_verified mx_MessageComposer_e2eIcon"
                    data-testid="e2e-icon"
                  >
                    <div
                      class="mx_E2EIcon_normal"
                    />
                  </div>
                </span>
              </div>
              <div
                class="mx_SendMessageComposer"
              >
                <div
                  class="mx_BasicMessageComposer"
                >
                  <div
                    aria-label="Formatting"
                    class="mx_MessageComposerFormatBar"
                    role="toolbar"
                  >
                    <button
                      aria-label="Bold"
                      class="mx_AccessibleButton mx_MessageComposerFormatBar_button"
                      role="button"
                      tabindex="0"
                      type="button"
                    >
                      <svg
                        fill="currentColor"
                        height="1em"
                        viewBox="0 0 24 24"
                        width="1em"
                        xmlns="http://www.w3.org/2000/svg"
                      >
                        <path
                          d="M8.8 19q-.824 0-1.413-.587A1.93 1.93 0 0 1 6.8 17V7q0-.824.587-1.412A1.93 1.93 0 0 1 8.8 5h3.525q1.624 0 3 1T16.7 8.775q0 1.275-.575 1.963-.575.687-1.075.987.626.275 1.387 1.025.763.75.763 2.25 0 2.224-1.625 3.113-1.625.887-3.05.887zm1.025-2.8h2.6q1.2 0 1.462-.612.263-.614.263-.888 0-.275-.263-.887-.262-.613-1.537-.613H9.825zm0-5.7h2.325q.825 0 1.2-.425a1.4 1.4 0 0 0 .375-.95q0-.6-.425-.975t-1.1-.375H9.825z"
                        />
                      </svg>
                    </button>
                    <button
                      aria-label="Italics"
                      class="mx_AccessibleButton mx_MessageComposerFormatBar_button"
                      role="button"
                      tabindex="-1"
                      type="button"
                    >
                      <svg
                        fill="currentColor"
                        height="1em"
                        viewBox="0 0 24 24"
                        width="1em"
                        xmlns="http://www.w3.org/2000/svg"
                      >
                        <path
                          d="M6.25 19q-.525 0-.888-.363A1.2 1.2 0 0 1 5 17.75q0-.525.362-.887.363-.363.888-.363H9l3-9H9.25q-.525 0-.887-.362A1.2 1.2 0 0 1 8 6.25q0-.525.363-.888Q8.725 5 9.25 5h7.5q.525 0 .887.362.363.363.363.888t-.363.888a1.2 1.2 0 0 1-.887.362H14.5l-3 9h2.25q.525 0 .887.363.363.362.363.887t-.363.887a1.2 1.2 0 0 1-.887.363z"
                        />
                      </svg>
                    </button>
                    <button
                      aria-label="Strikethrough"
                      class="mx_AccessibleButton mx_MessageComposerFormatBar_button"
                      role="button"
                      tabindex="-1"
                      type="button"
                    >
                      <svg
                        fill="currentColor"
                        height="1em"
                        viewBox="0 0 24 24"
                        width="1em"
                        xmlns="http://www.w3.org/2000/svg"
                      >
                        <path
                          d="M12.15 20q-1.9 0-3.375-1.125T6.65 15.8l2.2-.95q.35 1.2 1.213 1.975.861.775 2.137.775 1.05 0 1.9-.5t.85-1.6q0-.45-.175-.825A2.4 2.4 0 0 0 14.3 14h2.8a4.3 4.3 0 0 1 .25 1.5q0 2.15-1.538 3.325Q14.277 20 12.15 20M3 12a.97.97 0 0 1-.712-.287A.97.97 0 0 1 2 11q0-.424.288-.713A.97.97 0 0 1 3 10h18q.424 0 .712.287.288.288.288.713 0 .424-.288.713A.97.97 0 0 1 21 12zm9.05-8.15q1.65 0 2.887.812T16.85 7.15l-2.2.975a3 3 0 0 0-.838-1.3Q13.2 6.25 12.1 6.25q-1.025 0-1.7.462-.675.463-.75 1.288h-2.4q.05-1.725 1.363-2.938Q9.925 3.85 12.05 3.85"
                        />
                      </svg>
                    </button>
                    <button
                      aria-label="Code block"
                      class="mx_AccessibleButton mx_MessageComposerFormatBar_button"
                      role="button"
                      tabindex="-1"
                      type="button"
                    >
                      <svg
                        fill="currentColor"
                        height="1em"
                        viewBox="0 0 24 24"
                        width="1em"
                        xmlns="http://www.w3.org/2000/svg"
                      >
                        <path
                          d="M14.958 5.62a1 1 0 0 0-1.916-.574l-4 13.333a1 1 0 0 0 1.916.575zM5.974 7.232a1 1 0 0 0-1.409.128l-3.333 4a1 1 0 0 0 0 1.28l3.333 4a1 1 0 1 0 1.537-1.28L3.302 12l2.8-3.36a1 1 0 0 0-.128-1.408m12.053 0a1 1 0 0 1 1.408.128l3.333 4a1 1 0 0 1 0 1.28l-3.333 4a1 1 0 1 1-1.537-1.28l2.8-3.36-2.8-3.36a1 1 0 0 1 .128-1.408"
                        />
                      </svg>
                    </button>
                    <button
                      aria-label="Quote"
                      class="mx_AccessibleButton mx_MessageComposerFormatBar_button"
                      role="button"
                      tabindex="-1"
                      type="button"
                    >
                      <svg
                        fill="currentColor"
                        height="1em"
                        viewBox="0 0 24 24"
                        width="1em"
                        xmlns="http://www.w3.org/2000/svg"
                      >
                        <path
                          d="M4.719 4.34c.094-.642-.366-1.236-1.028-1.328-.663-.092-1.276.354-1.371.996l-.808 5.478c-.094.642.366 1.237 1.028 1.328.663.092 1.276-.354 1.371-.996zm12.115 10.174c.095-.642-.366-1.237-1.028-1.328-.662-.092-1.276.354-1.37.996l-.809 5.478c-.094.642.366 1.236 1.028 1.328.663.092 1.277-.354 1.371-.996zM9.318 3.009c.665.077 1.138.662 1.058 1.306l-.022.175a221 221 0 0 1-.266 2.006c-.161 1.171-.368 2.579-.535 3.386-.13.636-.769 1.049-1.425.921s-1.082-.745-.95-1.381c.148-.72.345-2.052.509-3.237a191 191 0 0 0 .262-1.981l.021-.17c.08-.644.684-1.103 1.348-1.025m13.17 11.505c.094-.642-.366-1.237-1.028-1.328-.663-.092-1.276.354-1.371.996l-.808 5.478c-.094.642.366 1.236 1.028 1.328.663.092 1.276-.354 1.371-.996z"
                        />
                      </svg>
                    </button>
                    <button
                      aria-label="Insert link"
                      class="mx_AccessibleButton mx_MessageComposerFormatBar_button"
                      role="button"
                      tabindex="-1"
                      type="button"
                    >
                      <svg
                        fill="currentColor"
                        height="1em"
                        viewBox="0 0 24 24"
                        width="1em"
                        xmlns="http://www.w3.org/2000/svg"
                      >
                        <path
                          d="M12 19.071q-1.467 1.467-3.536 1.467-2.067 0-3.535-1.467t-1.467-3.535q0-2.07 1.467-3.536L7.05 9.879q.3-.3.707-.3t.707.3.301.707-.3.707l-2.122 2.121a2.9 2.9 0 0 0-.884 2.122q0 1.237.884 2.12.884.885 2.121.885t2.122-.884l2.121-2.121q.3-.3.707-.3t.707.3.3.707q0 .405-.3.707zm-1.414-4.243q-.3.3-.707.301a.97.97 0 0 1-.707-.3q-.3-.3-.301-.708 0-.405.3-.707l4.243-4.242q.3-.3.707-.3t.707.3.3.707-.3.707zm6.364-.707q-.3.3-.707.3a.97.97 0 0 1-.707-.3q-.3-.3-.301-.707 0-.405.3-.707l2.122-2.121q.884-.885.884-2.121 0-1.238-.884-2.122a2.9 2.9 0 0 0-2.121-.884q-1.237 0-2.122.884l-2.121 2.122q-.3.3-.707.3a.97.97 0 0 1-.707-.3q-.3-.3-.3-.708 0-.405.3-.707L12 4.93q1.467-1.467 3.536-1.467t3.535 1.467 1.467 3.536T19.071 12z"
                        />
                      </svg>
                    </button>
                  </div>
                  <div
                    aria-autocomplete="list"
                    aria-disabled="false"
                    aria-haspopup="listbox"
                    aria-label="Send a message…"
                    aria-multiline="true"
                    class="mx_BasicMessageComposer_input mx_BasicMessageComposer_input_shouldShowPillAvatar mx_BasicMessageComposer_inputEmpty"
                    contenteditable="true"
                    data-testid="basicmessagecomposer"
                    dir="auto"
                    role="textbox"
                    style="--placeholder: 'Send\\ a\\ message…';"
                    tabindex="0"
                    translate="no"
                  >
                    <div>
                      <br />
                    </div>
                  </div>
                </div>
              </div>
              <div
                class="mx_MessageComposer_actions"
              >
                <div
                  aria-label="Emoji"
                  class="mx_AccessibleButton mx_EmojiButton mx_MessageComposer_button"
                  role="button"
                  tabindex="0"
                >
                  <div />
                </div>
                <div
                  aria-label="Attachment"
                  class="mx_AccessibleButton mx_MessageComposer_button"
                  role="button"
                  tabindex="0"
                >
                  <div />
                </div>
                <div
                  aria-label="More options"
                  class="mx_AccessibleButton mx_MessageComposer_button mx_MessageComposer_buttonMenu"
                  role="button"
                  tabindex="0"
                >
                  <svg
                    fill="currentColor"
                    height="1em"
                    viewBox="0 0 24 24"
                    width="1em"
                    xmlns="http://www.w3.org/2000/svg"
                  >
                    <path
                      d="M6 14q-.824 0-1.412-.588A1.93 1.93 0 0 1 4 12q0-.825.588-1.412A1.93 1.93 0 0 1 6 10q.824 0 1.412.588Q8 11.175 8 12t-.588 1.412A1.93 1.93 0 0 1 6 14m6 0q-.825 0-1.412-.588A1.93 1.93 0 0 1 10 12q0-.825.588-1.412A1.93 1.93 0 0 1 12 10q.825 0 1.412.588Q14 11.175 14 12t-.588 1.412A1.93 1.93 0 0 1 12 14m6 0q-.824 0-1.413-.588A1.93 1.93 0 0 1 16 12q0-.825.587-1.412A1.93 1.93 0 0 1 18 10q.824 0 1.413.588Q20 11.175 20 12t-.587 1.412A1.93 1.93 0 0 1 18 14"
                    />
                  </svg>
                </div>
                <input
                  multiple=""
                  style="display: none;"
                  type="file"
                />
              </div>
            </div>
          </div>
        </div>
      </div>
    </div>
  </div>
</DocumentFragment>
`;

exports[`RoomView should show error view if failed to look up room alias 1`] = `
<DocumentFragment>
  <div
    class="mx_RoomView"
  >
    <div
      class="mx_RoomPreviewBar mx_RoomPreviewBar_RoomNotFound mx_RoomPreviewBar_dialog"
      role="complementary"
    >
      <div
        class="mx_RoomPreviewBar_message"
      >
        <h3>
          #addy:server does not exist.
        </h3>
        <p>
          Are you sure you're at the right place?
        </p>
      </div>
      <div
        class="mx_RoomPreviewBar_actions"
      />
      <div
        class="mx_RoomPreviewBar_footer"
      />
    </div>
  </div>
</DocumentFragment>
`;

exports[`RoomView video rooms should render joined video room view 1`] = `
<DocumentFragment>
  <div
    class="mx_RoomView mx_RoomView_immersive"
    tabindex="-1"
  >
    <canvas
      aria-hidden="true"
      height="768"
      style="display: block; z-index: 999999; pointer-events: none; position: fixed; top: 0px; right: 0px;"
      width="0"
    />
    <div
      class="mx_MainSplit"
    >
      <div
        class="mx_RoomView_body mx_MainSplit_call"
        data-layout="group"
      >
        <header
          class="_flex_4dswl_9 mx_RoomHeader light-panel"
          style="--mx-flex-display: flex; --mx-flex-direction: row; --mx-flex-align: center; --mx-flex-justify: start; --mx-flex-gap: var(--cpd-space-3x); --mx-flex-wrap: nowrap;"
        >
          <button
            aria-label="Open room settings"
            aria-live="off"
            class="_avatar_zysgz_8 mx_BaseAvatar _avatar-imageless_zysgz_55"
            data-color="2"
            data-testid="avatar-img"
            data-type="round"
            role="button"
            style="--cpd-avatar-size: 40px;"
            tabindex="-1"
          >
            !
          </button>
          <button
            aria-label="Room info"
            class="mx_RoomHeader_infoWrapper"
            tabindex="0"
          >
            <div
              class="mx_RoomHeader_info _box-flex_1odfs_9"
              style="--mx-box-flex: 1;"
            >
              <div
                aria-level="1"
                class="_typography_6v6n8_153 _font-body-lg-semibold_6v6n8_74 mx_RoomHeader_heading"
                dir="auto"
                role="heading"
              >
                <span
                  class="mx_RoomHeader_truncated mx_lineClamp"
                >
                  !roomviewvideoroomsshouldrenderjoinedvideoroomview:example.org
                </span>
              </div>
            </div>
          </button>
          <button
            aria-label="Chat"
            aria-labelledby="_r_k7_"
            class="_icon-button_1pz9o_8"
            data-kind="primary"
            role="button"
            style="--cpd-icon-button-size: 32px;"
            tabindex="0"
          >
            <div
              class="_indicator-icon_147l5_17"
              style="--cpd-icon-button-size: 100%;"
            >
              <svg
                class="mx_RoomHeader_toggled"
                fill="currentColor"
                height="1em"
                viewBox="0 0 24 24"
                width="1em"
                xmlns="http://www.w3.org/2000/svg"
              >
                <path
                  d="M2.95 16.3 1.5 21.25a.94.94 0 0 0 .25 1 .94.94 0 0 0 1 .25l4.95-1.45a10.2 10.2 0 0 0 2.1.712Q10.875 22 12 22a9.7 9.7 0 0 0 3.9-.788 10.1 10.1 0 0 0 3.175-2.137q1.35-1.35 2.137-3.175A9.7 9.7 0 0 0 22 12a9.7 9.7 0 0 0-.788-3.9 10.1 10.1 0 0 0-2.137-3.175q-1.35-1.35-3.175-2.137A9.7 9.7 0 0 0 12 2a9.7 9.7 0 0 0-3.9.788 10.1 10.1 0 0 0-3.175 2.137Q3.575 6.275 2.788 8.1A9.7 9.7 0 0 0 2 12q0 1.125.238 2.2.237 1.076.712 2.1"
                />
              </svg>
            </div>
          </button>
          <button
            aria-label="Threads"
            aria-labelledby="_r_kc_"
            class="_icon-button_1pz9o_8"
            data-kind="primary"
            role="button"
            style="--cpd-icon-button-size: 32px;"
            tabindex="0"
          >
            <div
              class="_indicator-icon_147l5_17"
              style="--cpd-icon-button-size: 100%;"
            >
              <svg
                class=""
                fill="currentColor"
                height="1em"
                viewBox="0 0 24 24"
                width="1em"
                xmlns="http://www.w3.org/2000/svg"
              >
                <path
                  d="M4 3h16a2 2 0 0 1 2 2v12a2 2 0 0 1-2 2H6l-2.293 2.293c-.63.63-1.707.184-1.707-.707V5a2 2 0 0 1 2-2m3 7h10q.424 0 .712-.287A.97.97 0 0 0 18 9a.97.97 0 0 0-.288-.713A.97.97 0 0 0 17 8H7a.97.97 0 0 0-.713.287A.97.97 0 0 0 6 9q0 .424.287.713Q6.576 10 7 10m0 4h6q.424 0 .713-.287A.97.97 0 0 0 14 13a.97.97 0 0 0-.287-.713A.97.97 0 0 0 13 12H7a.97.97 0 0 0-.713.287A.97.97 0 0 0 6 13q0 .424.287.713Q6.576 14 7 14"
                />
              </svg>
            </div>
          </button>
          <button
            aria-label="Room info"
            aria-labelledby="_r_kh_"
            class="_icon-button_1pz9o_8"
            data-kind="primary"
            role="button"
            style="--cpd-icon-button-size: 32px;"
            tabindex="0"
          >
            <div
              class="_indicator-icon_147l5_17"
              style="--cpd-icon-button-size: 100%;"
            >
              <svg
                class=""
                fill="currentColor"
                height="1em"
                viewBox="0 0 24 24"
                width="1em"
                xmlns="http://www.w3.org/2000/svg"
              >
                <path
                  d="M12 17q.424 0 .713-.288A.97.97 0 0 0 13 16v-4a.97.97 0 0 0-.287-.713A.97.97 0 0 0 12 11a.97.97 0 0 0-.713.287A.97.97 0 0 0 11 12v4q0 .424.287.712.288.288.713.288m0-8q.424 0 .713-.287A.97.97 0 0 0 13 8a.97.97 0 0 0-.287-.713A.97.97 0 0 0 12 7a.97.97 0 0 0-.713.287A.97.97 0 0 0 11 8q0 .424.287.713Q11.576 9 12 9m0 13a9.7 9.7 0 0 1-3.9-.788 10.1 10.1 0 0 1-3.175-2.137q-1.35-1.35-2.137-3.175A9.7 9.7 0 0 1 2 12q0-2.075.788-3.9a10.1 10.1 0 0 1 2.137-3.175q1.35-1.35 3.175-2.137A9.7 9.7 0 0 1 12 2q2.075 0 3.9.788a10.1 10.1 0 0 1 3.175 2.137q1.35 1.35 2.137 3.175A9.7 9.7 0 0 1 22 12a9.7 9.7 0 0 1-.788 3.9 10.1 10.1 0 0 1-2.137 3.175q-1.35 1.35-3.175 2.137A9.7 9.7 0 0 1 12 22"
                />
              </svg>
            </div>
          </button>
          <div
            class="_typography_6v6n8_153 _font-body-sm-medium_6v6n8_41"
          >
            <div
              aria-label="0 members"
              aria-labelledby="_r_km_"
              class="mx_AccessibleButton mx_FacePile"
              role="button"
              tabindex="0"
            >
              <div
                class="_stacked-avatars_zysgz_109"
              />
              0
            </div>
          </div>
        </header>
        <div
          class="mx_CallView"
          role="main"
        >
          <div
            class="mx_AppTile"
            id="vY7Q4uEh9K38QgU2PomxwKpa"
          >
            <div
              class="mx_AppTileBody mx_AppTileBody--large mx_AppTileBody--loading mx_AppTileBody--call"
            >
              <div
                class="mx_AppTileBody_fadeInSpinner"
              >
                <div
                  class="mx_Spinner"
                >
                  <div
                    class="mx_Spinner_Msg"
                  >
                    Loading…
                  </div>
                   
                  <div
                    aria-label="Loading…"
                    class="mx_Spinner_icon"
                    data-testid="spinner"
                    role="progressbar"
                    style="width: 32px; height: 32px;"
                  />
                </div>
              </div>
            </div>
          </div>
        </div>
      </div>
      <div
        class="mx_RightPanel_ResizeWrapper"
        style="position: relative; user-select: auto; width: 420px; height: 100%; max-width: 50%; min-width: 320px; box-sizing: border-box; flex-shrink: 0;"
      >
        <aside
          class="mx_RightPanel"
          data-testid="right-panel"
          id="mx_RightPanel"
        >
          <div
            class="mx_BaseCard mx_ThreadPanel mx_TimelineCard"
          >
            <div
              class="mx_BaseCard_header"
            >
              <div
                class="mx_BaseCard_header_title"
              >
                <p
                  class="_typography_6v6n8_153 _font-body-md-medium_6v6n8_60 mx_BaseCard_header_title_heading"
                  role="heading"
                >
                  Chat
                </p>
              </div>
              <button
                aria-labelledby="_r_kv_"
                class="_icon-button_1pz9o_8"
                data-kind="secondary"
                data-testid="base-card-close-button"
                role="button"
                style="--cpd-icon-button-size: 28px;"
                tabindex="0"
              >
                <div
                  class="_indicator-icon_147l5_17"
                  style="--cpd-icon-button-size: 100%;"
                >
                  <svg
                    fill="currentColor"
                    height="1em"
                    viewBox="0 0 24 24"
                    width="1em"
                    xmlns="http://www.w3.org/2000/svg"
                  >
                    <path
                      d="M6.293 6.293a1 1 0 0 1 1.414 0L12 10.586l4.293-4.293a1 1 0 1 1 1.414 1.414L13.414 12l4.293 4.293a1 1 0 0 1-1.414 1.414L12 13.414l-4.293 4.293a1 1 0 0 1-1.414-1.414L10.586 12 6.293 7.707a1 1 0 0 1 0-1.414"
                    />
                  </svg>
                </div>
              </button>
            </div>
            <div
              class="mx_TimelineCard_timeline"
            >
              <div
                class="mx_AutoHideScrollbar mx_ScrollPanel mx_RoomView_messagePanel"
                tabindex="-1"
              >
                <div
                  class="mx_RoomView_messageListWrapper"
                >
                  <ol
                    aria-live="polite"
                    class="mx_RoomView_MessageList"
                    style="height: 400px;"
                  />
                </div>
              </div>
            </div>
            <div
              aria-label="Message composer"
              class="mx_MessageComposer mx_MessageComposer--compact mx_MessageComposer_e2eStatus"
              role="region"
            >
              <div
                class="mx_MessageComposer_wrapper"
              >
                <div
                  class="mx_MessageComposer_row"
                >
                  <div
                    class="mx_MessageComposer_e2eIconWrapper"
                  >
                    <svg
                      aria-label="Messages in this room are not end-to-end encrypted"
                      aria-labelledby="_r_l8_"
                      class="mx_E2EIcon mx_MessageComposer_e2eIcon"
                      color="var(--cpd-color-icon-info-primary)"
                      fill="currentColor"
                      height="12"
                      viewBox="0 0 24 24"
                      width="12"
                      xmlns="http://www.w3.org/2000/svg"
                    >
                      <path
                        d="M6 22q-.825 0-1.412-.587A1.93 1.93 0 0 1 4 20V10q0-.825.588-1.412a2 2 0 0 1 .702-.463L1.333 4.167a1 1 0 0 1 1.414-1.414L7 7.006v-.012l13 13v.012l1.247 1.247a1 1 0 1 1-1.414 1.414l-.896-.896A1.94 1.94 0 0 1 18 22zm14-4.834V10q0-.825-.587-1.412A1.93 1.93 0 0 0 18 8h-1V6q0-2.075-1.463-3.537Q14.075 1 12 1T8.463 2.463a4.9 4.9 0 0 0-1.22 1.946L9 6.166V6q0-1.25.875-2.125A2.9 2.9 0 0 1 12 3q1.25 0 2.125.875T15 6v2h-4.166z"
                      />
                    </svg>
                  </div>
                  <div
                    class="mx_SendMessageComposer"
                  >
                    <div
                      class="mx_BasicMessageComposer"
                    >
                      <div
                        aria-label="Formatting"
                        class="mx_MessageComposerFormatBar"
                        role="toolbar"
                      >
                        <button
                          aria-label="Bold"
                          class="mx_AccessibleButton mx_MessageComposerFormatBar_button"
                          role="button"
                          tabindex="0"
                          type="button"
                        >
                          <svg
                            fill="currentColor"
                            height="1em"
                            viewBox="0 0 24 24"
                            width="1em"
                            xmlns="http://www.w3.org/2000/svg"
                          >
                            <path
                              d="M8.8 19q-.824 0-1.413-.587A1.93 1.93 0 0 1 6.8 17V7q0-.824.587-1.412A1.93 1.93 0 0 1 8.8 5h3.525q1.624 0 3 1T16.7 8.775q0 1.275-.575 1.963-.575.687-1.075.987.626.275 1.387 1.025.763.75.763 2.25 0 2.224-1.625 3.113-1.625.887-3.05.887zm1.025-2.8h2.6q1.2 0 1.462-.612.263-.614.263-.888 0-.275-.263-.887-.262-.613-1.537-.613H9.825zm0-5.7h2.325q.825 0 1.2-.425a1.4 1.4 0 0 0 .375-.95q0-.6-.425-.975t-1.1-.375H9.825z"
                            />
                          </svg>
                        </button>
                        <button
                          aria-label="Italics"
                          class="mx_AccessibleButton mx_MessageComposerFormatBar_button"
                          role="button"
                          tabindex="-1"
                          type="button"
                        >
                          <svg
                            fill="currentColor"
                            height="1em"
                            viewBox="0 0 24 24"
                            width="1em"
                            xmlns="http://www.w3.org/2000/svg"
                          >
                            <path
                              d="M6.25 19q-.525 0-.888-.363A1.2 1.2 0 0 1 5 17.75q0-.525.362-.887.363-.363.888-.363H9l3-9H9.25q-.525 0-.887-.362A1.2 1.2 0 0 1 8 6.25q0-.525.363-.888Q8.725 5 9.25 5h7.5q.525 0 .887.362.363.363.363.888t-.363.888a1.2 1.2 0 0 1-.887.362H14.5l-3 9h2.25q.525 0 .887.363.363.362.363.887t-.363.887a1.2 1.2 0 0 1-.887.363z"
                            />
                          </svg>
                        </button>
                        <button
                          aria-label="Strikethrough"
                          class="mx_AccessibleButton mx_MessageComposerFormatBar_button"
                          role="button"
                          tabindex="-1"
                          type="button"
                        >
                          <svg
                            fill="currentColor"
                            height="1em"
                            viewBox="0 0 24 24"
                            width="1em"
                            xmlns="http://www.w3.org/2000/svg"
                          >
                            <path
                              d="M12.15 20q-1.9 0-3.375-1.125T6.65 15.8l2.2-.95q.35 1.2 1.213 1.975.861.775 2.137.775 1.05 0 1.9-.5t.85-1.6q0-.45-.175-.825A2.4 2.4 0 0 0 14.3 14h2.8a4.3 4.3 0 0 1 .25 1.5q0 2.15-1.538 3.325Q14.277 20 12.15 20M3 12a.97.97 0 0 1-.712-.287A.97.97 0 0 1 2 11q0-.424.288-.713A.97.97 0 0 1 3 10h18q.424 0 .712.287.288.288.288.713 0 .424-.288.713A.97.97 0 0 1 21 12zm9.05-8.15q1.65 0 2.887.812T16.85 7.15l-2.2.975a3 3 0 0 0-.838-1.3Q13.2 6.25 12.1 6.25q-1.025 0-1.7.462-.675.463-.75 1.288h-2.4q.05-1.725 1.363-2.938Q9.925 3.85 12.05 3.85"
                            />
                          </svg>
                        </button>
                        <button
                          aria-label="Code block"
                          class="mx_AccessibleButton mx_MessageComposerFormatBar_button"
                          role="button"
                          tabindex="-1"
                          type="button"
                        >
                          <svg
                            fill="currentColor"
                            height="1em"
                            viewBox="0 0 24 24"
                            width="1em"
                            xmlns="http://www.w3.org/2000/svg"
                          >
                            <path
                              d="M14.958 5.62a1 1 0 0 0-1.916-.574l-4 13.333a1 1 0 0 0 1.916.575zM5.974 7.232a1 1 0 0 0-1.409.128l-3.333 4a1 1 0 0 0 0 1.28l3.333 4a1 1 0 1 0 1.537-1.28L3.302 12l2.8-3.36a1 1 0 0 0-.128-1.408m12.053 0a1 1 0 0 1 1.408.128l3.333 4a1 1 0 0 1 0 1.28l-3.333 4a1 1 0 1 1-1.537-1.28l2.8-3.36-2.8-3.36a1 1 0 0 1 .128-1.408"
                            />
                          </svg>
                        </button>
                        <button
                          aria-label="Quote"
                          class="mx_AccessibleButton mx_MessageComposerFormatBar_button"
                          role="button"
                          tabindex="-1"
                          type="button"
                        >
                          <svg
                            fill="currentColor"
                            height="1em"
                            viewBox="0 0 24 24"
                            width="1em"
                            xmlns="http://www.w3.org/2000/svg"
                          >
                            <path
                              d="M4.719 4.34c.094-.642-.366-1.236-1.028-1.328-.663-.092-1.276.354-1.371.996l-.808 5.478c-.094.642.366 1.237 1.028 1.328.663.092 1.276-.354 1.371-.996zm12.115 10.174c.095-.642-.366-1.237-1.028-1.328-.662-.092-1.276.354-1.37.996l-.809 5.478c-.094.642.366 1.236 1.028 1.328.663.092 1.277-.354 1.371-.996zM9.318 3.009c.665.077 1.138.662 1.058 1.306l-.022.175a221 221 0 0 1-.266 2.006c-.161 1.171-.368 2.579-.535 3.386-.13.636-.769 1.049-1.425.921s-1.082-.745-.95-1.381c.148-.72.345-2.052.509-3.237a191 191 0 0 0 .262-1.981l.021-.17c.08-.644.684-1.103 1.348-1.025m13.17 11.505c.094-.642-.366-1.237-1.028-1.328-.663-.092-1.276.354-1.371.996l-.808 5.478c-.094.642.366 1.236 1.028 1.328.663.092 1.276-.354 1.371-.996z"
                            />
                          </svg>
                        </button>
                        <button
                          aria-label="Insert link"
                          class="mx_AccessibleButton mx_MessageComposerFormatBar_button"
                          role="button"
                          tabindex="-1"
                          type="button"
                        >
                          <svg
                            fill="currentColor"
                            height="1em"
                            viewBox="0 0 24 24"
                            width="1em"
                            xmlns="http://www.w3.org/2000/svg"
                          >
                            <path
                              d="M12 19.071q-1.467 1.467-3.536 1.467-2.067 0-3.535-1.467t-1.467-3.535q0-2.07 1.467-3.536L7.05 9.879q.3-.3.707-.3t.707.3.301.707-.3.707l-2.122 2.121a2.9 2.9 0 0 0-.884 2.122q0 1.237.884 2.12.884.885 2.121.885t2.122-.884l2.121-2.121q.3-.3.707-.3t.707.3.3.707q0 .405-.3.707zm-1.414-4.243q-.3.3-.707.301a.97.97 0 0 1-.707-.3q-.3-.3-.301-.708 0-.405.3-.707l4.243-4.242q.3-.3.707-.3t.707.3.3.707-.3.707zm6.364-.707q-.3.3-.707.3a.97.97 0 0 1-.707-.3q-.3-.3-.301-.707 0-.405.3-.707l2.122-2.121q.884-.885.884-2.121 0-1.238-.884-2.122a2.9 2.9 0 0 0-2.121-.884q-1.237 0-2.122.884l-2.121 2.122q-.3.3-.707.3a.97.97 0 0 1-.707-.3q-.3-.3-.3-.708 0-.405.3-.707L12 4.93q1.467-1.467 3.536-1.467t3.535 1.467 1.467 3.536T19.071 12z"
                            />
                          </svg>
                        </button>
                      </div>
                      <div
                        aria-autocomplete="list"
                        aria-disabled="false"
                        aria-haspopup="listbox"
                        aria-label="Send an unencrypted message…"
                        aria-multiline="true"
                        class="mx_BasicMessageComposer_input mx_BasicMessageComposer_input_shouldShowPillAvatar mx_BasicMessageComposer_inputEmpty"
                        contenteditable="true"
                        data-testid="basicmessagecomposer"
                        dir="auto"
                        role="textbox"
                        style="--placeholder: 'Send\\ an\\ unencrypted\\ message…';"
                        tabindex="0"
                        translate="no"
                      >
                        <div>
                          <br />
                        </div>
                      </div>
                    </div>
                  </div>
                  <div
                    class="mx_MessageComposer_actions"
                  >
                    <div
                      aria-label="Emoji"
                      class="mx_AccessibleButton mx_EmojiButton mx_MessageComposer_button"
                      role="button"
                      tabindex="0"
                    >
                      <div />
                    </div>
                    <div
                      aria-label="Attachment"
                      class="mx_AccessibleButton mx_MessageComposer_button"
                      role="button"
                      tabindex="0"
                    >
                      <div />
                    </div>
                    <div
                      aria-label="More options"
                      class="mx_AccessibleButton mx_MessageComposer_button mx_MessageComposer_buttonMenu"
                      role="button"
                      tabindex="0"
                    >
                      <svg
                        fill="currentColor"
                        height="1em"
                        viewBox="0 0 24 24"
                        width="1em"
                        xmlns="http://www.w3.org/2000/svg"
                      >
                        <path
                          d="M6 14q-.824 0-1.412-.588A1.93 1.93 0 0 1 4 12q0-.825.588-1.412A1.93 1.93 0 0 1 6 10q.824 0 1.412.588Q8 11.175 8 12t-.588 1.412A1.93 1.93 0 0 1 6 14m6 0q-.825 0-1.412-.588A1.93 1.93 0 0 1 10 12q0-.825.588-1.412A1.93 1.93 0 0 1 12 10q.825 0 1.412.588Q14 11.175 14 12t-.588 1.412A1.93 1.93 0 0 1 12 14m6 0q-.824 0-1.413-.588A1.93 1.93 0 0 1 16 12q0-.825.587-1.412A1.93 1.93 0 0 1 18 10q.824 0 1.413.588Q20 11.175 20 12t-.587 1.412A1.93 1.93 0 0 1 18 14"
                        />
                      </svg>
                    </div>
                    <input
                      multiple=""
                      style="display: none;"
                      type="file"
                    />
                  </div>
                </div>
              </div>
            </div>
          </div>
        </aside>
        <div>
          <div
            class="mx_ResizeHandle--horizontal"
            style="position: absolute; user-select: none; width: 10px; height: 100%; top: 0px; left: -5px; cursor: col-resize;"
          />
        </div>
      </div>
    </div>
  </div>
</DocumentFragment>
`;<|MERGE_RESOLUTION|>--- conflicted
+++ resolved
@@ -867,7 +867,6 @@
                 class="mx_AccessibleButton mx_MessageComposer_button mx_MessageComposer_buttonMenu"
                 role="button"
                 tabindex="0"
-<<<<<<< HEAD
               >
                 <svg
                   fill="currentColor"
@@ -881,13 +880,6 @@
                   />
                 </svg>
               </div>
-              <input
-                multiple=""
-                style="display: none;"
-                type="file"
-              />
-=======
-              />
               <input
                 multiple=""
                 style="display: none;"
@@ -1466,7 +1458,6 @@
                   type="file"
                 />
               </div>
->>>>>>> 9faee160
             </div>
           </div>
         </div>
