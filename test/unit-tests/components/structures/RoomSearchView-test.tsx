/*
Copyright 2024 New Vector Ltd.
Copyright 2022 The Matrix.org Foundation C.I.C.

SPDX-License-Identifier: AGPL-3.0-only OR GPL-3.0-only OR LicenseRef-Element-Commercial
Please see LICENSE files in the repository root for full details.
*/

import React from "react";
import { mocked } from "jest-mock";
import { render, screen } from "jest-matrix-react";
import {
    Room,
    type MatrixClient,
    type IEvent,
    MatrixEvent,
    EventType,
    SearchResult,
    type ISearchResults,
} from "matrix-js-sdk/src/matrix";

import { RoomSearchView } from "../../../../src/components/structures/RoomSearchView";
import ResizeNotifier from "../../../../src/utils/ResizeNotifier";
import { stubClient } from "../../../test-utils";
import MatrixClientContext from "../../../../src/contexts/MatrixClientContext";
import { MatrixClientPeg } from "../../../../src/MatrixClientPeg";
import { searchPagination, SearchScope } from "../../../../src/Searching";

jest.mock("../../../../src/Searching", () => ({
    searchPagination: jest.fn(),
    SearchScope: jest.requireActual("../../../../src/Searching").SearchScope,
}));

describe("<RoomSearchView/>", () => {
    const eventMapper = (obj: Partial<IEvent>) => new MatrixEvent(obj);
    const resizeNotifier = new ResizeNotifier();
    let client: MatrixClient;
    let room: Room;

    beforeEach(async () => {
        stubClient();
        client = MatrixClientPeg.safeGet();
        client.supportsThreads = jest.fn().mockReturnValue(true);
        room = new Room("!room:server", client, client.getSafeUserId());
        mocked(client.getRoom).mockReturnValue(room);

        jest.spyOn(Element.prototype, "clientHeight", "get").mockReturnValue(100);
    });

    afterEach(async () => {
        jest.restoreAllMocks();
    });

    it("should show a spinner before the promise resolves", async () => {
        const deferred = Promise.withResolvers<ISearchResults>();

        render(
            <RoomSearchView
                inProgress={true}
                term="search term"
                scope={SearchScope.All}
                promise={deferred.promise}
                resizeNotifier={resizeNotifier}
                className="someClass"
                onUpdate={jest.fn()}
            />,
        );

        await screen.findByTestId("messagePanelSearchSpinner");
    });

    it("should render results when the promise resolves", async () => {
        render(
            <MatrixClientContext.Provider value={client}>
                <RoomSearchView
                    inProgress={false}
                    term="search term"
                    scope={SearchScope.All}
                    promise={Promise.resolve<ISearchResults>({
                        results: [
                            SearchResult.fromJson(
                                {
                                    rank: 1,
                                    result: {
                                        room_id: room.roomId,
                                        event_id: "$2",
                                        sender: client.getSafeUserId(),
                                        origin_server_ts: 1,
                                        content: { body: "Foo Test Bar", msgtype: "m.text" },
                                        type: EventType.RoomMessage,
                                    },
                                    context: {
                                        profile_info: {},
                                        events_before: [
                                            {
                                                room_id: room.roomId,
                                                event_id: "$1",
                                                sender: client.getSafeUserId(),
                                                origin_server_ts: 1,
                                                content: { body: "Before", msgtype: "m.text" },
                                                type: EventType.RoomMessage,
                                            },
                                        ],
                                        events_after: [
                                            {
                                                room_id: room.roomId,
                                                event_id: "$3",
                                                sender: client.getSafeUserId(),
                                                origin_server_ts: 1,
                                                content: { body: "After", msgtype: "m.text" },
                                                type: EventType.RoomMessage,
                                            },
                                        ],
                                    },
                                },
                                eventMapper,
                            ),
                        ],
                        highlights: [],
                        count: 1,
                    })}
                    resizeNotifier={resizeNotifier}
                    className="someClass"
                    onUpdate={jest.fn()}
                />
            </MatrixClientContext.Provider>,
        );

        await screen.findByText("Before");
        await screen.findByText("Foo Test Bar");
        await screen.findByText("After");
    });

    it("should highlight words correctly", async () => {
        render(
            <MatrixClientContext.Provider value={client}>
                <RoomSearchView
                    inProgress={false}
                    term="search term"
                    scope={SearchScope.Room}
                    promise={Promise.resolve<ISearchResults>({
                        results: [
                            SearchResult.fromJson(
                                {
                                    rank: 1,
                                    result: {
                                        room_id: room.roomId,
                                        event_id: "$2",
                                        sender: client.getSafeUserId(),
                                        origin_server_ts: 1,
                                        content: { body: "Foo Test Bar", msgtype: "m.text" },
                                        type: EventType.RoomMessage,
                                    },
                                    context: {
                                        profile_info: {},
                                        events_before: [],
                                        events_after: [],
                                    },
                                },
                                eventMapper,
                            ),
                        ],
                        highlights: ["test"],
                        count: 1,
                    })}
                    resizeNotifier={resizeNotifier}
                    className="someClass"
                    onUpdate={jest.fn()}
                />
            </MatrixClientContext.Provider>,
        );

        const text = await screen.findByText("Test");
        expect(text).toHaveClass("mx_EventTile_searchHighlight");
    });

    it("should show spinner above results when backpaginating", async () => {
        const searchResults: ISearchResults = {
            results: [
                SearchResult.fromJson(
                    {
                        rank: 1,
                        result: {
                            room_id: room.roomId,
                            event_id: "$2",
                            sender: client.getSafeUserId(),
                            origin_server_ts: 1,
                            content: { body: "Foo Test Bar", msgtype: "m.text" },
                            type: EventType.RoomMessage,
                        },
                        context: {
                            profile_info: {},
                            events_before: [],
                            events_after: [],
                        },
                    },
                    eventMapper,
                ),
            ],
            highlights: ["test"],
            next_batch: "next_batch",
            count: 2,
        };

        mocked(searchPagination).mockResolvedValue({
            ...searchResults,
            results: [
                ...searchResults.results,
                SearchResult.fromJson(
                    {
                        rank: 1,
                        result: {
                            room_id: room.roomId,
                            event_id: "$4",
                            sender: client.getSafeUserId(),
                            origin_server_ts: 4,
                            content: { body: "Potato", msgtype: "m.text" },
                            type: EventType.RoomMessage,
                        },
                        context: {
                            profile_info: {},
                            events_before: [],
                            events_after: [],
                        },
                    },
                    eventMapper,
                ),
            ],
            next_batch: undefined,
        });
        const onUpdate = jest.fn();

        const { rerender } = render(
            <MatrixClientContext.Provider value={client}>
                <RoomSearchView
                    inProgress={true}
                    term="search term"
                    scope={SearchScope.All}
                    promise={Promise.resolve(searchResults)}
                    resizeNotifier={resizeNotifier}
                    className="someClass"
                    onUpdate={onUpdate}
                />
            </MatrixClientContext.Provider>,
        );

        await screen.findByRole("progressbar");
        await screen.findByText("Potato");
        expect(onUpdate).toHaveBeenCalledWith(false, expect.objectContaining({}), null);

        rerender(
            <MatrixClientContext.Provider value={client}>
                <RoomSearchView
                    inProgress={false}
                    term="search term"
                    scope={SearchScope.All}
                    promise={Promise.resolve(searchResults)}
                    resizeNotifier={resizeNotifier}
                    className="someClass"
                    onUpdate={jest.fn()}
                />
            </MatrixClientContext.Provider>,
        );

        expect(screen.queryByRole("progressbar")).toBeFalsy();
    });

    it("should handle resolutions after unmounting sanely", async () => {
        const deferred = Promise.withResolvers<ISearchResults>();

        const { unmount } = render(
            <MatrixClientContext.Provider value={client}>
                <RoomSearchView
                    inProgress={false}
                    term="search term"
                    scope={SearchScope.All}
                    promise={deferred.promise}
                    resizeNotifier={resizeNotifier}
                    className="someClass"
                    onUpdate={jest.fn()}
                />
            </MatrixClientContext.Provider>,
        );

        unmount();
        deferred.resolve({
            results: [],
            highlights: [],
        });
    });

    it("should handle rejections after unmounting sanely", async () => {
        const deferred = Promise.withResolvers<ISearchResults>();

        const { unmount } = render(
            <MatrixClientContext.Provider value={client}>
                <RoomSearchView
                    inProgress={false}
                    term="search term"
                    scope={SearchScope.All}
                    promise={deferred.promise}
                    resizeNotifier={resizeNotifier}
                    className="someClass"
                    onUpdate={jest.fn()}
                />
            </MatrixClientContext.Provider>,
        );

        unmount();
        deferred.reject({
            results: [],
            highlights: [],
        });
    });

<<<<<<< HEAD
    it("should show modal if error is encountered", async () => {
        const deferred = Promise.withResolvers<ISearchResults>();
=======
    it("report error if one is encountered", async () => {
        const onUpdate = jest.fn();
        const deferred = defer<ISearchResults>();
>>>>>>> e427b710

        render(
            <MatrixClientContext.Provider value={client}>
                <RoomSearchView
                    inProgress={false}
                    term="search term"
                    scope={SearchScope.All}
                    promise={deferred.promise}
                    resizeNotifier={resizeNotifier}
                    className="someClass"
                    onUpdate={onUpdate}
                />
            </MatrixClientContext.Provider>,
        );
        deferred.reject("Some error");
        try {
            // Wait for RoomSearchView to process the promise
            await deferred.promise;
        } catch {}

        expect(onUpdate).toHaveBeenCalledWith(false, null, "Some error");
        expect(onUpdate).toHaveBeenCalledTimes(2);
    });

    it("should combine search results when the query is present in multiple sucessive messages", async () => {
        const searchResults: ISearchResults = {
            results: [
                SearchResult.fromJson(
                    {
                        rank: 1,
                        result: {
                            room_id: room.roomId,
                            event_id: "$4",
                            sender: client.getUserId() ?? "",
                            origin_server_ts: 1,
                            content: { body: "Foo2", msgtype: "m.text" },
                            type: EventType.RoomMessage,
                        },
                        context: {
                            profile_info: {},
                            events_before: [
                                {
                                    room_id: room.roomId,
                                    event_id: "$3",
                                    sender: client.getUserId() ?? "",
                                    origin_server_ts: 1,
                                    content: { body: "Between", msgtype: "m.text" },
                                    type: EventType.RoomMessage,
                                },
                            ],
                            events_after: [
                                {
                                    room_id: room.roomId,
                                    event_id: "$5",
                                    sender: client.getUserId() ?? "",
                                    origin_server_ts: 1,
                                    content: { body: "After", msgtype: "m.text" },
                                    type: EventType.RoomMessage,
                                },
                            ],
                        },
                    },
                    eventMapper,
                ),
                SearchResult.fromJson(
                    {
                        rank: 1,
                        result: {
                            room_id: room.roomId,
                            event_id: "$2",
                            sender: client.getUserId() ?? "",
                            origin_server_ts: 1,
                            content: { body: "Foo", msgtype: "m.text" },
                            type: EventType.RoomMessage,
                        },
                        context: {
                            profile_info: {},
                            events_before: [
                                {
                                    room_id: room.roomId,
                                    event_id: "$1",
                                    sender: client.getUserId() ?? "",
                                    origin_server_ts: 1,
                                    content: { body: "Before", msgtype: "m.text" },
                                    type: EventType.RoomMessage,
                                },
                            ],
                            events_after: [
                                {
                                    room_id: room.roomId,
                                    event_id: "$3",
                                    sender: client.getUserId() ?? "",
                                    origin_server_ts: 1,
                                    content: { body: "Between", msgtype: "m.text" },
                                    type: EventType.RoomMessage,
                                },
                            ],
                        },
                    },
                    eventMapper,
                ),
            ],
            highlights: [],
            next_batch: "",
            count: 1,
        };

        render(
            <MatrixClientContext.Provider value={client}>
                <RoomSearchView
                    inProgress={false}
                    term="search term"
                    scope={SearchScope.All}
                    promise={Promise.resolve(searchResults)}
                    resizeNotifier={resizeNotifier}
                    className="someClass"
                    onUpdate={jest.fn()}
                />
            </MatrixClientContext.Provider>,
        );

        const beforeNode = await screen.findByText("Before");
        const fooNode = await screen.findByText("Foo");
        const betweenNode = await screen.findByText("Between");
        const foo2Node = await screen.findByText("Foo2");
        const afterNode = await screen.findByText("After");

        expect((await screen.findAllByText("Between")).length).toBe(1);

        expect(beforeNode.compareDocumentPosition(fooNode) == Node.DOCUMENT_POSITION_FOLLOWING).toBeTruthy();
        expect(fooNode.compareDocumentPosition(betweenNode) == Node.DOCUMENT_POSITION_FOLLOWING).toBeTruthy();
        expect(betweenNode.compareDocumentPosition(foo2Node) == Node.DOCUMENT_POSITION_FOLLOWING).toBeTruthy();
        expect(foo2Node.compareDocumentPosition(afterNode) == Node.DOCUMENT_POSITION_FOLLOWING).toBeTruthy();
    });

    it("should pass appropriate permalink creator for all rooms search", async () => {
        const room2 = new Room("!room2:server", client, client.getSafeUserId());
        const room3 = new Room("!room3:server", client, client.getSafeUserId());
        mocked(client.getRoom).mockImplementation(
            (roomId) => [room, room2, room3].find((r) => r.roomId === roomId) ?? null,
        );

        render(
            <MatrixClientContext.Provider value={client}>
                <RoomSearchView
                    inProgress={false}
                    term="search term"
                    scope={SearchScope.All}
                    promise={Promise.resolve<ISearchResults>({
                        results: [
                            SearchResult.fromJson(
                                {
                                    rank: 1,
                                    result: {
                                        room_id: room.roomId,
                                        event_id: "$2",
                                        sender: client.getSafeUserId(),
                                        origin_server_ts: 1,
                                        content: { body: "Room 1", msgtype: "m.text" },
                                        type: EventType.RoomMessage,
                                    },
                                    context: {
                                        profile_info: {},
                                        events_before: [],
                                        events_after: [],
                                    },
                                },
                                eventMapper,
                            ),
                            SearchResult.fromJson(
                                {
                                    rank: 2,
                                    result: {
                                        room_id: room2.roomId,
                                        event_id: "$22",
                                        sender: client.getSafeUserId(),
                                        origin_server_ts: 1,
                                        content: { body: "Room 2", msgtype: "m.text" },
                                        type: EventType.RoomMessage,
                                    },
                                    context: {
                                        profile_info: {},
                                        events_before: [],
                                        events_after: [],
                                    },
                                },
                                eventMapper,
                            ),
                            SearchResult.fromJson(
                                {
                                    rank: 2,
                                    result: {
                                        room_id: room2.roomId,
                                        event_id: "$23",
                                        sender: client.getSafeUserId(),
                                        origin_server_ts: 2,
                                        content: { body: "Room 2 message 2", msgtype: "m.text" },
                                        type: EventType.RoomMessage,
                                    },
                                    context: {
                                        profile_info: {},
                                        events_before: [],
                                        events_after: [],
                                    },
                                },
                                eventMapper,
                            ),
                            SearchResult.fromJson(
                                {
                                    rank: 3,
                                    result: {
                                        room_id: room3.roomId,
                                        event_id: "$32",
                                        sender: client.getSafeUserId(),
                                        origin_server_ts: 1,
                                        content: { body: "Room 3", msgtype: "m.text" },
                                        type: EventType.RoomMessage,
                                    },
                                    context: {
                                        profile_info: {},
                                        events_before: [],
                                        events_after: [],
                                    },
                                },
                                eventMapper,
                            ),
                        ],
                        highlights: [],
                        count: 1,
                    })}
                    resizeNotifier={resizeNotifier}
                    className="someClass"
                    onUpdate={jest.fn()}
                />
            </MatrixClientContext.Provider>,
        );

        const event1 = await screen.findByText("Room 1");
        expect(event1.closest(".mx_EventTile_line")!.querySelector("a")).toHaveAttribute(
            "href",
            `https://matrix.to/#/${room.roomId}/$2`,
        );

        const event2 = await screen.findByText("Room 2");
        expect(event2.closest(".mx_EventTile_line")!.querySelector("a")).toHaveAttribute(
            "href",
            `https://matrix.to/#/${room2.roomId}/$22`,
        );

        const event2Message2 = await screen.findByText("Room 2 message 2");
        expect(event2Message2.closest(".mx_EventTile_line")!.querySelector("a")).toHaveAttribute(
            "href",
            `https://matrix.to/#/${room2.roomId}/$23`,
        );

        const event3 = await screen.findByText("Room 3");
        expect(event3.closest(".mx_EventTile_line")!.querySelector("a")).toHaveAttribute(
            "href",
            `https://matrix.to/#/${room3.roomId}/$32`,
        );
    });
});<|MERGE_RESOLUTION|>--- conflicted
+++ resolved
@@ -18,6 +18,7 @@
     SearchResult,
     type ISearchResults,
 } from "matrix-js-sdk/src/matrix";
+import { defer } from "matrix-js-sdk/src/utils";
 
 import { RoomSearchView } from "../../../../src/components/structures/RoomSearchView";
 import ResizeNotifier from "../../../../src/utils/ResizeNotifier";
@@ -52,7 +53,7 @@
     });
 
     it("should show a spinner before the promise resolves", async () => {
-        const deferred = Promise.withResolvers<ISearchResults>();
+        const deferred = defer<ISearchResults>();
 
         render(
             <RoomSearchView
@@ -266,7 +267,7 @@
     });
 
     it("should handle resolutions after unmounting sanely", async () => {
-        const deferred = Promise.withResolvers<ISearchResults>();
+        const deferred = defer<ISearchResults>();
 
         const { unmount } = render(
             <MatrixClientContext.Provider value={client}>
@@ -290,7 +291,7 @@
     });
 
     it("should handle rejections after unmounting sanely", async () => {
-        const deferred = Promise.withResolvers<ISearchResults>();
+        const deferred = defer<ISearchResults>();
 
         const { unmount } = render(
             <MatrixClientContext.Provider value={client}>
@@ -313,14 +314,9 @@
         });
     });
 
-<<<<<<< HEAD
-    it("should show modal if error is encountered", async () => {
-        const deferred = Promise.withResolvers<ISearchResults>();
-=======
     it("report error if one is encountered", async () => {
         const onUpdate = jest.fn();
         const deferred = defer<ISearchResults>();
->>>>>>> e427b710
 
         render(
             <MatrixClientContext.Provider value={client}>
