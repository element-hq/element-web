--- conflicted
+++ resolved
@@ -16,11 +16,7 @@
       <main
         aria-live="polite"
         class="mx_AuthPage_modalContent"
-<<<<<<< HEAD
-        style="display: flex; z-index: 1; border-radius: 8px;"
-=======
         style="display: flex; z-index: 1; border-radius: inherit; background: rgba(255, 255, 255, 0.59);"
->>>>>>> 08a15259
         tabindex="-1"
       />
     </div>
