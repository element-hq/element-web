// Jest Snapshot v1, https://goo.gl/fbAQLP

exports[`ThreadsActivityCentre renders notifications matching the snapshot 1`] = `
<div
  aria-labelledby="radix-«r1m»"
  aria-orientation="vertical"
  class="_menu_19sse_8"
  data-align="start"
  data-orientation="vertical"
  data-radix-menu-content=""
  data-side="top"
  data-state="open"
  dir="ltr"
  id="radix-«r1n»"
  role="menu"
  style="outline: none; --radix-dropdown-menu-content-transform-origin: var(--radix-popper-transform-origin); --radix-dropdown-menu-content-available-width: var(--radix-popper-available-width); --radix-dropdown-menu-content-available-height: var(--radix-popper-available-height); --radix-dropdown-menu-trigger-width: var(--radix-popper-anchor-width); --radix-dropdown-menu-trigger-height: var(--radix-popper-anchor-height); pointer-events: auto;"
  tabindex="-1"
>
  <h3
<<<<<<< HEAD
    class="_typography_6v6n8_153 _font-body-sm-semibold_6v6n8_36 _menu-title_1sgvx_8 _title_19sse_74"
    id="«r2n»"
=======
    class="_typography_6v6n8_153 _font-body-sm-semibold_6v6n8_36 _menu-title_1sgvx_8 _title_1glhz_74"
    id="«r1u»"
>>>>>>> c0877558
  >
    Threads activity
  </h3>
  <div
    class="mx_ThreadsActivityCentre_rows"
  >
    <button
      class="mx_ThreadsActivityCentreRow _item_dyt4i_8 _interactive_dyt4i_26"
      data-kind="primary"
      data-orientation="vertical"
      data-radix-collection-item=""
      role="menuitem"
      tabindex="-1"
    >
      <div
        class="_icon_dyt4i_50"
      >
        <span
          class="_avatar_1qbcf_8 mx_BaseAvatar _avatar-imageless_1qbcf_52"
          data-color="3"
          data-testid="avatar-img"
          data-type="round"
          role="presentation"
          style="--cpd-avatar-size: 32px;"
        >
          T
        </span>
      </div>
      <span
        class="_typography_6v6n8_153 _font-body-md-medium_6v6n8_60 _label_dyt4i_34"
      >
        This is a real highlight
      </span>
      <svg
        aria-hidden="true"
        class="_nav-hint_dyt4i_59"
        fill="currentColor"
        height="24"
        viewBox="8 0 8 24"
        width="8"
        xmlns="http://www.w3.org/2000/svg"
      >
        <path
          d="M8.7 17.3a.95.95 0 0 1-.275-.7q0-.425.275-.7l3.9-3.9-3.9-3.9a.95.95 0 0 1-.275-.7q0-.425.275-.7a.95.95 0 0 1 .7-.275q.425 0 .7.275l4.6 4.6q.15.15.213.325.062.175.062.375t-.062.375a.9.9 0 0 1-.213.325l-4.6 4.6a.95.95 0 0 1-.7.275.95.95 0 0 1-.7-.275"
        />
      </svg>
      <div
        class="mx_NotificationBadge mx_NotificationBadge_visible mx_NotificationBadge_level_highlight mx_NotificationBadge_dot"
      >
        <span
          class="mx_NotificationBadge_count"
        />
      </div>
    </button>
    <button
      class="mx_ThreadsActivityCentreRow _item_dyt4i_8 _interactive_dyt4i_26"
      data-kind="primary"
      data-orientation="vertical"
      data-radix-collection-item=""
      role="menuitem"
      tabindex="-1"
    >
      <div
        class="_icon_dyt4i_50"
      >
        <span
          class="_avatar_1qbcf_8 mx_BaseAvatar _avatar-imageless_1qbcf_52"
          data-color="2"
          data-testid="avatar-img"
          data-type="round"
          role="presentation"
          style="--cpd-avatar-size: 32px;"
        >
          A
        </span>
      </div>
      <span
        class="_typography_6v6n8_153 _font-body-md-medium_6v6n8_60 _label_dyt4i_34"
      >
        A notification
      </span>
      <svg
        aria-hidden="true"
        class="_nav-hint_dyt4i_59"
        fill="currentColor"
        height="24"
        viewBox="8 0 8 24"
        width="8"
        xmlns="http://www.w3.org/2000/svg"
      >
        <path
          d="M8.7 17.3a.95.95 0 0 1-.275-.7q0-.425.275-.7l3.9-3.9-3.9-3.9a.95.95 0 0 1-.275-.7q0-.425.275-.7a.95.95 0 0 1 .7-.275q.425 0 .7.275l4.6 4.6q.15.15.213.325.062.175.062.375t-.062.375a.9.9 0 0 1-.213.325l-4.6 4.6a.95.95 0 0 1-.7.275.95.95 0 0 1-.7-.275"
        />
      </svg>
      <div
        class="mx_NotificationBadge mx_NotificationBadge_visible mx_NotificationBadge_level_notification mx_NotificationBadge_dot"
      >
        <span
          class="mx_NotificationBadge_count"
        />
      </div>
    </button>
  </div>
</div>
`;

<<<<<<< HEAD
exports[`ThreadsActivityCentre should close the release announcement when the TAC button is clicked 1`] = `
<body
  data-scroll-locked="1"
  style="pointer-events: none;"
>
  <span
    aria-hidden="true"
    data-aria-hidden="true"
    data-radix-focus-guard=""
    style="outline: none; opacity: 0; position: fixed; pointer-events: none;"
    tabindex="0"
  />
  <div
    aria-hidden="true"
    data-aria-hidden="true"
  >
    <div
      class="mx_ThreadsActivityCentre_container"
    >
      <button
        aria-controls="radix-«rp»"
        aria-disabled="false"
        aria-expanded="true"
        aria-haspopup="menu"
        aria-label="Threads"
        aria-labelledby="«rq»"
        class="_icon-button_1pz9o_8 mx_ThreadsActivityCentreButton"
        data-kind="primary"
        data-state="open"
        id="radix-«ro»"
        role="button"
        style="--cpd-icon-button-size: 32px;"
        tabindex="0"
        type="button"
      >
        <div
          class="_indicator-icon_zr2a0_17"
          style="--cpd-icon-button-size: 100%;"
        >
          <svg
            class="mx_ThreadsActivityCentreButton_Icon"
            fill="currentColor"
            height="1em"
            viewBox="0 0 24 24"
            width="1em"
            xmlns="http://www.w3.org/2000/svg"
          >
            <path
              d="M4 3h16a2 2 0 0 1 2 2v12a2 2 0 0 1-2 2H6l-2.293 2.293c-.63.63-1.707.184-1.707-.707V5a2 2 0 0 1 2-2m3 7h10q.424 0 .712-.287A.97.97 0 0 0 18 9a.97.97 0 0 0-.288-.713A.97.97 0 0 0 17 8H7a.97.97 0 0 0-.713.287A.97.97 0 0 0 6 9q0 .424.287.713Q6.576 10 7 10m0 4h6q.424 0 .713-.287A.97.97 0 0 0 14 13a.97.97 0 0 0-.287-.713A.97.97 0 0 0 13 12H7a.97.97 0 0 0-.713.287A.97.97 0 0 0 6 13q0 .424.287.713Q6.576 14 7 14"
            />
          </svg>
        </div>
      </button>
    </div>
  </div>
  <div
    aria-hidden="true"
    data-aria-hidden="true"
    data-floating-ui-portal=""
    id="«ru»"
  >
    <div
      class="_tooltip_6ode6_8 _invisible_6ode6_21"
      data-floating-ui-focusable=""
      style="position: absolute; left: 0px; top: 0px; transform: translate(6px, 5px);"
      tabindex="-1"
    >
      <svg
        aria-hidden="true"
        class="_arrow_6ode6_33"
        height="10"
        style="position: absolute; pointer-events: none; right: calc(100% - 0px); transform: rotate(90deg); top: -1px;"
        viewBox="0 0 10 10"
        width="10"
      >
        <path
          d="M0,0 H10 L5,6 Q5,6 5,6 Z"
          stroke="none"
        />
        <clippath
          id="«rv»"
        >
          <rect
            height="10"
            width="10"
            x="0"
            y="0"
          />
        </clippath>
      </svg>
      <span
        id="«rq»"
      >
        Threads
      </span>
    </div>
  </div>
  <div
    data-radix-popper-content-wrapper=""
    dir="ltr"
    style="position: fixed; left: 0px; top: 0px; transform: translate(0px, -8px); min-width: max-content; --radix-popper-transform-origin: 0% 0px; --radix-popper-available-width: 0px; --radix-popper-available-height: -8px; --radix-popper-anchor-width: 0px; --radix-popper-anchor-height: 0px;"
  >
    <div
      aria-labelledby="radix-«ro»"
      aria-orientation="vertical"
      class="_menu_19sse_8"
      data-align="start"
      data-orientation="vertical"
      data-radix-menu-content=""
      data-side="top"
      data-state="open"
      dir="ltr"
      id="radix-«rp»"
      role="menu"
      style="outline: none; --radix-dropdown-menu-content-transform-origin: var(--radix-popper-transform-origin); --radix-dropdown-menu-content-available-width: var(--radix-popper-available-width); --radix-dropdown-menu-content-available-height: var(--radix-popper-available-height); --radix-dropdown-menu-trigger-width: var(--radix-popper-anchor-width); --radix-dropdown-menu-trigger-height: var(--radix-popper-anchor-height); pointer-events: auto;"
      tabindex="-1"
    >
      <h3
        class="_typography_6v6n8_153 _font-body-sm-semibold_6v6n8_36 _menu-title_1sgvx_8 _title_19sse_74"
        id="«r10»"
      >
        Threads activity
      </h3>
      <div
        class="mx_ThreadsActivityCentre_rows"
      >
        <div
          class="mx_ThreadsActivityCentre_emptyCaption"
        >
          You don't have rooms with thread notifications yet.
        </div>
      </div>
    </div>
  </div>
  <span
    aria-hidden="true"
    data-aria-hidden="true"
    data-radix-focus-guard=""
    style="outline: none; opacity: 0; position: fixed; pointer-events: none;"
    tabindex="0"
  />
</body>
`;

=======
>>>>>>> c0877558
exports[`ThreadsActivityCentre should match snapshot when empty 1`] = `
<div
  aria-labelledby="radix-«r2a»"
  aria-orientation="vertical"
  class="_menu_19sse_8"
  data-align="start"
  data-orientation="vertical"
  data-radix-menu-content=""
  data-side="top"
  data-state="open"
  dir="ltr"
  id="radix-«r2b»"
  role="menu"
  style="outline: none; --radix-dropdown-menu-content-transform-origin: var(--radix-popper-transform-origin); --radix-dropdown-menu-content-available-width: var(--radix-popper-available-width); --radix-dropdown-menu-content-available-height: var(--radix-popper-available-height); --radix-dropdown-menu-trigger-width: var(--radix-popper-anchor-width); --radix-dropdown-menu-trigger-height: var(--radix-popper-anchor-height); pointer-events: auto;"
  tabindex="-1"
>
  <h3
<<<<<<< HEAD
    class="_typography_6v6n8_153 _font-body-sm-semibold_6v6n8_36 _menu-title_1sgvx_8 _title_19sse_74"
    id="«r3b»"
=======
    class="_typography_6v6n8_153 _font-body-sm-semibold_6v6n8_36 _menu-title_1sgvx_8 _title_1glhz_74"
    id="«r2i»"
>>>>>>> c0877558
  >
    Threads activity
  </h3>
  <div
    class="mx_ThreadsActivityCentre_rows"
  >
    <div
      class="mx_ThreadsActivityCentre_emptyCaption"
    >
      You don't have rooms with thread notifications yet.
    </div>
  </div>
</div>
`;

exports[`ThreadsActivityCentre should order the room with the same notification level by most recent 1`] = `
<div
  aria-labelledby="radix-«r2j»"
  aria-orientation="vertical"
  class="_menu_19sse_8"
  data-align="start"
  data-orientation="vertical"
  data-radix-menu-content=""
  data-side="top"
  data-state="open"
  dir="ltr"
  id="radix-«r2k»"
  role="menu"
  style="outline: none; --radix-dropdown-menu-content-transform-origin: var(--radix-popper-transform-origin); --radix-dropdown-menu-content-available-width: var(--radix-popper-available-width); --radix-dropdown-menu-content-available-height: var(--radix-popper-available-height); --radix-dropdown-menu-trigger-width: var(--radix-popper-anchor-width); --radix-dropdown-menu-trigger-height: var(--radix-popper-anchor-height); pointer-events: auto;"
  tabindex="-1"
>
  <h3
<<<<<<< HEAD
    class="_typography_6v6n8_153 _font-body-sm-semibold_6v6n8_36 _menu-title_1sgvx_8 _title_19sse_74"
    id="«r3k»"
=======
    class="_typography_6v6n8_153 _font-body-sm-semibold_6v6n8_36 _menu-title_1sgvx_8 _title_1glhz_74"
    id="«r2r»"
>>>>>>> c0877558
  >
    Threads activity
  </h3>
  <div
    class="mx_ThreadsActivityCentre_rows"
  >
    <button
      class="mx_ThreadsActivityCentreRow _item_dyt4i_8 _interactive_dyt4i_26"
      data-kind="primary"
      data-orientation="vertical"
      data-radix-collection-item=""
      role="menuitem"
      tabindex="-1"
    >
      <div
        class="_icon_dyt4i_50"
      >
        <span
          class="_avatar_1qbcf_8 mx_BaseAvatar _avatar-imageless_1qbcf_52"
          data-color="5"
          data-testid="avatar-img"
          data-type="round"
          role="presentation"
          style="--cpd-avatar-size: 32px;"
        >
          T
        </span>
      </div>
      <span
        class="_typography_6v6n8_153 _font-body-md-medium_6v6n8_60 _label_dyt4i_34"
      >
        This is a third real highlight
      </span>
      <svg
        aria-hidden="true"
        class="_nav-hint_dyt4i_59"
        fill="currentColor"
        height="24"
        viewBox="8 0 8 24"
        width="8"
        xmlns="http://www.w3.org/2000/svg"
      >
        <path
          d="M8.7 17.3a.95.95 0 0 1-.275-.7q0-.425.275-.7l3.9-3.9-3.9-3.9a.95.95 0 0 1-.275-.7q0-.425.275-.7a.95.95 0 0 1 .7-.275q.425 0 .7.275l4.6 4.6q.15.15.213.325.062.175.062.375t-.062.375a.9.9 0 0 1-.213.325l-4.6 4.6a.95.95 0 0 1-.7.275.95.95 0 0 1-.7-.275"
        />
      </svg>
      <div
        class="mx_NotificationBadge mx_NotificationBadge_visible mx_NotificationBadge_level_highlight mx_NotificationBadge_dot"
      >
        <span
          class="mx_NotificationBadge_count"
        />
      </div>
    </button>
    <button
      class="mx_ThreadsActivityCentreRow _item_dyt4i_8 _interactive_dyt4i_26"
      data-kind="primary"
      data-orientation="vertical"
      data-radix-collection-item=""
      role="menuitem"
      tabindex="-1"
    >
      <div
        class="_icon_dyt4i_50"
      >
        <span
          class="_avatar_1qbcf_8 mx_BaseAvatar _avatar-imageless_1qbcf_52"
          data-color="3"
          data-testid="avatar-img"
          data-type="round"
          role="presentation"
          style="--cpd-avatar-size: 32px;"
        >
          T
        </span>
      </div>
      <span
        class="_typography_6v6n8_153 _font-body-md-medium_6v6n8_60 _label_dyt4i_34"
      >
        This is a real highlight
      </span>
      <svg
        aria-hidden="true"
        class="_nav-hint_dyt4i_59"
        fill="currentColor"
        height="24"
        viewBox="8 0 8 24"
        width="8"
        xmlns="http://www.w3.org/2000/svg"
      >
        <path
          d="M8.7 17.3a.95.95 0 0 1-.275-.7q0-.425.275-.7l3.9-3.9-3.9-3.9a.95.95 0 0 1-.275-.7q0-.425.275-.7a.95.95 0 0 1 .7-.275q.425 0 .7.275l4.6 4.6q.15.15.213.325.062.175.062.375t-.062.375a.9.9 0 0 1-.213.325l-4.6 4.6a.95.95 0 0 1-.7.275.95.95 0 0 1-.7-.275"
        />
      </svg>
      <div
        class="mx_NotificationBadge mx_NotificationBadge_visible mx_NotificationBadge_level_highlight mx_NotificationBadge_dot"
      >
        <span
          class="mx_NotificationBadge_count"
        />
      </div>
    </button>
    <button
      class="mx_ThreadsActivityCentreRow _item_dyt4i_8 _interactive_dyt4i_26"
      data-kind="primary"
      data-orientation="vertical"
      data-radix-collection-item=""
      role="menuitem"
      tabindex="-1"
    >
      <div
        class="_icon_dyt4i_50"
      >
        <span
          class="_avatar_1qbcf_8 mx_BaseAvatar _avatar-imageless_1qbcf_52"
          data-color="4"
          data-testid="avatar-img"
          data-type="round"
          role="presentation"
          style="--cpd-avatar-size: 32px;"
        >
          T
        </span>
      </div>
      <span
        class="_typography_6v6n8_153 _font-body-md-medium_6v6n8_60 _label_dyt4i_34"
      >
        This is a second real highlight
      </span>
      <svg
        aria-hidden="true"
        class="_nav-hint_dyt4i_59"
        fill="currentColor"
        height="24"
        viewBox="8 0 8 24"
        width="8"
        xmlns="http://www.w3.org/2000/svg"
      >
        <path
          d="M8.7 17.3a.95.95 0 0 1-.275-.7q0-.425.275-.7l3.9-3.9-3.9-3.9a.95.95 0 0 1-.275-.7q0-.425.275-.7a.95.95 0 0 1 .7-.275q.425 0 .7.275l4.6 4.6q.15.15.213.325.062.175.062.375t-.062.375a.9.9 0 0 1-.213.325l-4.6 4.6a.95.95 0 0 1-.7.275.95.95 0 0 1-.7-.275"
        />
      </svg>
      <div
        class="mx_NotificationBadge mx_NotificationBadge_visible mx_NotificationBadge_level_highlight mx_NotificationBadge_dot"
      >
        <span
          class="mx_NotificationBadge_count"
        />
      </div>
    </button>
  </div>
</div>
`;<|MERGE_RESOLUTION|>--- conflicted
+++ resolved
@@ -17,13 +17,8 @@
   tabindex="-1"
 >
   <h3
-<<<<<<< HEAD
     class="_typography_6v6n8_153 _font-body-sm-semibold_6v6n8_36 _menu-title_1sgvx_8 _title_19sse_74"
     id="«r2n»"
-=======
-    class="_typography_6v6n8_153 _font-body-sm-semibold_6v6n8_36 _menu-title_1sgvx_8 _title_1glhz_74"
-    id="«r1u»"
->>>>>>> c0877558
   >
     Threads activity
   </h3>
@@ -130,7 +125,6 @@
 </div>
 `;
 
-<<<<<<< HEAD
 exports[`ThreadsActivityCentre should close the release announcement when the TAC button is clicked 1`] = `
 <body
   data-scroll-locked="1"
@@ -275,8 +269,6 @@
 </body>
 `;
 
-=======
->>>>>>> c0877558
 exports[`ThreadsActivityCentre should match snapshot when empty 1`] = `
 <div
   aria-labelledby="radix-«r2a»"
@@ -294,13 +286,8 @@
   tabindex="-1"
 >
   <h3
-<<<<<<< HEAD
     class="_typography_6v6n8_153 _font-body-sm-semibold_6v6n8_36 _menu-title_1sgvx_8 _title_19sse_74"
     id="«r3b»"
-=======
-    class="_typography_6v6n8_153 _font-body-sm-semibold_6v6n8_36 _menu-title_1sgvx_8 _title_1glhz_74"
-    id="«r2i»"
->>>>>>> c0877558
   >
     Threads activity
   </h3>
@@ -333,13 +320,8 @@
   tabindex="-1"
 >
   <h3
-<<<<<<< HEAD
     class="_typography_6v6n8_153 _font-body-sm-semibold_6v6n8_36 _menu-title_1sgvx_8 _title_19sse_74"
     id="«r3k»"
-=======
-    class="_typography_6v6n8_153 _font-body-sm-semibold_6v6n8_36 _menu-title_1sgvx_8 _title_1glhz_74"
-    id="«r2r»"
->>>>>>> c0877558
   >
     Threads activity
   </h3>
