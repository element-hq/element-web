--- conflicted
+++ resolved
@@ -23,15 +23,9 @@
           style="width: auto; height: 480px; max-width: 1500px; max-height: 480px; overflow: hidden; position: relative;"
         >
           <button
-            aria-haspopup="menu"
             aria-label="Open room room0"
             aria-selected="false"
-<<<<<<< HEAD
-            class="mx_RoomListItemView mx_RoomListItemView_empty"
-            data-state="closed"
-=======
-            class="mx_RoomListItemView"
->>>>>>> 28a232ee
+            class="mx_RoomListItemView"
             role="gridcell"
             style="height: 48px; left: 0px; position: absolute; top: 0px; width: 100%;"
             tabindex="0"
@@ -81,15 +75,9 @@
             </div>
           </button>
           <button
-            aria-haspopup="menu"
             aria-label="Open room room1"
             aria-selected="false"
-<<<<<<< HEAD
-            class="mx_RoomListItemView mx_RoomListItemView_empty"
-            data-state="closed"
-=======
-            class="mx_RoomListItemView"
->>>>>>> 28a232ee
+            class="mx_RoomListItemView"
             role="gridcell"
             style="height: 48px; left: 0px; position: absolute; top: 48px; width: 100%;"
             tabindex="-1"
@@ -139,15 +127,9 @@
             </div>
           </button>
           <button
-            aria-haspopup="menu"
             aria-label="Open room room2"
             aria-selected="false"
-<<<<<<< HEAD
-            class="mx_RoomListItemView mx_RoomListItemView_empty"
-            data-state="closed"
-=======
-            class="mx_RoomListItemView"
->>>>>>> 28a232ee
+            class="mx_RoomListItemView"
             role="gridcell"
             style="height: 48px; left: 0px; position: absolute; top: 96px; width: 100%;"
             tabindex="-1"
@@ -197,15 +179,9 @@
             </div>
           </button>
           <button
-            aria-haspopup="menu"
             aria-label="Open room room3"
             aria-selected="false"
-<<<<<<< HEAD
-            class="mx_RoomListItemView mx_RoomListItemView_empty"
-            data-state="closed"
-=======
-            class="mx_RoomListItemView"
->>>>>>> 28a232ee
+            class="mx_RoomListItemView"
             role="gridcell"
             style="height: 48px; left: 0px; position: absolute; top: 144px; width: 100%;"
             tabindex="-1"
@@ -255,15 +231,9 @@
             </div>
           </button>
           <button
-            aria-haspopup="menu"
             aria-label="Open room room4"
             aria-selected="false"
-<<<<<<< HEAD
-            class="mx_RoomListItemView mx_RoomListItemView_empty"
-            data-state="closed"
-=======
-            class="mx_RoomListItemView"
->>>>>>> 28a232ee
+            class="mx_RoomListItemView"
             role="gridcell"
             style="height: 48px; left: 0px; position: absolute; top: 192px; width: 100%;"
             tabindex="-1"
@@ -313,15 +283,9 @@
             </div>
           </button>
           <button
-            aria-haspopup="menu"
             aria-label="Open room room5"
             aria-selected="false"
-<<<<<<< HEAD
-            class="mx_RoomListItemView mx_RoomListItemView_empty"
-            data-state="closed"
-=======
-            class="mx_RoomListItemView"
->>>>>>> 28a232ee
+            class="mx_RoomListItemView"
             role="gridcell"
             style="height: 48px; left: 0px; position: absolute; top: 240px; width: 100%;"
             tabindex="-1"
@@ -371,15 +335,9 @@
             </div>
           </button>
           <button
-            aria-haspopup="menu"
             aria-label="Open room room6"
             aria-selected="false"
-<<<<<<< HEAD
-            class="mx_RoomListItemView mx_RoomListItemView_empty"
-            data-state="closed"
-=======
-            class="mx_RoomListItemView"
->>>>>>> 28a232ee
+            class="mx_RoomListItemView"
             role="gridcell"
             style="height: 48px; left: 0px; position: absolute; top: 288px; width: 100%;"
             tabindex="-1"
@@ -429,15 +387,9 @@
             </div>
           </button>
           <button
-            aria-haspopup="menu"
             aria-label="Open room room7"
             aria-selected="false"
-<<<<<<< HEAD
-            class="mx_RoomListItemView mx_RoomListItemView_empty"
-            data-state="closed"
-=======
-            class="mx_RoomListItemView"
->>>>>>> 28a232ee
+            class="mx_RoomListItemView"
             role="gridcell"
             style="height: 48px; left: 0px; position: absolute; top: 336px; width: 100%;"
             tabindex="-1"
@@ -487,15 +439,9 @@
             </div>
           </button>
           <button
-            aria-haspopup="menu"
             aria-label="Open room room8"
             aria-selected="false"
-<<<<<<< HEAD
-            class="mx_RoomListItemView mx_RoomListItemView_empty"
-            data-state="closed"
-=======
-            class="mx_RoomListItemView"
->>>>>>> 28a232ee
+            class="mx_RoomListItemView"
             role="gridcell"
             style="height: 48px; left: 0px; position: absolute; top: 384px; width: 100%;"
             tabindex="-1"
@@ -545,15 +491,9 @@
             </div>
           </button>
           <button
-            aria-haspopup="menu"
             aria-label="Open room room9"
             aria-selected="false"
-<<<<<<< HEAD
-            class="mx_RoomListItemView mx_RoomListItemView_empty"
-            data-state="closed"
-=======
-            class="mx_RoomListItemView"
->>>>>>> 28a232ee
+            class="mx_RoomListItemView"
             role="gridcell"
             style="height: 48px; left: 0px; position: absolute; top: 432px; width: 100%;"
             tabindex="-1"
