/*
Copyright 2024 New Vector Ltd.
Copyright 2022 The Matrix.org Foundation C.I.C.

SPDX-License-Identifier: AGPL-3.0-only OR GPL-3.0-only OR LicenseRef-Element-Commercial
Please see LICENSE files in the repository root for full details.
*/

import React from "react";
import { fireEvent, render, screen, cleanup, act, waitForElementToBeRemoved, waitFor } from "jest-matrix-react";
import userEvent from "@testing-library/user-event";
import { type Mocked, mocked } from "jest-mock";
import {
    type Room,
    User,
    type MatrixClient,
    RoomMember,
    MatrixEvent,
    EventType,
    Device,
} from "matrix-js-sdk/src/matrix";
import { KnownMembership } from "matrix-js-sdk/src/types";
import { EventEmitter } from "events";
import {
    UserVerificationStatus,
    type VerificationRequest,
    VerificationPhase as Phase,
    VerificationRequestEvent,
    type CryptoApi,
} from "matrix-js-sdk/src/crypto-api";

import UserInfo, {
    BanToggleButton,
    disambiguateDevices,
    getPowerLevels,
    isMuted,
    PowerLevelEditor,
    RoomAdminToolsContainer,
    RoomKickButton,
    UserInfoHeader,
    UserOptionsSection,
} from "../../../../../src/components/views/right_panel/UserInfo";
import dis from "../../../../../src/dispatcher/dispatcher";
import { RightPanelPhases } from "../../../../../src/stores/right-panel/RightPanelStorePhases";
import { MatrixClientPeg } from "../../../../../src/MatrixClientPeg";
import MatrixClientContext from "../../../../../src/contexts/MatrixClientContext";
import MultiInviter from "../../../../../src/utils/MultiInviter";
import Modal from "../../../../../src/Modal";
import { DirectoryMember, startDmOnFirstMessage } from "../../../../../src/utils/direct-messages";
import { clearAllModals, flushPromises } from "../../../../test-utils";
import ErrorDialog from "../../../../../src/components/views/dialogs/ErrorDialog";
import { shouldShowComponent } from "../../../../../src/customisations/helpers/UIComponents";
import { UIComponent } from "../../../../../src/settings/UIFeature";
import { Action } from "../../../../../src/dispatcher/actions";
import { ShareDialog } from "../../../../../src/components/views/dialogs/ShareDialog";
import BulkRedactDialog from "../../../../../src/components/views/dialogs/BulkRedactDialog";

jest.mock("../../../../../src/utils/direct-messages", () => ({
    ...jest.requireActual("../../../../../src/utils/direct-messages"),
    startDmOnFirstMessage: jest.fn(),
}));

jest.mock("../../../../../src/dispatcher/dispatcher");

jest.mock("../../../../../src/customisations/UserIdentifier", () => {
    return {
        getDisplayUserIdentifier: jest.fn().mockReturnValue("customUserIdentifier"),
    };
});

jest.mock("../../../../../src/utils/DMRoomMap", () => {
    const mock = {
        getUserIdForRoomId: jest.fn(),
        getDMRoomsForUserId: jest.fn(),
    };

    return {
        shared: jest.fn().mockReturnValue(mock),
        sharedInstance: mock,
    };
});

jest.mock("../../../../../src/customisations/helpers/UIComponents", () => {
    const original = jest.requireActual("../../../../../src/customisations/helpers/UIComponents");
    return {
        shouldShowComponent: jest.fn().mockImplementation(original.shouldShowComponent),
    };
});

const defaultRoomId = "!fkfk";
const defaultUserId = "@user:example.com";
const defaultUser = new User(defaultUserId);

let mockRoom: Mocked<Room>;
let mockSpace: Mocked<Room>;
let mockClient: Mocked<MatrixClient>;
let mockCrypto: Mocked<CryptoApi>;
const origDate = global.Date.prototype.toLocaleString;

beforeEach(() => {
    mockRoom = mocked({
        roomId: defaultRoomId,
        getType: jest.fn().mockReturnValue(undefined),
        isSpaceRoom: jest.fn().mockReturnValue(false),
        getMember: jest.fn().mockReturnValue(undefined),
        getMxcAvatarUrl: jest.fn().mockReturnValue("mock-avatar-url"),
        name: "test room",
        on: jest.fn(),
        off: jest.fn(),
        currentState: {
            getStateEvents: jest.fn(),
            on: jest.fn(),
            off: jest.fn(),
        },
        getEventReadUpTo: jest.fn(),
    } as unknown as Room);

    mockSpace = mocked({
        roomId: defaultRoomId,
        getType: jest.fn().mockReturnValue("m.space"),
        isSpaceRoom: jest.fn().mockReturnValue(true),
        getMember: jest.fn().mockReturnValue(undefined),
        getMxcAvatarUrl: jest.fn().mockReturnValue("mock-avatar-url"),
        name: "test room",
        on: jest.fn(),
        off: jest.fn(),
        currentState: {
            getStateEvents: jest.fn(),
            on: jest.fn(),
            off: jest.fn(),
        },
        getEventReadUpTo: jest.fn(),
    } as unknown as Room);

    mockCrypto = mocked({
        getDeviceVerificationStatus: jest.fn(),
        getUserDeviceInfo: jest.fn(),
        userHasCrossSigningKeys: jest.fn().mockResolvedValue(false),
        getUserVerificationStatus: jest.fn(),
        isEncryptionEnabledInRoom: jest.fn().mockResolvedValue(false),
    } as unknown as CryptoApi);

    mockClient = mocked({
        getUser: jest.fn(),
        isGuest: jest.fn().mockReturnValue(false),
        isUserIgnored: jest.fn(),
        getIgnoredUsers: jest.fn(),
        setIgnoredUsers: jest.fn(),
        getUserId: jest.fn(),
        getSafeUserId: jest.fn(),
        getDomain: jest.fn(),
        on: jest.fn(),
        off: jest.fn(),
        isSynapseAdministrator: jest.fn().mockResolvedValue(false),
        doesServerSupportUnstableFeature: jest.fn().mockReturnValue(false),
        doesServerSupportExtendedProfiles: jest.fn().mockResolvedValue(false),
        getExtendedProfileProperty: jest.fn().mockRejectedValue(new Error("Not supported")),
        mxcUrlToHttp: jest.fn().mockReturnValue("mock-mxcUrlToHttp"),
        removeListener: jest.fn(),
        currentState: {
            on: jest.fn(),
        },
        getRoom: jest.fn(),
        credentials: {},
        setPowerLevel: jest.fn(),
        getCrypto: jest.fn().mockReturnValue(mockCrypto),
    } as unknown as MatrixClient);

    jest.spyOn(MatrixClientPeg, "get").mockReturnValue(mockClient);
    jest.spyOn(MatrixClientPeg, "safeGet").mockReturnValue(mockClient);
});

describe("<UserInfo />", () => {
    class MockVerificationRequest extends EventEmitter {
        pending = true;
        phase: Phase = Phase.Ready;
        cancellationCode: string | null = null;

        constructor(opts: Partial<VerificationRequest>) {
            super();
            Object.assign(this, {
                channel: { transactionId: 1 },
                otherPartySupportsMethod: jest.fn(),
                generateQRCode: jest.fn().mockReturnValue(new Promise(() => {})),
                ...opts,
            });
        }
    }
    let verificationRequest: MockVerificationRequest;

    const defaultProps = {
        user: defaultUser,
        // idk what is wrong with this type
        phase: RightPanelPhases.MemberInfo as RightPanelPhases.MemberInfo,
        onClose: jest.fn(),
    };

    const renderComponent = (props = {}) => {
        const Wrapper = (wrapperProps = {}) => {
            return <MatrixClientContext.Provider value={mockClient} {...wrapperProps} />;
        };

        return render(<UserInfo {...defaultProps} {...props} />, {
            wrapper: Wrapper,
        });
    };

    beforeEach(() => {
        verificationRequest = new MockVerificationRequest({});
    });

    afterEach(async () => {
        await clearAllModals();
        jest.clearAllMocks();
    });

    it("closes on close button click", async () => {
        renderComponent();

        await userEvent.click(screen.getByTestId("base-card-close-button"));

        expect(defaultProps.onClose).toHaveBeenCalled();
    });

    describe("without a room", () => {
        it("does not render space header", () => {
            renderComponent();
            expect(screen.queryByTestId("space-header")).not.toBeInTheDocument();
        });

        it("renders user info", () => {
            renderComponent();
            expect(screen.getByRole("heading", { name: defaultUserId })).toBeInTheDocument();
        });

        it("renders user timezone if set", async () => {
            // For timezone, force a consistent locale.
            jest.spyOn(global.Date.prototype, "toLocaleString").mockImplementation(function (
                this: Date,
                _locale,
                opts,
            ) {
                return origDate.call(this, "en-US", {
                    ...opts,
                    hourCycle: "h12",
                });
            });
            mockClient.doesServerSupportExtendedProfiles.mockResolvedValue(true);
            mockClient.getExtendedProfileProperty.mockResolvedValue("Europe/London");
            renderComponent();
            await expect(screen.findByText(/\d\d:\d\d (AM|PM)/)).resolves.toBeInTheDocument();
        });

        it("does not renders user timezone if timezone is invalid", async () => {
            mockClient.doesServerSupportExtendedProfiles.mockResolvedValue(true);
            mockClient.getExtendedProfileProperty.mockResolvedValue("invalid-tz");
            renderComponent();
            expect(screen.queryByText(/\d\d:\d\d (AM|PM)/)).not.toBeInTheDocument();
        });

        it("renders encryption info panel without pending verification", () => {
            renderComponent({ phase: RightPanelPhases.EncryptionPanel });
            expect(screen.getByRole("heading", { name: /encryption/i })).toBeInTheDocument();
        });

        it("renders encryption verification panel with pending verification", () => {
            renderComponent({ phase: RightPanelPhases.EncryptionPanel, verificationRequest });

            expect(screen.queryByRole("heading", { name: /encryption/i })).not.toBeInTheDocument();
            // the verificationRequest has phase of Phase.Ready but .otherPartySupportsMethod
            // will not return true, so we expect to see the noCommonMethod error from VerificationPanel
            expect(screen.getByText(/try with a different client/i)).toBeInTheDocument();
        });

        it("should show error modal when the verification request is cancelled with a mismatch", () => {
            renderComponent({ phase: RightPanelPhases.EncryptionPanel, verificationRequest });

            const spy = jest.spyOn(Modal, "createDialog");
            act(() => {
                verificationRequest.phase = Phase.Cancelled;
                verificationRequest.cancellationCode = "m.key_mismatch";
                verificationRequest.emit(VerificationRequestEvent.Change);
            });
            expect(spy).toHaveBeenCalledWith(
                ErrorDialog,
                expect.objectContaining({ title: "Your messages are not secure" }),
            );
        });

        it("should not show error modal when the verification request is changed for some other reason", () => {
            renderComponent({ phase: RightPanelPhases.EncryptionPanel, verificationRequest });

            const spy = jest.spyOn(Modal, "createDialog");

            // change to "started"
            act(() => {
                verificationRequest.phase = Phase.Started;
                verificationRequest.emit(VerificationRequestEvent.Change);
            });

            // cancelled for some other reason
            act(() => {
                verificationRequest.phase = Phase.Cancelled;
                verificationRequest.cancellationCode = "changed my mind";
                verificationRequest.emit(VerificationRequestEvent.Change);
            });

            expect(spy).not.toHaveBeenCalled();
        });

        it("renders close button correctly when encryption panel with a pending verification request", async () => {
            renderComponent({ phase: RightPanelPhases.EncryptionPanel, verificationRequest });
            screen.getByTestId("base-card-close-button").focus();
            expect(screen.getByText("Cancel")).toBeInTheDocument();
        });
    });

    describe("with a room", () => {
        it("renders user info", () => {
            renderComponent({ room: mockRoom });
            expect(screen.getByRole("heading", { name: defaultUserId })).toBeInTheDocument();
        });

        it("does not render space header when room is not a space room", () => {
            renderComponent({ room: mockRoom });
            expect(screen.queryByTestId("space-header")).not.toBeInTheDocument();
        });

        it("renders encryption info panel without pending verification", () => {
            renderComponent({ phase: RightPanelPhases.EncryptionPanel, room: mockRoom });
            expect(screen.getByRole("heading", { name: /encryption/i })).toBeInTheDocument();
        });

        it("renders encryption verification panel with pending verification", () => {
            renderComponent({ phase: RightPanelPhases.EncryptionPanel, verificationRequest, room: mockRoom });

            expect(screen.queryByRole("heading", { name: /encryption/i })).not.toBeInTheDocument();
            // the verificationRequest has phase of Phase.Ready but .otherPartySupportsMethod
            // will not return true, so we expect to see the noCommonMethod error from VerificationPanel
            expect(screen.getByText(/try with a different client/i)).toBeInTheDocument();
        });

        it("renders the message button", () => {
            render(
                <MatrixClientContext.Provider value={mockClient}>
                    <UserInfo {...defaultProps} />
                </MatrixClientContext.Provider>,
            );

            screen.getByRole("button", { name: "Send message" });
        });

        it("hides the message button if the visibility customisation hides all create room features", () => {
            mocked(shouldShowComponent).withImplementation(
                (component) => {
                    return component !== UIComponent.CreateRooms;
                },
                () => {
                    render(
                        <MatrixClientContext.Provider value={mockClient}>
                            <UserInfo {...defaultProps} />
                        </MatrixClientContext.Provider>,
                    );

                    expect(screen.queryByRole("button", { name: "Message" })).toBeNull();
                },
            );
        });

        describe("Ignore", () => {
            const member = new RoomMember(defaultRoomId, defaultUserId);

            it("shows block button when member userId does not match client userId", () => {
                // call to client.getUserId returns undefined, which will not match member.userId
                renderComponent();

                expect(screen.getByRole("button", { name: "Ignore" })).toBeInTheDocument();
            });

            it("shows a modal before ignoring the user", async () => {
                const originalCreateDialog = Modal.createDialog;
                const modalSpy = (Modal.createDialog = jest.fn().mockReturnValue({
                    finished: Promise.resolve([true]),
                    close: () => {},
                }));

                try {
                    mockClient.getIgnoredUsers.mockReturnValue([]);
                    renderComponent();

                    await userEvent.click(screen.getByRole("button", { name: "Ignore" }));
                    expect(modalSpy).toHaveBeenCalled();
                    expect(mockClient.setIgnoredUsers).toHaveBeenLastCalledWith([member.userId]);
                } finally {
                    Modal.createDialog = originalCreateDialog;
                }
            });

            it("cancels ignoring the user", async () => {
                const originalCreateDialog = Modal.createDialog;
                const modalSpy = (Modal.createDialog = jest.fn().mockReturnValue({
                    finished: Promise.resolve([false]),
                    close: () => {},
                }));

                try {
                    mockClient.getIgnoredUsers.mockReturnValue([]);
                    renderComponent();

                    await userEvent.click(screen.getByRole("button", { name: "Ignore" }));
                    expect(modalSpy).toHaveBeenCalled();
                    expect(mockClient.setIgnoredUsers).not.toHaveBeenCalled();
                } finally {
                    Modal.createDialog = originalCreateDialog;
                }
            });

            it("unignores the user", async () => {
                mockClient.isUserIgnored.mockReturnValue(true);
                mockClient.getIgnoredUsers.mockReturnValue([member.userId]);
                renderComponent();

                await userEvent.click(screen.getByRole("button", { name: "Unignore" }));
                expect(mockClient.setIgnoredUsers).toHaveBeenCalledWith([]);
            });
        });
    });

    describe("with crypto enabled", () => {
        beforeEach(() => {
            mockClient.doesServerSupportUnstableFeature.mockResolvedValue(true);
            mockCrypto.getUserVerificationStatus.mockResolvedValue(new UserVerificationStatus(false, false, false));

            const device = new Device({
                deviceId: "d1",
                userId: defaultUserId,
                displayName: "my device",
                algorithms: [],
                keys: new Map(),
            });
            const devicesMap = new Map<string, Device>([[device.deviceId, device]]);
            const userDeviceMap = new Map<string, Map<string, Device>>([[defaultUserId, devicesMap]]);
            mockCrypto.getUserDeviceInfo.mockResolvedValue(userDeviceMap);
        });

        it("renders <BasicUserInfo />", async () => {
            mockCrypto.getUserVerificationStatus.mockResolvedValue(new UserVerificationStatus(false, false, false));

            const { container } = renderComponent({
                phase: RightPanelPhases.MemberInfo,
                verificationRequest,
                room: mockRoom,
            });
            await flushPromises();
            expect(container).toMatchSnapshot();
        });

        it("should render a deactivate button for users of the same server if we are a server admin", async () => {
            mockClient.isSynapseAdministrator.mockResolvedValue(true);
            mockClient.getDomain.mockReturnValue("example.com");

            const { container } = renderComponent({
                phase: RightPanelPhases.MemberInfo,
                room: mockRoom,
            });

            await expect(screen.findByRole("button", { name: "Deactivate user" })).resolves.toBeInTheDocument();
            if (screen.queryAllByRole("progressbar").length) {
                await act(() => waitForElementToBeRemoved(() => screen.queryAllByRole("progressbar")));
            }
            expect(container).toMatchSnapshot();
        });
    });
});

describe("<UserInfoHeader />", () => {
    const defaultMember = new RoomMember(defaultRoomId, defaultUserId);

    const defaultProps = {
        member: defaultMember,
        roomId: defaultRoomId,
    };

    const renderComponent = (props = {}) => {
        const device1 = new Device({
            deviceId: "d1",
            userId: defaultUserId,
            displayName: "my device",
            algorithms: [],
            keys: new Map(),
        });
        const devicesMap = new Map<string, Device>([[device1.deviceId, device1]]);
        const userDeviceMap = new Map<string, Map<string, Device>>([[defaultUserId, devicesMap]]);
        mockCrypto.getUserDeviceInfo.mockResolvedValue(userDeviceMap);
        mockClient.doesServerSupportUnstableFeature.mockResolvedValue(true);
        const Wrapper = (wrapperProps = {}) => {
            return <MatrixClientContext.Provider value={mockClient} {...wrapperProps} />;
        };

        return render(<UserInfoHeader {...defaultProps} {...props} devices={[device1]} />, {
            wrapper: Wrapper,
        });
    };

    it("renders custom user identifiers in the header", () => {
        renderComponent();
        expect(screen.getByText("customUserIdentifier")).toBeInTheDocument();
    });

<<<<<<< HEAD
    afterAll(() => {
        mockVerifyDevice.mockRestore();
    });

    it("with unverified user and device, displays button without a label", async () => {
        renderComponent();
        await flushPromises();

        expect(screen.getByRole("button", { name: device.displayName! })).toBeInTheDocument();
        expect(screen.queryByText(/trusted/i)).not.toBeInTheDocument();
    });

    it("with verified user only, displays button with a 'Not trusted' label", async () => {
        renderComponent({ isUserVerified: true });
        await flushPromises();

        const button = screen.getByRole("button", { name: device.displayName });
        expect(button).toHaveTextContent(`${device.displayName}Not trusted`);
    });

    it("with verified device only, displays no button without a label", async () => {
        setMockDeviceTrust(true);
        renderComponent();
        await flushPromises();

        expect(screen.getByText(device.displayName!)).toBeInTheDocument();
        expect(screen.queryByText(/trusted/)).not.toBeInTheDocument();
    });

    it("when userId is the same as userId from client, uses isCrossSigningVerified to determine if button is shown", async () => {
        const deferred = Promise.withResolvers<DeviceVerificationStatus>();
        mockCrypto.getDeviceVerificationStatus.mockReturnValue(deferred.promise);

        mockClient.getSafeUserId.mockReturnValueOnce(defaultUserId);
        mockClient.getUserId.mockReturnValueOnce(defaultUserId);
        renderComponent();
        await flushPromises();

        // set trust to be false for isVerified, true for isCrossSigningVerified
        deferred.resolve({
            isVerified: () => false,
            crossSigningVerified: true,
        } as DeviceVerificationStatus);

        await expect(screen.findByText(device.displayName!)).resolves.toBeInTheDocument();
        // expect to see no button in this case
        expect(screen.queryByRole("button")).not.toBeInTheDocument();
    });

    it("with verified user and device, displays no button and a 'Trusted' label", async () => {
        setMockDeviceTrust(true);
        renderComponent({ isUserVerified: true });
        await flushPromises();

        expect(screen.queryByRole("button")).not.toBeInTheDocument();
        expect(screen.getByText(device.displayName!)).toBeInTheDocument();
        expect(screen.getByText("Trusted")).toBeInTheDocument();
    });

    it("does not call verifyDevice if client.getUser returns null", async () => {
        mockClient.getUser.mockReturnValueOnce(null);
        renderComponent();
        await flushPromises();

        const button = screen.getByRole("button", { name: device.displayName! });
        expect(button).toBeInTheDocument();
        await userEvent.click(button);

        expect(mockVerifyDevice).not.toHaveBeenCalled();
    });

    it("calls verifyDevice if client.getUser returns an object", async () => {
        mockClient.getUser.mockReturnValueOnce(defaultUser);
        // set mock return of isGuest to short circuit verifyDevice call to avoid
        // even more mocking
        mockClient.isGuest.mockReturnValueOnce(true);
        renderComponent();
        await flushPromises();

        const button = screen.getByRole("button", { name: device.displayName! });
        expect(button).toBeInTheDocument();
        await userEvent.click(button);

        expect(mockVerifyDevice).toHaveBeenCalledTimes(1);
        expect(mockVerifyDevice).toHaveBeenCalledWith(mockClient, defaultUser, device);
    });

    it("with display name", async () => {
=======
    it("renders verified badge when user is verified", async () => {
        mockCrypto.getUserVerificationStatus.mockResolvedValue(new UserVerificationStatus(true, true, false));
>>>>>>> e427b710
        const { container } = renderComponent();
        await waitFor(() => expect(screen.getByText("Verified")).toBeInTheDocument());
        expect(container).toMatchSnapshot();
    });

    it("renders verify button", async () => {
        mockCrypto.getUserVerificationStatus.mockResolvedValue(new UserVerificationStatus(false, false, false));
        mockCrypto.userHasCrossSigningKeys.mockResolvedValue(true);
        const { container } = renderComponent();
        await waitFor(() => expect(screen.getByText("Verify User")).toBeInTheDocument());
        expect(container).toMatchSnapshot();
    });

    it("renders verification unavailable message", async () => {
        mockCrypto.getUserVerificationStatus.mockResolvedValue(new UserVerificationStatus(false, false, false));
        mockCrypto.userHasCrossSigningKeys.mockResolvedValue(false);
        const { container } = renderComponent();
        await waitFor(() => expect(screen.getByText("(User verification unavailable)")).toBeInTheDocument());
        expect(container).toMatchSnapshot();
    });
});

describe("<UserOptionsSection />", () => {
    const member = new RoomMember(defaultRoomId, defaultUserId);
    const defaultProps = { member, canInvite: false, isSpace: false };

    const renderComponent = (props = {}) => {
        const Wrapper = (wrapperProps = {}) => {
            return <MatrixClientContext.Provider value={mockClient} {...wrapperProps} />;
        };

        return render(<UserOptionsSection {...defaultProps} {...props} />, {
            wrapper: Wrapper,
        });
    };

    const inviteSpy = jest.spyOn(MultiInviter.prototype, "invite");

    beforeEach(() => {
        inviteSpy.mockReset();
        mockClient.setIgnoredUsers.mockClear();
    });

    afterEach(async () => {
        await clearAllModals();
    });

    afterAll(() => {
        inviteSpy.mockRestore();
    });

    it("always shows share user button and clicking it should produce a ShareDialog", async () => {
        const spy = jest.spyOn(Modal, "createDialog");

        renderComponent();
        await userEvent.click(screen.getByRole("button", { name: "Share profile" }));

        expect(spy).toHaveBeenCalledWith(ShareDialog, { target: defaultProps.member });
    });

    it("does not show ignore or direct message buttons when member userId matches client userId", () => {
        mockClient.getSafeUserId.mockReturnValueOnce(member.userId);
        mockClient.getUserId.mockReturnValueOnce(member.userId);
        renderComponent();

        expect(screen.queryByRole("button", { name: /ignore/i })).not.toBeInTheDocument();
        expect(screen.queryByRole("button", { name: /message/i })).not.toBeInTheDocument();
    });

    it("shows direct message and mention buttons when member userId does not match client userId", () => {
        // call to client.getUserId returns undefined, which will not match member.userId
        renderComponent();

        expect(screen.getByRole("button", { name: "Send message" })).toBeInTheDocument();
        expect(screen.getByRole("button", { name: "Mention" })).toBeInTheDocument();
    });

    it("mention button fires ComposerInsert Action", async () => {
        renderComponent();

        const button = screen.getByRole("button", { name: "Mention" });
        await userEvent.click(button);
        expect(dis.dispatch).toHaveBeenCalledWith({
            action: Action.ComposerInsert,
            timelineRenderingType: "Room",
            userId: "@user:example.com",
        });
    });

    it("when call to client.getRoom is null, shows disabled read receipt button", () => {
        mockClient.getRoom.mockReturnValueOnce(null);
        renderComponent();

        expect(screen.queryByRole("button", { name: "Jump to read receipt" })).toBeDisabled();
    });

    it("when call to client.getRoom is non-null and room.getEventReadUpTo is null, shows disabled read receipt button", () => {
        mockRoom.getEventReadUpTo.mockReturnValueOnce(null);
        mockClient.getRoom.mockReturnValueOnce(mockRoom);
        renderComponent();

        expect(screen.queryByRole("button", { name: "Jump to read receipt" })).toBeDisabled();
    });

    it("when calls to client.getRoom and room.getEventReadUpTo are non-null, shows read receipt button", () => {
        mockRoom.getEventReadUpTo.mockReturnValueOnce("1234");
        mockClient.getRoom.mockReturnValueOnce(mockRoom);
        renderComponent();

        expect(screen.getByRole("button", { name: "Jump to read receipt" })).toBeInTheDocument();
    });

    it("clicking the read receipt button calls dispatch with correct event_id", async () => {
        const mockEventId = "1234";
        mockRoom.getEventReadUpTo.mockReturnValue(mockEventId);
        mockClient.getRoom.mockReturnValue(mockRoom);
        renderComponent();

        const readReceiptButton = screen.getByRole("button", { name: "Jump to read receipt" });

        expect(readReceiptButton).toBeInTheDocument();
        await userEvent.click(readReceiptButton);
        expect(dis.dispatch).toHaveBeenCalledWith({
            action: "view_room",
            event_id: mockEventId,
            highlighted: true,
            metricsTrigger: undefined,
            room_id: "!fkfk",
        });

        mockRoom.getEventReadUpTo.mockReset();
        mockClient.getRoom.mockReset();
    });

    it("firing the read receipt event handler with a null event_id calls dispatch with undefined not null", async () => {
        const mockEventId = "1234";
        // the first call is the check to see if we should render the button, second call is
        // when the button is clicked
        mockRoom.getEventReadUpTo.mockReturnValueOnce(mockEventId).mockReturnValueOnce(null);
        mockClient.getRoom.mockReturnValue(mockRoom);
        renderComponent();

        const readReceiptButton = screen.getByRole("button", { name: "Jump to read receipt" });

        expect(readReceiptButton).toBeInTheDocument();
        await userEvent.click(readReceiptButton);
        expect(dis.dispatch).toHaveBeenCalledWith({
            action: "view_room",
            event_id: undefined,
            highlighted: true,
            metricsTrigger: undefined,
            room_id: "!fkfk",
        });

        mockClient.getRoom.mockReset();
    });

    it("does not show the invite button when canInvite is false", () => {
        renderComponent();
        expect(screen.queryByRole("button", { name: /invite/i })).not.toBeInTheDocument();
    });

    it("shows the invite button when canInvite is true", () => {
        renderComponent({ canInvite: true });
        expect(screen.getByRole("button", { name: /invite/i })).toBeInTheDocument();
    });

    it("clicking the invite button will call MultiInviter.invite", async () => {
        // to save mocking, we will reject the call to .invite
        const mockErrorMessage = new Error("test error message");
        inviteSpy.mockRejectedValue(mockErrorMessage);

        // render the component and click the button
        renderComponent({ canInvite: true });
        const inviteButton = screen.getByRole("button", { name: /invite/i });
        expect(inviteButton).toBeInTheDocument();
        await userEvent.click(inviteButton);

        // check that we have called .invite
        expect(inviteSpy).toHaveBeenCalledWith([member.userId]);

        // check that the test error message is displayed
        await expect(screen.findByText(mockErrorMessage.message)).resolves.toBeInTheDocument();
    });

    it("if calling .invite throws something strange, show default error message", async () => {
        inviteSpy.mockRejectedValue({ this: "could be anything" });

        // render the component and click the button
        renderComponent({ canInvite: true });
        const inviteButton = screen.getByRole("button", { name: /invite/i });
        expect(inviteButton).toBeInTheDocument();
        await userEvent.click(inviteButton);

        // check that the default test error message is displayed
        await expect(screen.findByText(/operation failed/i)).resolves.toBeInTheDocument();
    });

    it.each([
        ["for a RoomMember", member, member.getMxcAvatarUrl()],
        ["for a User", defaultUser, defaultUser.avatarUrl],
    ])(
        "clicking »message« %s should start a DM",
        async (test: string, member: RoomMember | User, expectedAvatarUrl: string | undefined) => {
            const deferred = Promise.withResolvers<string>();
            mocked(startDmOnFirstMessage).mockReturnValue(deferred.promise);

            renderComponent({ member });
            await userEvent.click(screen.getByRole("button", { name: "Send message" }));

            // Checking the attribute, because the button is a DIV and toBeDisabled() does not work.
            expect(screen.getByRole("button", { name: "Send message" })).toBeDisabled();

            expect(startDmOnFirstMessage).toHaveBeenCalledWith(mockClient, [
                new DirectoryMember({
                    user_id: member.userId,
                    display_name: member.rawDisplayName,
                    avatar_url: expectedAvatarUrl,
                }),
            ]);

            await act(async () => {
                deferred.resolve("!dm:example.com");
                await flushPromises();
            });

            // Checking the attribute, because the button is a DIV and toBeDisabled() does not work.
            expect(screen.getByRole("button", { name: "Send message" })).not.toBeDisabled();
        },
    );
});

describe("<PowerLevelEditor />", () => {
    const defaultMember = new RoomMember(defaultRoomId, defaultUserId);

    let defaultProps: Parameters<typeof PowerLevelEditor>[0];
    beforeEach(() => {
        defaultProps = {
            user: defaultMember,
            room: mockRoom,
            roomPermissions: {
                modifyLevelMax: 100,
                canEdit: false,
                canInvite: false,
            },
        };
    });

    const renderComponent = (props = {}) => {
        const Wrapper = (wrapperProps = {}) => {
            return <MatrixClientContext.Provider value={mockClient} {...wrapperProps} />;
        };

        return render(<PowerLevelEditor {...defaultProps} {...props} />, {
            wrapper: Wrapper,
        });
    };

    it("renders a power level combobox", () => {
        renderComponent();

        expect(screen.getByRole("combobox", { name: "Power level" })).toBeInTheDocument();
    });

    it("renders a combobox and attempts to change power level on change of the combobox", async () => {
        const startPowerLevel = 999;
        const powerLevelEvent = new MatrixEvent({
            type: EventType.RoomPowerLevels,
            content: { users: { [defaultUserId]: startPowerLevel }, users_default: 1 },
        });
        mockRoom.currentState.getStateEvents.mockReturnValue(powerLevelEvent);
        mockClient.getSafeUserId.mockReturnValueOnce(defaultUserId);
        mockClient.getUserId.mockReturnValueOnce(defaultUserId);
        mockClient.setPowerLevel.mockResolvedValueOnce({ event_id: "123" });
        renderComponent();

        const changedPowerLevel = 100;

        fireEvent.change(screen.getByRole("combobox", { name: "Power level" }), {
            target: { value: changedPowerLevel },
        });

        await screen.findByText("Demote", { exact: true });

        // firing the event will raise a dialog warning about self demotion, wait for this to appear then click on it
        await userEvent.click(await screen.findByText("Demote", { exact: true }));
        expect(mockClient.setPowerLevel).toHaveBeenCalledTimes(1);
        expect(mockClient.setPowerLevel).toHaveBeenCalledWith(mockRoom.roomId, defaultMember.userId, changedPowerLevel);
    });
});

describe("<RoomKickButton />", () => {
    const defaultMember = new RoomMember(defaultRoomId, defaultUserId);
    const memberWithInviteMembership = { ...defaultMember, membership: KnownMembership.Invite };
    const memberWithJoinMembership = { ...defaultMember, membership: KnownMembership.Join };

    let defaultProps: Parameters<typeof RoomKickButton>[0];
    beforeEach(() => {
        defaultProps = {
            room: mockRoom,
            member: defaultMember,
            startUpdating: jest.fn(),
            stopUpdating: jest.fn(),
            isUpdating: false,
        };
    });

    const renderComponent = (props = {}) => {
        const Wrapper = (wrapperProps = {}) => {
            return <MatrixClientContext.Provider value={mockClient} {...wrapperProps} />;
        };

        return render(<RoomKickButton {...defaultProps} {...props} />, {
            wrapper: Wrapper,
        });
    };

    const createDialogSpy: jest.SpyInstance = jest.spyOn(Modal, "createDialog");

    afterEach(() => {
        createDialogSpy.mockReset();
    });

    it("renders nothing if member.membership is undefined", () => {
        // .membership is undefined in our member by default
        const { container } = renderComponent();
        expect(container).toBeEmptyDOMElement();
    });

    it("renders something if member.membership is 'invite' or 'join'", () => {
        let result = renderComponent({ member: memberWithInviteMembership });
        expect(result.container).not.toBeEmptyDOMElement();

        cleanup();

        result = renderComponent({ member: memberWithJoinMembership });
        expect(result.container).not.toBeEmptyDOMElement();
    });

    it("renders the correct label", () => {
        // test for room
        renderComponent({ member: memberWithJoinMembership });
        expect(screen.getByText(/remove from room/i)).toBeInTheDocument();
        cleanup();

        renderComponent({ member: memberWithInviteMembership });
        expect(screen.getByText(/disinvite from room/i)).toBeInTheDocument();
        cleanup();

        // test for space
        mockRoom.isSpaceRoom.mockReturnValue(true);
        renderComponent({ member: memberWithJoinMembership });
        expect(screen.getByText(/remove from space/i)).toBeInTheDocument();
        cleanup();

        renderComponent({ member: memberWithInviteMembership });
        expect(screen.getByText(/disinvite from space/i)).toBeInTheDocument();
        cleanup();
        mockRoom.isSpaceRoom.mockReturnValue(false);
    });

    it("clicking the kick button calls Modal.createDialog with the correct arguments", async () => {
        createDialogSpy.mockReturnValueOnce({ finished: Promise.resolve([]), close: jest.fn() });

        renderComponent({ room: mockSpace, member: memberWithInviteMembership });
        await userEvent.click(screen.getByText(/disinvite from/i));

        // check the last call arguments and the presence of the spaceChildFilter callback
        expect(createDialogSpy).toHaveBeenLastCalledWith(
            expect.any(Function),
            expect.objectContaining({ spaceChildFilter: expect.any(Function) }),
            "mx_ConfirmSpaceUserActionDialog_wrapper",
        );

        // test the spaceChildFilter callback
        const callback = createDialogSpy.mock.lastCall[1].spaceChildFilter;

        // make dummy values for myMember and theirMember, then we will test
        // null vs their member followed by
        // my member vs their member
        const mockMyMember = { powerLevel: 1 };
        const mockTheirMember = { membership: KnownMembership.Invite, powerLevel: 0 };

        const mockRoom = {
            getMember: jest
                .fn()
                .mockReturnValueOnce(null)
                .mockReturnValueOnce(mockTheirMember)
                .mockReturnValueOnce(mockMyMember)
                .mockReturnValueOnce(mockTheirMember),
            currentState: {
                hasSufficientPowerLevelFor: jest.fn().mockReturnValue(true),
            },
        };

        expect(callback(mockRoom)).toBe(false);
        expect(callback(mockRoom)).toBe(true);
    });
});

describe("<BanToggleButton />", () => {
    const defaultMember = new RoomMember(defaultRoomId, defaultUserId);
    const memberWithBanMembership = { ...defaultMember, membership: KnownMembership.Ban };
    let defaultProps: Parameters<typeof BanToggleButton>[0];
    beforeEach(() => {
        defaultProps = {
            room: mockRoom,
            member: defaultMember,
            startUpdating: jest.fn(),
            stopUpdating: jest.fn(),
            isUpdating: false,
        };
    });

    const renderComponent = (props = {}) => {
        const Wrapper = (wrapperProps = {}) => {
            return <MatrixClientContext.Provider value={mockClient} {...wrapperProps} />;
        };

        return render(<BanToggleButton {...defaultProps} {...props} />, {
            wrapper: Wrapper,
        });
    };

    const createDialogSpy: jest.SpyInstance = jest.spyOn(Modal, "createDialog");

    afterEach(() => {
        createDialogSpy.mockReset();
    });

    it("renders the correct labels for banned and unbanned members", () => {
        // test for room
        // defaultMember is not banned
        renderComponent();
        expect(screen.getByText("Ban from room")).toBeInTheDocument();
        cleanup();

        renderComponent({ member: memberWithBanMembership });
        expect(screen.getByText("Unban from room")).toBeInTheDocument();
        cleanup();

        // test for space
        mockRoom.isSpaceRoom.mockReturnValue(true);
        renderComponent();
        expect(screen.getByText("Ban from space")).toBeInTheDocument();
        cleanup();

        renderComponent({ member: memberWithBanMembership });
        expect(screen.getByText("Unban from space")).toBeInTheDocument();
        cleanup();
        mockRoom.isSpaceRoom.mockReturnValue(false);
    });

    it("clicking the ban or unban button calls Modal.createDialog with the correct arguments if user is not banned", async () => {
        createDialogSpy.mockReturnValueOnce({ finished: Promise.resolve([]), close: jest.fn() });

        renderComponent({ room: mockSpace });
        await userEvent.click(screen.getByText(/ban from/i));

        // check the last call arguments and the presence of the spaceChildFilter callback
        expect(createDialogSpy).toHaveBeenLastCalledWith(
            expect.any(Function),
            expect.objectContaining({ spaceChildFilter: expect.any(Function) }),
            "mx_ConfirmSpaceUserActionDialog_wrapper",
        );

        // test the spaceChildFilter callback
        const callback = createDialogSpy.mock.lastCall[1].spaceChildFilter;

        // make dummy values for myMember and theirMember, then we will test
        // null vs their member followed by
        // truthy my member vs their member
        const mockMyMember = { powerLevel: 1 };
        const mockTheirMember = { membership: "is not ban", powerLevel: 0 };

        const mockRoom = {
            getMember: jest
                .fn()
                .mockReturnValueOnce(null)
                .mockReturnValueOnce(mockTheirMember)
                .mockReturnValueOnce(mockMyMember)
                .mockReturnValueOnce(mockTheirMember),
            currentState: {
                hasSufficientPowerLevelFor: jest.fn().mockReturnValue(true),
            },
        };

        expect(callback(mockRoom)).toBe(false);
        expect(callback(mockRoom)).toBe(true);
    });

    it("clicking the ban or unban button calls Modal.createDialog with the correct arguments if user _is_ banned", async () => {
        createDialogSpy.mockReturnValueOnce({ finished: Promise.resolve([]), close: jest.fn() });

        renderComponent({ room: mockSpace, member: memberWithBanMembership });
        await userEvent.click(screen.getByText(/ban from/i));

        // check the last call arguments and the presence of the spaceChildFilter callback
        expect(createDialogSpy).toHaveBeenLastCalledWith(
            expect.any(Function),
            expect.objectContaining({ spaceChildFilter: expect.any(Function) }),
            "mx_ConfirmSpaceUserActionDialog_wrapper",
        );

        // test the spaceChildFilter callback
        const callback = createDialogSpy.mock.lastCall[1].spaceChildFilter;

        // make dummy values for myMember and theirMember, then we will test
        // null vs their member followed by
        // my member vs their member
        const mockMyMember = { powerLevel: 1 };
        const mockTheirMember = { membership: KnownMembership.Ban, powerLevel: 0 };

        const mockRoom = {
            getMember: jest
                .fn()
                .mockReturnValueOnce(null)
                .mockReturnValueOnce(mockTheirMember)
                .mockReturnValueOnce(mockMyMember)
                .mockReturnValueOnce(mockTheirMember),
            currentState: {
                hasSufficientPowerLevelFor: jest.fn().mockReturnValue(true),
            },
        };

        expect(callback(mockRoom)).toBe(false);
        expect(callback(mockRoom)).toBe(true);
    });
});

describe("<RoomAdminToolsContainer />", () => {
    const defaultMember = new RoomMember(defaultRoomId, defaultUserId);
    defaultMember.membership = KnownMembership.Invite;

    let defaultProps: Parameters<typeof RoomAdminToolsContainer>[0];
    beforeEach(() => {
        defaultProps = {
            room: mockRoom,
            member: defaultMember,
            isUpdating: false,
            startUpdating: jest.fn(),
            stopUpdating: jest.fn(),
            powerLevels: {},
        };
    });

    const renderComponent = (props = {}) => {
        const Wrapper = (wrapperProps = {}) => {
            return <MatrixClientContext.Provider value={mockClient} {...wrapperProps} />;
        };

        return render(<RoomAdminToolsContainer {...defaultProps} {...props} />, {
            wrapper: Wrapper,
        });
    };

    it("returns a single empty div if room.getMember is falsy", () => {
        const { asFragment } = renderComponent();
        expect(asFragment()).toMatchInlineSnapshot(`
            <DocumentFragment>
              <div />
            </DocumentFragment>
        `);
    });

    it("can return a single empty div in case where room.getMember is not falsy", () => {
        mockRoom.getMember.mockReturnValueOnce(defaultMember);
        const { asFragment } = renderComponent();
        expect(asFragment()).toMatchInlineSnapshot(`
            <DocumentFragment>
              <div />
            </DocumentFragment>
        `);
    });

    it("returns kick, redact messages, ban buttons if conditions met", () => {
        const mockMeMember = new RoomMember(mockRoom.roomId, "arbitraryId");
        mockMeMember.powerLevel = 51; // defaults to 50
        mockRoom.getMember.mockReturnValueOnce(mockMeMember);

        const defaultMemberWithPowerLevel = { ...defaultMember, powerLevel: 0 };

        renderComponent({ member: defaultMemberWithPowerLevel });

        expect(screen.getByRole("button", { name: "Disinvite from room" })).toBeInTheDocument();
        expect(screen.getByRole("button", { name: "Ban from room" })).toBeInTheDocument();
        expect(screen.getByRole("button", { name: "Remove messages" })).toBeInTheDocument();
    });

    it("should show BulkRedactDialog upon clicking the Remove messages button", async () => {
        const spy = jest.spyOn(Modal, "createDialog");

        mockClient.getRoom.mockReturnValue(mockRoom);
        mockClient.getUserId.mockReturnValue("@arbitraryId:server");
        const mockMeMember = new RoomMember(mockRoom.roomId, mockClient.getUserId()!);
        mockMeMember.powerLevel = 51; // defaults to 50
        const defaultMemberWithPowerLevel = { ...defaultMember, powerLevel: 0 } as RoomMember;
        mockRoom.getMember.mockImplementation((userId) =>
            userId === mockClient.getUserId() ? mockMeMember : defaultMemberWithPowerLevel,
        );

        renderComponent({ member: defaultMemberWithPowerLevel });
        await userEvent.click(screen.getByRole("button", { name: "Remove messages" }));

        expect(spy).toHaveBeenCalledWith(
            BulkRedactDialog,
            expect.objectContaining({ member: defaultMemberWithPowerLevel }),
        );
    });

    it("returns mute toggle button if conditions met", () => {
        const mockMeMember = new RoomMember(mockRoom.roomId, "arbitraryId");
        mockMeMember.powerLevel = 51; // defaults to 50
        mockRoom.getMember.mockReturnValueOnce(mockMeMember);

        const defaultMemberWithPowerLevelAndJoinMembership = {
            ...defaultMember,
            powerLevel: 0,
            membership: KnownMembership.Join,
        };

        renderComponent({
            member: defaultMemberWithPowerLevelAndJoinMembership,
            powerLevels: { events: { "m.room.power_levels": 1 } },
        });

        const button = screen.getByText(/mute/i);
        expect(button).toBeInTheDocument();
        fireEvent.click(button);
        expect(defaultProps.startUpdating).toHaveBeenCalled();
    });

    it("should disable buttons when isUpdating=true", () => {
        const mockMeMember = new RoomMember(mockRoom.roomId, "arbitraryId");
        mockMeMember.powerLevel = 51; // defaults to 50
        mockRoom.getMember.mockReturnValueOnce(mockMeMember);

        const defaultMemberWithPowerLevelAndJoinMembership = {
            ...defaultMember,
            powerLevel: 0,
            membership: KnownMembership.Join,
        };

        renderComponent({
            member: defaultMemberWithPowerLevelAndJoinMembership,
            powerLevels: { events: { "m.room.power_levels": 1 } },
            isUpdating: true,
        });

        const button = screen.getByRole("button", { name: "Mute" });
        expect(button).toBeInTheDocument();
        expect(button).toBeDisabled();
    });

    it("should not show mute button for one's own member", () => {
        const mockMeMember = new RoomMember(mockRoom.roomId, mockClient.getSafeUserId());
        mockMeMember.powerLevel = 51; // defaults to 50
        mockRoom.getMember.mockReturnValueOnce(mockMeMember);

        renderComponent({
            member: mockMeMember,
            powerLevels: { events: { "m.room.power_levels": 100 } },
        });

        const button = screen.queryByText(/mute/i);
        expect(button).not.toBeInTheDocument();
    });
});

describe("disambiguateDevices", () => {
    it("does not add ambiguous key to unique names", () => {
        const initialDevices = [
            { deviceId: "id1", displayName: "name1" } as Device,
            { deviceId: "id2", displayName: "name2" } as Device,
            { deviceId: "id3", displayName: "name3" } as Device,
        ];
        disambiguateDevices(initialDevices);

        // mutates input so assert against initialDevices
        initialDevices.forEach((device) => {
            expect(device).not.toHaveProperty("ambiguous");
        });
    });

    it("adds ambiguous key to all ids with non-unique names", () => {
        const uniqueNameDevices = [
            { deviceId: "id3", displayName: "name3" } as Device,
            { deviceId: "id4", displayName: "name4" } as Device,
            { deviceId: "id6", displayName: "name6" } as Device,
        ];
        const nonUniqueNameDevices = [
            { deviceId: "id1", displayName: "nonUnique" } as Device,
            { deviceId: "id2", displayName: "nonUnique" } as Device,
            { deviceId: "id5", displayName: "nonUnique" } as Device,
        ];
        const initialDevices = [...uniqueNameDevices, ...nonUniqueNameDevices];
        disambiguateDevices(initialDevices);

        // mutates input so assert against initialDevices
        uniqueNameDevices.forEach((device) => {
            expect(device).not.toHaveProperty("ambiguous");
        });
        nonUniqueNameDevices.forEach((device) => {
            expect(device).toHaveProperty("ambiguous", true);
        });
    });
});

describe("isMuted", () => {
    // this member has a power level of 0
    const isMutedMember = new RoomMember(defaultRoomId, defaultUserId);

    it("returns false if either argument is falsy", () => {
        // @ts-ignore to let us purposely pass incorrect args
        expect(isMuted(isMutedMember, null)).toBe(false);
        // @ts-ignore to let us purposely pass incorrect args
        expect(isMuted(null, {})).toBe(false);
    });

    it("when powerLevelContent.events and .events_default are undefined, returns false", () => {
        const powerLevelContents = {};
        expect(isMuted(isMutedMember, powerLevelContents)).toBe(false);
    });

    it("when powerLevelContent.events is undefined, uses .events_default", () => {
        const higherPowerLevelContents = { events_default: 10 };
        expect(isMuted(isMutedMember, higherPowerLevelContents)).toBe(true);

        const lowerPowerLevelContents = { events_default: -10 };
        expect(isMuted(isMutedMember, lowerPowerLevelContents)).toBe(false);
    });

    it("when powerLevelContent.events is defined but '.m.room.message' isn't, uses .events_default", () => {
        const higherPowerLevelContents = { events: {}, events_default: 10 };
        expect(isMuted(isMutedMember, higherPowerLevelContents)).toBe(true);

        const lowerPowerLevelContents = { events: {}, events_default: -10 };
        expect(isMuted(isMutedMember, lowerPowerLevelContents)).toBe(false);
    });

    it("when powerLevelContent.events and '.m.room.message' are defined, uses the value", () => {
        const higherPowerLevelContents = { events: { "m.room.message": -10 }, events_default: 10 };
        expect(isMuted(isMutedMember, higherPowerLevelContents)).toBe(false);

        const lowerPowerLevelContents = { events: { "m.room.message": 10 }, events_default: -10 };
        expect(isMuted(isMutedMember, lowerPowerLevelContents)).toBe(true);
    });
});

describe("getPowerLevels", () => {
    it("returns an empty object when room.currentState.getStateEvents return null", () => {
        mockRoom.currentState.getStateEvents.mockReturnValueOnce(null);
        expect(getPowerLevels(mockRoom)).toEqual({});
    });
});<|MERGE_RESOLUTION|>--- conflicted
+++ resolved
@@ -20,6 +20,7 @@
     Device,
 } from "matrix-js-sdk/src/matrix";
 import { KnownMembership } from "matrix-js-sdk/src/types";
+import { defer } from "matrix-js-sdk/src/utils";
 import { EventEmitter } from "events";
 import {
     UserVerificationStatus,
@@ -507,99 +508,8 @@
         expect(screen.getByText("customUserIdentifier")).toBeInTheDocument();
     });
 
-<<<<<<< HEAD
-    afterAll(() => {
-        mockVerifyDevice.mockRestore();
-    });
-
-    it("with unverified user and device, displays button without a label", async () => {
-        renderComponent();
-        await flushPromises();
-
-        expect(screen.getByRole("button", { name: device.displayName! })).toBeInTheDocument();
-        expect(screen.queryByText(/trusted/i)).not.toBeInTheDocument();
-    });
-
-    it("with verified user only, displays button with a 'Not trusted' label", async () => {
-        renderComponent({ isUserVerified: true });
-        await flushPromises();
-
-        const button = screen.getByRole("button", { name: device.displayName });
-        expect(button).toHaveTextContent(`${device.displayName}Not trusted`);
-    });
-
-    it("with verified device only, displays no button without a label", async () => {
-        setMockDeviceTrust(true);
-        renderComponent();
-        await flushPromises();
-
-        expect(screen.getByText(device.displayName!)).toBeInTheDocument();
-        expect(screen.queryByText(/trusted/)).not.toBeInTheDocument();
-    });
-
-    it("when userId is the same as userId from client, uses isCrossSigningVerified to determine if button is shown", async () => {
-        const deferred = Promise.withResolvers<DeviceVerificationStatus>();
-        mockCrypto.getDeviceVerificationStatus.mockReturnValue(deferred.promise);
-
-        mockClient.getSafeUserId.mockReturnValueOnce(defaultUserId);
-        mockClient.getUserId.mockReturnValueOnce(defaultUserId);
-        renderComponent();
-        await flushPromises();
-
-        // set trust to be false for isVerified, true for isCrossSigningVerified
-        deferred.resolve({
-            isVerified: () => false,
-            crossSigningVerified: true,
-        } as DeviceVerificationStatus);
-
-        await expect(screen.findByText(device.displayName!)).resolves.toBeInTheDocument();
-        // expect to see no button in this case
-        expect(screen.queryByRole("button")).not.toBeInTheDocument();
-    });
-
-    it("with verified user and device, displays no button and a 'Trusted' label", async () => {
-        setMockDeviceTrust(true);
-        renderComponent({ isUserVerified: true });
-        await flushPromises();
-
-        expect(screen.queryByRole("button")).not.toBeInTheDocument();
-        expect(screen.getByText(device.displayName!)).toBeInTheDocument();
-        expect(screen.getByText("Trusted")).toBeInTheDocument();
-    });
-
-    it("does not call verifyDevice if client.getUser returns null", async () => {
-        mockClient.getUser.mockReturnValueOnce(null);
-        renderComponent();
-        await flushPromises();
-
-        const button = screen.getByRole("button", { name: device.displayName! });
-        expect(button).toBeInTheDocument();
-        await userEvent.click(button);
-
-        expect(mockVerifyDevice).not.toHaveBeenCalled();
-    });
-
-    it("calls verifyDevice if client.getUser returns an object", async () => {
-        mockClient.getUser.mockReturnValueOnce(defaultUser);
-        // set mock return of isGuest to short circuit verifyDevice call to avoid
-        // even more mocking
-        mockClient.isGuest.mockReturnValueOnce(true);
-        renderComponent();
-        await flushPromises();
-
-        const button = screen.getByRole("button", { name: device.displayName! });
-        expect(button).toBeInTheDocument();
-        await userEvent.click(button);
-
-        expect(mockVerifyDevice).toHaveBeenCalledTimes(1);
-        expect(mockVerifyDevice).toHaveBeenCalledWith(mockClient, defaultUser, device);
-    });
-
-    it("with display name", async () => {
-=======
     it("renders verified badge when user is verified", async () => {
         mockCrypto.getUserVerificationStatus.mockResolvedValue(new UserVerificationStatus(true, true, false));
->>>>>>> e427b710
         const { container } = renderComponent();
         await waitFor(() => expect(screen.getByText("Verified")).toBeInTheDocument());
         expect(container).toMatchSnapshot();
@@ -804,7 +714,7 @@
     ])(
         "clicking »message« %s should start a DM",
         async (test: string, member: RoomMember | User, expectedAvatarUrl: string | undefined) => {
-            const deferred = Promise.withResolvers<string>();
+            const deferred = defer<string>();
             mocked(startDmOnFirstMessage).mockReturnValue(deferred.promise);
 
             renderComponent({ member });
