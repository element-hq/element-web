--- conflicted
+++ resolved
@@ -8,13 +8,8 @@
 
 import React from "react";
 import { mocked } from "jest-mock";
-<<<<<<< HEAD
-import { fireEvent, render, screen } from "jest-matrix-react";
-import { TimestampToEventResponse, HTTPError, MatrixError } from "matrix-js-sdk/src/matrix";
-=======
 import { fireEvent, render, screen, waitFor } from "jest-matrix-react";
 import { TimestampToEventResponse, ConnectionError, HTTPError, MatrixError } from "matrix-js-sdk/src/matrix";
->>>>>>> d06cf09b
 
 import dispatcher from "../../../../../src/dispatcher/dispatcher";
 import { Action } from "../../../../../src/dispatcher/actions";
@@ -273,8 +268,7 @@
         });
 
         [
-            // XXX: figure out why this fails in CI
-            // new ConnectionError("Fake connection error in test"),
+            new ConnectionError("Fake connection error in test"),
             new HTTPError("Fake http error in test", 418),
             new MatrixError(
                 { errcode: "M_FAKE_ERROR_CODE", error: "Some fake error occured" },
@@ -299,15 +293,11 @@
                 await expect(screen.findByTestId("jump-to-date-error-content")).resolves.toBeInTheDocument();
 
                 // The submit debug logs option should *NOT* be shown for network errors.
-<<<<<<< HEAD
-                await expect(screen.findByTestId("jump-to-date-error-submit-debug-logs-button")).rejects.toBeTruthy();
-=======
                 //
                 // We have to use `queryBy` so that it can return `null` for something that does not exist.
                 await waitFor(() =>
                     expect(screen.queryByTestId("jump-to-date-error-submit-debug-logs-button")).not.toBeInTheDocument(),
                 );
->>>>>>> d06cf09b
             });
         });
     });
