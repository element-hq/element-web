/*
Copyright 2024 New Vector Ltd.
Copyright 2022 The Matrix.org Foundation C.I.C.

SPDX-License-Identifier: AGPL-3.0-only OR GPL-3.0-only OR LicenseRef-Element-Commercial
Please see LICENSE files in the repository root for full details.
*/

import React from "react";
import { Room, type MatrixClient } from "matrix-js-sdk/src/matrix";
<<<<<<< HEAD
import { type IWidget, MatrixWidgetType } from "matrix-widget-api";
import { type Optional } from "matrix-events-sdk";
=======
import { type ClientWidgetApi, type IWidget, MatrixWidgetType } from "matrix-widget-api";
>>>>>>> a2f5c494
import { act, render, type RenderResult, waitForElementToBeRemoved, waitFor } from "jest-matrix-react";
import userEvent from "@testing-library/user-event";
import {
    type ApprovalOpts,
    type WidgetInfo,
    WidgetLifecycle,
} from "@matrix-org/react-sdk-module-api/lib/lifecycles/WidgetLifecycle";

import RightPanel from "../../../../../src/components/structures/RightPanel";
import { MatrixClientPeg } from "../../../../../src/MatrixClientPeg";
import ResizeNotifier from "../../../../../src/utils/ResizeNotifier";
import { clientAndSDKContextRenderOptions, stubClient } from "../../../../test-utils";
import { Action } from "../../../../../src/dispatcher/actions";
import dis from "../../../../../src/dispatcher/dispatcher";
import DMRoomMap from "../../../../../src/utils/DMRoomMap";
import MatrixClientContext from "../../../../../src/contexts/MatrixClientContext";
import SettingsStore from "../../../../../src/settings/SettingsStore";
import { RightPanelPhases } from "../../../../../src/stores/right-panel/RightPanelStorePhases";
import RightPanelStore from "../../../../../src/stores/right-panel/RightPanelStore";
import WidgetStore, { type IApp } from "../../../../../src/stores/WidgetStore";
import ActiveWidgetStore from "../../../../../src/stores/ActiveWidgetStore";
import AppTile from "../../../../../src/components/views/elements/AppTile";
import { Container, WidgetLayoutStore } from "../../../../../src/stores/widgets/WidgetLayoutStore";
import AppsDrawer from "../../../../../src/components/views/rooms/AppsDrawer";
import { ElementWidgetCapabilities } from "../../../../../src/stores/widgets/ElementWidgetCapabilities";
import { ElementWidget, type WidgetMessaging } from "../../../../../src/stores/widgets/WidgetMessaging";
import { WidgetMessagingStore } from "../../../../../src/stores/widgets/WidgetMessagingStore";
import { ModuleRunner } from "../../../../../src/modules/ModuleRunner";
import { RoomPermalinkCreator } from "../../../../../src/utils/permalinks/Permalinks";
import { SdkContextClass } from "../../../../../src/contexts/SDKContext";

jest.mock("../../../../../src/stores/OwnProfileStore", () => ({
    OwnProfileStore: {
        instance: {
            on: jest.fn(),
            isProfileInfoFetched: true,
            removeListener: jest.fn(),
            getHttpAvatarUrl: jest.fn().mockReturnValue("http://avatar_url"),
        },
    },
}));

describe("AppTile", () => {
    let cli: MatrixClient;
    let sdkContext: SdkContextClass;
    let r1: Room;
    let r2: Room;
    const resizeNotifier = new ResizeNotifier();
    let app1: IApp;
    let app2: IApp;

    beforeAll(async () => {
        stubClient();
        cli = MatrixClientPeg.safeGet();
        cli.hasLazyLoadMembersEnabled = () => false;

        // Init misc. startup deps
        DMRoomMap.makeShared(cli);

        r1 = new Room("r1", cli, "@name:example.com");
        r2 = new Room("r2", cli, "@name:example.com");

        jest.spyOn(cli, "getRoom").mockImplementation((roomId) => {
            if (roomId === "r1") return r1;
            if (roomId === "r2") return r2;
            return null;
        });
        jest.spyOn(cli, "getVisibleRooms").mockImplementation(() => {
            return [r1, r2];
        });

        // Adjust various widget stores to add mock apps
        app1 = {
            id: "1",
            eventId: "1",
            roomId: "r1",
            type: MatrixWidgetType.Custom,
            url: "https://example.com",
            name: "Example 1",
            creatorUserId: cli.getSafeUserId(),
            avatar_url: undefined,
        };
        app2 = {
            id: "1",
            eventId: "2",
            roomId: "r2",
            type: MatrixWidgetType.Custom,
            url: "https://example.com",
            name: "Example 2",
            creatorUserId: cli.getSafeUserId(),
            avatar_url: undefined,
        };
        jest.spyOn(WidgetStore.instance, "getApps").mockImplementation((roomId: string): Array<IApp> => {
            if (roomId === "r1") return [app1];
            if (roomId === "r2") return [app2];
            return [];
        });

        // Wake up various stores we rely on
        WidgetLayoutStore.instance.useUnitTestClient(cli);
        // @ts-ignore
        await WidgetLayoutStore.instance.onReady();
        RightPanelStore.instance.useUnitTestClient(cli);
        // @ts-ignore
        await RightPanelStore.instance.onReady();
    });

    beforeEach(async () => {
        sdkContext = new SdkContextClass();
        jest.spyOn(SettingsStore, "getValue").mockRestore();
        // @ts-ignore
        await WidgetMessagingStore.instance.onReady();
    });

    it("destroys non-persisted right panel widget on room change", async () => {
        // Set up right panel state
        const realGetValue = SettingsStore.getValue;
        const mockSettings = jest.spyOn(SettingsStore, "getValue").mockImplementation((name, roomId) => {
            if (name !== "RightPanel.phases") return realGetValue(name, roomId);
            if (roomId === "r1") {
                return {
                    history: [
                        {
                            phase: RightPanelPhases.Widget,
                            state: {
                                widgetId: "1",
                            },
                        },
                    ],
                    isOpen: true,
                };
            }
            return null;
        });

        // Run initial render with room 1, and also running lifecycle methods
        const renderResult = render(
            <MatrixClientContext.Provider value={cli}>
                <RightPanel
                    room={r1}
                    resizeNotifier={resizeNotifier}
                    permalinkCreator={new RoomPermalinkCreator(r1, r1.roomId)}
                />
            </MatrixClientContext.Provider>,
        );
        act(() =>
            dis.dispatch({
                action: Action.ViewRoom,
                room_id: "r1",
            }),
        );

        await expect(renderResult.findByText("Example 1")).resolves.toBeInTheDocument();
        expect(ActiveWidgetStore.instance.isLive("1", "r1")).toBe(true);

        const { asFragment } = renderResult;
        expect(asFragment()).toMatchSnapshot();
        // We want to verify that as we change to room 2, we should close the
        // right panel and destroy the widget.

        // Switch to room 2
        act(() =>
            dis.dispatch({
                action: Action.ViewRoom,
                room_id: "r2",
            }),
        );

        renderResult.rerender(
            <MatrixClientContext.Provider value={cli}>
                <RightPanel
                    room={r2}
                    resizeNotifier={resizeNotifier}
                    permalinkCreator={new RoomPermalinkCreator(r2, r2.roomId)}
                />
            </MatrixClientContext.Provider>,
        );

        expect(renderResult.queryByText("Example 1")).not.toBeInTheDocument();
        expect(ActiveWidgetStore.instance.isLive("1", "r1")).toBe(false);

        mockSettings.mockRestore();
    });

    it("distinguishes widgets with the same ID in different rooms", async () => {
        // Set up right panel state
        const realGetValue = SettingsStore.getValue;
        jest.spyOn(SettingsStore, "getValue").mockImplementation((name, roomId) => {
            if (name === "RightPanel.phases") {
                if (roomId === "r1") {
                    return {
                        history: [
                            {
                                phase: RightPanelPhases.Widget,
                                state: {
                                    widgetId: "1",
                                },
                            },
                        ],
                        isOpen: true,
                    };
                }
                return null;
            }
            return realGetValue(name, roomId);
        });

        // Run initial render with room 1, and also running lifecycle methods
        const renderResult = render(
            <MatrixClientContext.Provider value={cli}>
                <RightPanel
                    room={r1}
                    resizeNotifier={resizeNotifier}
                    permalinkCreator={new RoomPermalinkCreator(r1, r1.roomId)}
                />
            </MatrixClientContext.Provider>,
        );
        act(() =>
            dis.dispatch({
                action: Action.ViewRoom,
                room_id: "r1",
            }),
        );

        await waitFor(() => {
            expect(ActiveWidgetStore.instance.isLive("1", "r1")).toBe(true);
            expect(ActiveWidgetStore.instance.isLive("1", "r2")).toBe(false);
        });

        jest.spyOn(SettingsStore, "getValue").mockImplementation((name, roomId) => {
            if (name === "RightPanel.phases") {
                if (roomId === "r2") {
                    return {
                        history: [
                            {
                                phase: RightPanelPhases.Widget,
                                state: {
                                    widgetId: "1",
                                },
                            },
                        ],
                        isOpen: true,
                    };
                }
                return null;
            }
            return realGetValue(name, roomId);
        });
        // Switch to room 2
        act(() =>
            dis.dispatch({
                action: Action.ViewRoom,
                room_id: "r2",
            }),
        );
        renderResult.rerender(
            <MatrixClientContext.Provider value={cli}>
                <RightPanel
                    room={r2}
                    resizeNotifier={resizeNotifier}
                    permalinkCreator={new RoomPermalinkCreator(r2, r2.roomId)}
                />
            </MatrixClientContext.Provider>,
        );

        await waitFor(() => {
            expect(ActiveWidgetStore.instance.isLive("1", "r1")).toBe(false);
            expect(ActiveWidgetStore.instance.isLive("1", "r2")).toBe(true);
        });
    });

    it("preserves non-persisted widget on container move", async () => {
        // Set up widget in top container
        const realGetValue = SettingsStore.getValue;
        const mockSettings = jest.spyOn(SettingsStore, "getValue").mockImplementation((name, roomId) => {
            if (name !== "Widgets.layout") return realGetValue(name, roomId);
            if (roomId === "r1") {
                return {
                    widgets: {
                        1: {
                            container: Container.Top,
                        },
                    },
                };
            }
            return null;
        });

        act(() => {
            WidgetLayoutStore.instance.recalculateRoom(r1);
        });

        // Run initial render with room 1, and also running lifecycle methods
        const renderResult = render(
            <AppsDrawer userId={cli.getSafeUserId()} room={r1} />,
            clientAndSDKContextRenderOptions(cli, sdkContext),
        );

        expect(renderResult.getByText("Example 1")).toBeInTheDocument();
        expect(ActiveWidgetStore.instance.isLive("1", "r1")).toBe(true);

        const { asFragment } = renderResult;
        expect(asFragment()).toMatchSnapshot(); // Take snapshot of AppsDrawer with AppTile

        // We want to verify that as we move the widget to the center container,
        // the widget frame remains running.

        // Stop mocking settings so that the widget move can take effect
        mockSettings.mockRestore();
        act(() => {
            // Move widget to center
            WidgetLayoutStore.instance.moveToContainer(r1, app1, Container.Center);
        });

        expect(renderResult.getByText("Example 1")).toBeInTheDocument();
        expect(ActiveWidgetStore.instance.isLive("1", "r1")).toBe(true);
    });

    afterAll(async () => {
        // @ts-ignore
        await WidgetLayoutStore.instance.onNotReady();
        // @ts-ignore
        await RightPanelStore.instance.onNotReady();
        jest.restoreAllMocks();
    });

    describe("for a pinned widget", () => {
        let renderResult: RenderResult;
        let moveToContainerSpy: jest.SpyInstance<void, [room: Room, widget: IWidget, toContainer: Container]>;

        beforeEach(async () => {
            renderResult = render(
                <MatrixClientContext.Provider value={cli}>
                    <AppTile key={app1.id} app={app1} room={r1} />
                </MatrixClientContext.Provider>,
            );

            moveToContainerSpy = jest.spyOn(WidgetLayoutStore.instance, "moveToContainer");
            await waitForElementToBeRemoved(() => renderResult.queryByRole("progressbar"));
        });

        it("should render", () => {
            const { asFragment } = renderResult;

            expect(asFragment()).toMatchSnapshot(); // Take a snapshot of the pinned widget
        });

        it("should not display the »Popout widget« button", () => {
            expect(renderResult.queryByLabelText("Popout widget")).not.toBeInTheDocument();
        });

        it("clicking 'minimise' should send the widget to the right", async () => {
            await userEvent.click(renderResult.getByLabelText("Minimise"));
            expect(moveToContainerSpy).toHaveBeenCalledWith(r1, app1, Container.Right);
        });

        it("clicking 'maximise' should send the widget to the center", async () => {
            await userEvent.click(renderResult.getByLabelText("Maximise"));
            expect(moveToContainerSpy).toHaveBeenCalledWith(r1, app1, Container.Center);
        });

        it("should render permission request", () => {
            jest.spyOn(ModuleRunner.instance, "invoke").mockImplementation((lifecycleEvent, opts, widgetInfo) => {
                if (lifecycleEvent === WidgetLifecycle.PreLoadRequest && (widgetInfo as WidgetInfo).id === app1.id) {
                    (opts as ApprovalOpts).approved = false;
                }
            });

            // userId and creatorUserId are different
            const renderResult = render(
                <MatrixClientContext.Provider value={cli}>
                    <AppTile key={app1.id} app={app1} room={r1} userId="@user1" creatorUserId="@userAnother" />
                </MatrixClientContext.Provider>,
            );

            const { container, asFragment } = renderResult;

            expect(container.querySelector(".mx_Spinner")).toBeFalsy();
            expect(asFragment()).toMatchSnapshot();

            expect(renderResult.queryByRole("button", { name: "Continue" })).toBeInTheDocument();
        });

        it("should not display 'Continue' button on permission load", () => {
            jest.spyOn(ModuleRunner.instance, "invoke").mockImplementation((lifecycleEvent, opts, widgetInfo) => {
                if (lifecycleEvent === WidgetLifecycle.PreLoadRequest && (widgetInfo as WidgetInfo).id === app1.id) {
                    (opts as ApprovalOpts).approved = true;
                }
            });

            // userId and creatorUserId are different
            const renderResult = render(
                <MatrixClientContext.Provider value={cli}>
                    <AppTile key={app1.id} app={app1} room={r1} userId="@user1" creatorUserId="@userAnother" />
                </MatrixClientContext.Provider>,
            );

            expect(renderResult.queryByRole("button", { name: "Continue" })).not.toBeInTheDocument();
        });

        describe("for a maximised (centered) widget", () => {
            beforeEach(() => {
                jest.spyOn(WidgetLayoutStore.instance, "isInContainer").mockImplementation(
                    (room: Room | null, widget: IWidget, container: Container) => {
                        return room === r1 && widget === app1 && container === Container.Center;
                    },
                );
            });

            it("clicking 'un-maximise' should send the widget to the top", async () => {
                await userEvent.click(renderResult.getByLabelText("Un-maximise"));
                expect(moveToContainerSpy).toHaveBeenCalledWith(r1, app1, Container.Top);
            });
        });

        describe("with an existing widgetApi with requiresClient = false", () => {
            beforeEach(() => {
                const messaging = {
                    on: () => {},
                    off: () => {},
                    prepare: async () => {},
                    stop: () => {},
                    widgetApi: {
                        hasCapability: (capability: ElementWidgetCapabilities): boolean => {
                            return !(capability === ElementWidgetCapabilities.RequiresClient);
                        },
                    },
                } as unknown as WidgetMessaging;

                const mockWidget = new ElementWidget(app1);
                WidgetMessagingStore.instance.storeMessaging(mockWidget, r1.roomId, messaging);

                renderResult = render(
                    <MatrixClientContext.Provider value={cli}>
                        <AppTile key={app1.id} app={app1} room={r1} />
                    </MatrixClientContext.Provider>,
                );
            });

            it("should display the »Popout widget« button", () => {
                expect(renderResult.getByLabelText("Popout widget")).toBeInTheDocument();
            });
        });
    });

    describe("for a persistent app", () => {
        let renderResult: RenderResult;

        beforeEach(async () => {
            renderResult = render(
                <MatrixClientContext.Provider value={cli}>
                    <AppTile key={app1.id} app={app1} fullWidth={true} room={r1} miniMode={true} showMenubar={false} />
                </MatrixClientContext.Provider>,
            );

            await waitForElementToBeRemoved(() => renderResult.queryByRole("progressbar"));
        });

        it("should render", async () => {
            const { asFragment } = renderResult;

            expect(asFragment()).toMatchSnapshot();
        });
    });
});<|MERGE_RESOLUTION|>--- conflicted
+++ resolved
@@ -8,12 +8,7 @@
 
 import React from "react";
 import { Room, type MatrixClient } from "matrix-js-sdk/src/matrix";
-<<<<<<< HEAD
 import { type IWidget, MatrixWidgetType } from "matrix-widget-api";
-import { type Optional } from "matrix-events-sdk";
-=======
-import { type ClientWidgetApi, type IWidget, MatrixWidgetType } from "matrix-widget-api";
->>>>>>> a2f5c494
 import { act, render, type RenderResult, waitForElementToBeRemoved, waitFor } from "jest-matrix-react";
 import userEvent from "@testing-library/user-event";
 import {
