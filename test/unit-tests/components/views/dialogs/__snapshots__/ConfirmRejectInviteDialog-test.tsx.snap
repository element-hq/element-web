--- conflicted
+++ resolved
@@ -32,46 +32,17 @@
         Are you sure you want to decline the invitation to join "foo"?
       </p>
       <div
-        class="_inline-field_19upo_32"
+        class="mx_SettingsFlag"
       >
-        <div
-          class="_inline-field-control_19upo_44"
+        <span
+          class="mx_SettingsFlag_label"
         >
           <div
-<<<<<<< HEAD
-            class="_container_19o42_10"
-=======
             id="mx_LabelledToggleSwitch__r_7_"
->>>>>>> 2e87f7cb
-          >
-            <input
-              class="_input_19o42_24"
-              id="«rb»"
-              role="switch"
-              type="checkbox"
-            />
-            <div
-              class="_ui_19o42_34"
-            />
-          </div>
-        </div>
-        <div
-          class="_inline-field-body_19upo_38"
-        >
-          <label
-            class="_label_19upo_59"
-            for="«rb»"
           >
             Ignore user
-          </label>
+          </div>
           <span
-<<<<<<< HEAD
-            class="_message_19upo_85 _help-message_19upo_91"
-            id="radix-«rd»"
-          >
-            You will not see any messages or room invites from this user.
-          </span>
-=======
             class="mx_Caption"
             id="mx_LabelledToggleSwitch__r_7__caption"
           >
@@ -90,50 +61,20 @@
           <div
             class="mx_ToggleSwitch_ball"
           />
->>>>>>> 2e87f7cb
         </div>
       </div>
       <div
-        class="_inline-field_19upo_32"
+        class="mx_SettingsFlag"
       >
-        <div
-          class="_inline-field-control_19upo_44"
+        <span
+          class="mx_SettingsFlag_label"
         >
           <div
-<<<<<<< HEAD
-            class="_container_19o42_10"
-=======
             id="mx_LabelledToggleSwitch__r_8_"
->>>>>>> 2e87f7cb
-          >
-            <input
-              class="_input_19o42_24"
-              id="«re»"
-              role="switch"
-              type="checkbox"
-            />
-            <div
-              class="_ui_19o42_34"
-            />
-          </div>
-        </div>
-        <div
-          class="_inline-field-body_19upo_38"
-        >
-          <label
-            class="_label_19upo_59"
-            for="«re»"
           >
             Report room
-          </label>
+          </div>
           <span
-<<<<<<< HEAD
-            class="_message_19upo_85 _help-message_19upo_91"
-            id="radix-«rg»"
-          >
-            Report this room to your account provider.
-          </span>
-=======
             class="mx_Caption"
             id="mx_LabelledToggleSwitch__r_8__caption"
           >
@@ -152,7 +93,6 @@
           <div
             class="mx_ToggleSwitch_ball"
           />
->>>>>>> 2e87f7cb
         </div>
       </div>
       <div
