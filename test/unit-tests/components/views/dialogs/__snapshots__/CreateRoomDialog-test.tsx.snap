--- conflicted
+++ resolved
@@ -24,9 +24,7 @@
         Create a private room
       </h1>
     </div>
-    <form
-      class="_root_19upo_16"
-    >
+    <form>
       <div
         class="mx_Dialog_content"
       >
@@ -103,48 +101,28 @@
           Only people invited will be able to find and join this room. You can change this at any time from room settings.
         </p>
         <div
-          class="_inline-field_19upo_32"
-        >
-          <div
-            class="_inline-field-control_19upo_44"
-          >
-            <div
-<<<<<<< HEAD
-              class="_container_19o42_10"
-=======
+          class="mx_SettingsFlag mx_CreateRoomDialog_e2eSwitch"
+        >
+          <span
+            class="mx_SettingsFlag_label"
+          >
+            <div
               id="mx_LabelledToggleSwitch__r_5i_"
->>>>>>> 2e87f7cb
-            >
-              <input
-                checked=""
-                class="_input_19o42_24"
-                id="«r5k»"
-                role="switch"
-                type="checkbox"
-              />
-              <div
-                class="_ui_19o42_34"
-              />
-            </div>
-          </div>
-          <div
-<<<<<<< HEAD
-            class="_inline-field-body_19upo_38"
-=======
+            >
+              Enable end-to-end encryption
+            </div>
+          </span>
+          <div
             aria-checked="true"
             aria-disabled="false"
             aria-labelledby="mx_LabelledToggleSwitch__r_5i_"
             class="mx_AccessibleButton mx_ToggleSwitch mx_ToggleSwitch_on mx_ToggleSwitch_enabled"
             role="switch"
             tabindex="0"
->>>>>>> 2e87f7cb
-          >
-            <label
-              class="_label_19upo_59"
-              for="«r5k»"
-            >
-              Enable end-to-end encryption
-            </label>
+          >
+            <div
+              class="mx_ToggleSwitch_ball"
+            />
           </div>
         </div>
         <p>
@@ -159,56 +137,30 @@
             Show advanced
           </summary>
           <div
-            class="_inline-field_19upo_32"
-          >
-            <div
-              class="_inline-field-control_19upo_44"
+            class="mx_SettingsFlag"
+          >
+            <span
+              class="mx_SettingsFlag_label"
             >
               <div
-<<<<<<< HEAD
-                class="_container_19o42_10"
-=======
                 id="mx_LabelledToggleSwitch__r_5j_"
->>>>>>> 2e87f7cb
               >
-                <input
-                  class="_input_19o42_24"
-                  id="«r5m»"
-                  role="switch"
-                  type="checkbox"
-                />
-                <div
-                  class="_ui_19o42_34"
-                />
+                Block anyone not part of server.org from ever joining this room.
               </div>
-            </div>
-            <div
-<<<<<<< HEAD
-              class="_inline-field-body_19upo_38"
-=======
+            </span>
+            <div
               aria-checked="false"
               aria-disabled="false"
               aria-labelledby="mx_LabelledToggleSwitch__r_5j_"
               class="mx_AccessibleButton mx_ToggleSwitch mx_ToggleSwitch_enabled"
               role="switch"
               tabindex="0"
->>>>>>> 2e87f7cb
-            >
-              <label
-                class="_label_19upo_59"
-                for="«r5m»"
-              >
-                Block anyone not part of server.org from ever joining this room.
-              </label>
-              <span
-                class="_message_19upo_85 _help-message_19upo_91"
-                id="radix-«r5o»"
-              >
-                You might enable this if the room will only be used for collaborating with internal teams on your homeserver. This cannot be changed later.
-              </span>
-            </div>
-          </div>
-          z
+            >
+              <div
+                class="mx_ToggleSwitch_ball"
+              />
+            </div>
+          </div>
           <p>
             You might enable this if the room will only be used for collaborating with internal teams on your homeserver. This cannot be changed later.
           </p>
@@ -275,9 +227,7 @@
         Create a private room
       </h1>
     </div>
-    <form
-      class="_root_19upo_16"
-    >
+    <form>
       <div
         class="mx_Dialog_content"
       >
@@ -354,48 +304,28 @@
           Only people invited will be able to find and join this room. You can change this at any time from room settings.
         </p>
         <div
-          class="_inline-field_19upo_32"
-        >
-          <div
-            class="_inline-field-control_19upo_44"
-          >
-            <div
-<<<<<<< HEAD
-              class="_container_19o42_10"
-=======
+          class="mx_SettingsFlag mx_CreateRoomDialog_e2eSwitch"
+        >
+          <span
+            class="mx_SettingsFlag_label"
+          >
+            <div
               id="mx_LabelledToggleSwitch__r_60_"
->>>>>>> 2e87f7cb
-            >
-              <input
-                checked=""
-                class="_input_19o42_24"
-                id="«r65»"
-                role="switch"
-                type="checkbox"
-              />
-              <div
-                class="_ui_19o42_34"
-              />
-            </div>
-          </div>
-          <div
-<<<<<<< HEAD
-            class="_inline-field-body_19upo_38"
-=======
+            >
+              Enable end-to-end encryption
+            </div>
+          </span>
+          <div
             aria-checked="true"
             aria-disabled="false"
             aria-labelledby="mx_LabelledToggleSwitch__r_60_"
             class="mx_AccessibleButton mx_ToggleSwitch mx_ToggleSwitch_on mx_ToggleSwitch_enabled"
             role="switch"
             tabindex="0"
->>>>>>> 2e87f7cb
-          >
-            <label
-              class="_label_19upo_59"
-              for="«r65»"
-            >
-              Enable end-to-end encryption
-            </label>
+          >
+            <div
+              class="mx_ToggleSwitch_ball"
+            />
           </div>
         </div>
         <p>
