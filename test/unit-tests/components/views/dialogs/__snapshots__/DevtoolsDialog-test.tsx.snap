--- conflicted
+++ resolved
@@ -109,17 +109,10 @@
           End-to-end encryption
         </button>
       </div>
-<<<<<<< HEAD
       <form
         class="_root_19upo_16"
       >
-        <h3>
-=======
-      <div>
-        <h2
-          class="mx_DevTools_toolHeading"
-        >
->>>>>>> 8b17591f
+        <h2>
           Options
         </h2>
         <div
