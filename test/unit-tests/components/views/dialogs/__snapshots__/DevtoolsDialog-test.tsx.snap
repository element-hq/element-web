--- conflicted
+++ resolved
@@ -116,111 +116,105 @@
           End-to-end encryption
         </button>
       </div>
-      <form
-        class="_root_19upo_16"
-      >
+      <div>
         <h2
           class="mx_DevTools_toolHeading"
         >
           Options
         </h2>
         <div
-          class="_inline-field_19upo_32"
-        >
-          <div
-            class="_inline-field-control_19upo_44"
-          >
-            <div
-              class="_container_19o42_10"
-            >
-              <input
-                class="_input_19o42_24"
-                id="mx_SettingsFlag_vY7Q4uEh9K38"
-                role="switch"
-                type="checkbox"
-              />
-              <div
-                class="_ui_19o42_34"
-              />
-            </div>
-          </div>
-          <div
-            class="_inline-field-body_19upo_38"
+          class="mx_SettingsFlag"
+        >
+          <label
+            class="mx_SettingsFlag_label"
+            for="mx_SettingsFlag_vY7Q4uEh9K38"
+          >
+            <span
+              class="mx_SettingsFlag_labelText"
+            >
+              Developer mode
+            </span>
+          </label>
+          <div
+            aria-checked="false"
+            aria-disabled="false"
+            aria-label="Developer mode"
+            class="mx_AccessibleButton mx_ToggleSwitch mx_ToggleSwitch_enabled"
+            id="mx_SettingsFlag_vY7Q4uEh9K38"
+            role="switch"
+            tabindex="0"
+          >
+            <div
+              class="mx_ToggleSwitch_ball"
+            />
+          </div>
+        </div>
+        <div
+          class="mx_SettingsFlag"
+        >
+          <label
+            class="mx_SettingsFlag_label"
+            for="mx_SettingsFlag_QgU2PomxwKpa"
+          >
+            <span
+              class="mx_SettingsFlag_labelText"
+            >
+              Show hidden events in timeline
+            </span>
+          </label>
+          <div
+            aria-checked="false"
+            aria-disabled="false"
+            aria-label="Show hidden events in timeline"
+            class="mx_AccessibleButton mx_ToggleSwitch mx_ToggleSwitch_enabled"
+            id="mx_SettingsFlag_QgU2PomxwKpa"
+            role="switch"
+            tabindex="0"
+          >
+            <div
+              class="mx_ToggleSwitch_ball"
+            />
+          </div>
+        </div>
+        <div
+          class="mx_SettingsFlag"
+        >
+          <label
+            class="mx_SettingsFlag_label"
+            for="mx_SettingsFlag_6hpi3YEetmBG"
+          >
+            <span
+              class="mx_SettingsFlag_labelText"
+            >
+              Enable widget screenshots on supported widgets
+            </span>
+          </label>
+          <div
+            aria-checked="false"
+            aria-disabled="false"
+            aria-label="Enable widget screenshots on supported widgets"
+            class="mx_AccessibleButton mx_ToggleSwitch mx_ToggleSwitch_enabled"
+            id="mx_SettingsFlag_6hpi3YEetmBG"
+            role="switch"
+            tabindex="0"
+          >
+            <div
+              class="mx_ToggleSwitch_ball"
+            />
+          </div>
+        </div>
+        <form
+          class="_root_19upo_16"
+        >
+          <div
+            class="_field_19upo_26"
           >
             <label
               class="_label_19upo_59"
-              for="mx_SettingsFlag_vY7Q4uEh9K38"
-            >
-              Developer mode
+              for="radix-_r_4_"
+            >
+              Element Call URL
             </label>
-          </div>
-        </div>
-        <div
-          class="_inline-field_19upo_32"
-        >
-          <div
-            class="_inline-field-control_19upo_44"
-          >
-            <div
-              class="_container_19o42_10"
-            >
-              <input
-                class="_input_19o42_24"
-                id="mx_SettingsFlag_QgU2PomxwKpa"
-                role="switch"
-                type="checkbox"
-              />
-              <div
-                class="_ui_19o42_34"
-              />
-            </div>
-          </div>
-          <div
-            class="_inline-field-body_19upo_38"
-          >
-            <label
-              class="_label_19upo_59"
-              for="mx_SettingsFlag_QgU2PomxwKpa"
-            >
-              Show hidden events in timeline
-            </label>
-          </div>
-        </div>
-        <div
-          class="_inline-field_19upo_32"
-        >
-          <div
-            class="_inline-field-control_19upo_44"
-          >
-            <div
-              class="_container_19o42_10"
-            >
-              <input
-                class="_input_19o42_24"
-                id="mx_SettingsFlag_6hpi3YEetmBG"
-                role="switch"
-                type="checkbox"
-              />
-              <div
-                class="_ui_19o42_34"
-              />
-            </div>
-          </div>
-          <div
-            class="_inline-field-body_19upo_38"
-          >
-            <label
-              class="_label_19upo_59"
-<<<<<<< HEAD
-              for="mx_SettingsFlag_6hpi3YEetmBG"
-=======
-              for="radix-_r_4_"
->>>>>>> 2e87f7cb
-            >
-              Enable widget screenshots on supported widgets
-            </label>
-<<<<<<< HEAD
-=======
             <div
               class="_controls_17lij_8"
             >
@@ -232,31 +226,9 @@
                 value=""
               />
             </div>
->>>>>>> 2e87f7cb
-          </div>
-        </div>
-        <div
-          class="_field_19upo_26"
-        >
-          <label
-            class="_label_19upo_59"
-            for="radix-«ra»"
-          >
-            Element Call URL
-          </label>
-          <div
-            class="_controls_17lij_8"
-          >
-            <input
-              class="_control_sqdq4_10"
-              id="radix-«ra»"
-              name="input"
-              title=""
-              value=""
-            />
-          </div>
-        </div>
-      </form>
+          </div>
+        </form>
+      </div>
     </div>
     <div
       class="mx_Dialog_buttons"
