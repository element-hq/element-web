/*
Copyright 2024 New Vector Ltd.
Copyright 2023 The Matrix.org Foundation C.I.C.

SPDX-License-Identifier: AGPL-3.0-only OR GPL-3.0-only OR LicenseRef-Element-Commercial
Please see LICENSE files in the repository root for full details.
*/

import React from "react";
import { fireEvent, render, screen, within } from "jest-matrix-react";
<<<<<<< HEAD
=======
import { defer, type IDeferred } from "matrix-js-sdk/src/utils";
>>>>>>> e427b710

import EventIndexPanel from "../../../../../src/components/views/settings/EventIndexPanel";
import EventIndexPeg from "../../../../../src/indexing/EventIndexPeg";
import EventIndex from "../../../../../src/indexing/EventIndex";
import { clearAllModals, flushPromises, getMockClientWithEventEmitter } from "../../../../test-utils";
import SettingsStore from "../../../../../src/settings/SettingsStore";
import { SettingLevel } from "../../../../../src/settings/SettingLevel";

describe("<EventIndexPanel />", () => {
    getMockClientWithEventEmitter({
        getRooms: jest.fn().mockReturnValue([]),
    });

    const getComponent = () => render(<EventIndexPanel />);

    beforeEach(() => {
        jest.spyOn(EventIndexPeg, "get").mockRestore();
        jest.spyOn(EventIndexPeg, "platformHasSupport").mockReturnValue(false);
        jest.spyOn(EventIndexPeg, "supportIsInstalled").mockReturnValue(false);
        jest.spyOn(EventIndexPeg, "initEventIndex").mockClear().mockResolvedValue(true);
        jest.spyOn(EventIndexPeg, "deleteEventIndex").mockClear();
        jest.spyOn(SettingsStore, "getValueAt").mockReturnValue(false);
        jest.spyOn(SettingsStore, "setValue").mockClear();

        // @ts-ignore private property
        EventIndexPeg.error = null;
    });

    afterEach(async () => {
        await clearAllModals();
    });

    describe("when event index is initialised", () => {
        it("renders event index information", () => {
            jest.spyOn(EventIndexPeg, "get").mockReturnValue(new EventIndex());

            const { container } = getComponent();

            expect(container).toMatchSnapshot();
        });

        it("opens event index management dialog", async () => {
            jest.spyOn(EventIndexPeg, "get").mockReturnValue(new EventIndex());
            getComponent();

            fireEvent.click(screen.getByText("Manage"));

            const dialog = await screen.findByRole("dialog");
            expect(within(dialog).getByText("Message search")).toBeInTheDocument();

            // close the modal
            fireEvent.click(within(dialog).getByText("Done"));
        });
    });

    describe("when event indexing is fully supported and enabled but not initialised", () => {
        beforeEach(() => {
            jest.spyOn(EventIndexPeg, "supportIsInstalled").mockReturnValue(true);
            jest.spyOn(EventIndexPeg, "platformHasSupport").mockReturnValue(true);
            jest.spyOn(SettingsStore, "getValueAt").mockReturnValue(true);

            // @ts-ignore private property
            EventIndexPeg.error = new Error("Test error message");
        });

        it("displays an error when no event index is found and enabling not in progress", () => {
            getComponent();

            expect(screen.getByText("Message search initialisation failed")).toBeInTheDocument();
        });

        it("displays an error from the event index", () => {
            getComponent();

            expect(screen.getByText("Test error message")).toBeInTheDocument();
        });

        it("asks for confirmation when resetting seshat", async () => {
            getComponent();

            fireEvent.click(screen.getByText("Reset"));

            // wait for reset modal to open
            await screen.findByText("Reset event store?");
            const dialog = await screen.findByRole("dialog");

            expect(within(dialog).getByText("Reset event store?")).toBeInTheDocument();
            fireEvent.click(within(dialog).getByText("Cancel"));

            // didn't reset
            expect(SettingsStore.setValue).not.toHaveBeenCalled();
            expect(EventIndexPeg.deleteEventIndex).not.toHaveBeenCalled();
        });

        it("resets seshat", async () => {
            getComponent();

            fireEvent.click(screen.getByText("Reset"));

            // wait for reset modal to open
            await screen.findByText("Reset event store?");
            const dialog = await screen.findByRole("dialog");

            fireEvent.click(within(dialog).getByText("Reset event store"));

            await flushPromises();

            expect(SettingsStore.setValue).toHaveBeenCalledWith(
                "enableEventIndexing",
                null,
                SettingLevel.DEVICE,
                false,
            );
            expect(EventIndexPeg.deleteEventIndex).toHaveBeenCalled();

            await clearAllModals();
        });
    });

    describe("when event indexing is supported but not enabled", () => {
        it("renders enable text", () => {
            jest.spyOn(EventIndexPeg, "supportIsInstalled").mockReturnValue(true);

            getComponent();

            expect(
                screen.getByText("Securely cache encrypted messages locally for them to appear in search results."),
            ).toBeInTheDocument();
        });
        it("enables event indexing on enable button click", async () => {
            jest.spyOn(EventIndexPeg, "supportIsInstalled").mockReturnValue(true);
            let deferredInitEventIndex: PromiseWithResolvers<boolean> | undefined;
            jest.spyOn(EventIndexPeg, "initEventIndex").mockImplementation(() => {
                deferredInitEventIndex = Promise.withResolvers<boolean>();
                return deferredInitEventIndex.promise;
            });

            getComponent();

            fireEvent.click(screen.getByText("Enable"));

            await flushPromises();
            // spinner shown while enabling
            expect(screen.getByLabelText("Loading…")).toBeInTheDocument();

            // add an event indx to the peg and resolve the init promise
            jest.spyOn(EventIndexPeg, "get").mockReturnValue(new EventIndex());
            expect(EventIndexPeg.initEventIndex).toHaveBeenCalled();
            deferredInitEventIndex!.resolve(true);
            await flushPromises();
            expect(SettingsStore.setValue).toHaveBeenCalledWith("enableEventIndexing", null, SettingLevel.DEVICE, true);

            // message for enabled event index
            expect(
                screen.getByText(
                    "Securely cache encrypted messages locally for them to appear in search results, using 0 Bytes to store messages from 0 rooms.",
                ),
            ).toBeInTheDocument();
        });
    });

    describe("when event indexing is supported but not installed", () => {
        it("renders link to install seshat", () => {
            jest.spyOn(EventIndexPeg, "supportIsInstalled").mockReturnValue(false);
            jest.spyOn(EventIndexPeg, "platformHasSupport").mockReturnValue(true);

            const { container } = getComponent();

            expect(container).toMatchSnapshot();
        });
    });

    describe("when event indexing is not supported", () => {
        it("renders link to download a desktop client", () => {
            jest.spyOn(EventIndexPeg, "platformHasSupport").mockReturnValue(false);

            const { container } = getComponent();

            expect(container).toMatchSnapshot();
        });
    });
});<|MERGE_RESOLUTION|>--- conflicted
+++ resolved
@@ -8,10 +8,7 @@
 
 import React from "react";
 import { fireEvent, render, screen, within } from "jest-matrix-react";
-<<<<<<< HEAD
-=======
 import { defer, type IDeferred } from "matrix-js-sdk/src/utils";
->>>>>>> e427b710
 
 import EventIndexPanel from "../../../../../src/components/views/settings/EventIndexPanel";
 import EventIndexPeg from "../../../../../src/indexing/EventIndexPeg";
@@ -143,9 +140,9 @@
         });
         it("enables event indexing on enable button click", async () => {
             jest.spyOn(EventIndexPeg, "supportIsInstalled").mockReturnValue(true);
-            let deferredInitEventIndex: PromiseWithResolvers<boolean> | undefined;
+            let deferredInitEventIndex: IDeferred<boolean> | undefined;
             jest.spyOn(EventIndexPeg, "initEventIndex").mockImplementation(() => {
-                deferredInitEventIndex = Promise.withResolvers<boolean>();
+                deferredInitEventIndex = defer<boolean>();
                 return deferredInitEventIndex.promise;
             });
 
