--- conflicted
+++ resolved
@@ -55,11 +55,7 @@
     </ol>
   </nav>
   <div
-<<<<<<< HEAD
-    class="mx_EncryptionCard mx_DestructiveComponent"
-=======
     class="mx_EncryptionCard"
->>>>>>> e8954f08
   >
     <div
       class="mx_EncryptionCard_header"
@@ -87,12 +83,8 @@
       </h2>
     </div>
     <div
-<<<<<<< HEAD
-      class="mx_DestructiveComponent_content"
-=======
       class="mx_Flex mx_EncryptionCard_emphasisedContent"
       style="--mx-flex-display: flex; --mx-flex-direction: column; --mx-flex-align: normal; --mx-flex-justify: start; --mx-flex-gap: var(--cpd-space-3x);"
->>>>>>> e8954f08
     >
       <ul
         class="_visual-list_4dcf8_17"
@@ -244,11 +236,7 @@
     </ol>
   </nav>
   <div
-<<<<<<< HEAD
-    class="mx_EncryptionCard mx_DestructiveComponent"
-=======
     class="mx_EncryptionCard"
->>>>>>> e8954f08
   >
     <div
       class="mx_EncryptionCard_header"
@@ -276,12 +264,8 @@
       </h2>
     </div>
     <div
-<<<<<<< HEAD
-      class="mx_DestructiveComponent_content"
-=======
       class="mx_Flex mx_EncryptionCard_emphasisedContent"
       style="--mx-flex-display: flex; --mx-flex-direction: column; --mx-flex-align: normal; --mx-flex-justify: start; --mx-flex-gap: var(--cpd-space-3x);"
->>>>>>> e8954f08
     >
       <ul
         class="_visual-list_4dcf8_17"
