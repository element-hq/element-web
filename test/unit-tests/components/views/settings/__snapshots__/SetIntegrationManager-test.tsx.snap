// Jest Snapshot v1, https://jestjs.io/docs/snapshot-testing

exports[`SetIntegrationManager should render manage integrations sections 1`] = `
<form
  class="_root_19upo_16 mx_SetIntegrationManager"
  data-testid="mx_SetIntegrationManager"
>
  <div
    class="mx_SettingsFlag"
  >
    <div
      class="mx_SetIntegrationManager_heading_manager"
    >
      <h3
        class="mx_Heading_h3"
      >
        Manage integrations
      </h3>
      <h4
        class="mx_Heading_h4"
        id="mx_SetIntegrationManager_ManagerName"
      >
        (scalar.vector.im)
      </h4>
    </div>
  </div>
  <div
    class="mx_SettingsSubsection_text"
    id="mx_SetIntegrationManager_BodyText"
  >
    <span>
      Use an integration manager 
      <strong>
        (scalar.vector.im)
      </strong>
       to manage bots, widgets, and sticker packs.
    </span>
  </div>
  <div
    class="mx_SettingsSubsection_text"
  >
    Integration managers receive configuration data, and can modify widgets, send room invites, and set power levels on your behalf.
  </div>
  <div
    class="_inline-field_19upo_32"
  >
    <div
      class="_inline-field-control_19upo_44"
    >
      <div
        class="_container_19o42_10"
      >
        <input
          class="_input_19o42_24"
          id="«r0»"
          role="switch"
          type="checkbox"
        />
        <div
<<<<<<< HEAD
          class="_ui_19o42_34"
        />
=======
          class="_container_udcm8_10"
        >
          <input
            class="_input_udcm8_24"
            id="mx_SetIntegrationManager_Toggle"
            role="switch"
            type="checkbox"
          />
          <div
            class="_ui_udcm8_34"
          />
        </div>
>>>>>>> 4a934b10
      </div>
    </div>
    <div
      class="_inline-field-body_19upo_38"
    >
      <label
        class="_label_19upo_59"
        for="«r0»"
      >
        Enable the integration manager
      </label>
    </div>
  </div>
</form>
`;<|MERGE_RESOLUTION|>--- conflicted
+++ resolved
@@ -1,8 +1,8 @@
 // Jest Snapshot v1, https://jestjs.io/docs/snapshot-testing
 
 exports[`SetIntegrationManager should render manage integrations sections 1`] = `
-<form
-  class="_root_19upo_16 mx_SetIntegrationManager"
+<div
+  class="mx_SetIntegrationManager"
   data-testid="mx_SetIntegrationManager"
 >
   <div
@@ -18,7 +18,6 @@
       </h3>
       <h4
         class="mx_Heading_h4"
-        id="mx_SetIntegrationManager_ManagerName"
       >
         (scalar.vector.im)
       </h4>
@@ -26,7 +25,6 @@
   </div>
   <div
     class="mx_SettingsSubsection_text"
-    id="mx_SetIntegrationManager_BodyText"
   >
     <span>
       Use an integration manager 
@@ -41,26 +39,16 @@
   >
     Integration managers receive configuration data, and can modify widgets, send room invites, and set power levels on your behalf.
   </div>
-  <div
-    class="_inline-field_19upo_32"
+  <form
+    class="_root_19upo_16"
   >
     <div
-      class="_inline-field-control_19upo_44"
+      class="_inline-field_19upo_32"
     >
       <div
-        class="_container_19o42_10"
+        class="_inline-field-control_19upo_44"
       >
-        <input
-          class="_input_19o42_24"
-          id="«r0»"
-          role="switch"
-          type="checkbox"
-        />
         <div
-<<<<<<< HEAD
-          class="_ui_19o42_34"
-        />
-=======
           class="_container_udcm8_10"
         >
           <input
@@ -73,19 +61,18 @@
             class="_ui_udcm8_34"
           />
         </div>
->>>>>>> 4a934b10
+      </div>
+      <div
+        class="_inline-field-body_19upo_38"
+      >
+        <label
+          class="_label_19upo_59"
+          for="mx_SetIntegrationManager_Toggle"
+        >
+          Enable the integration manager
+        </label>
       </div>
     </div>
-    <div
-      class="_inline-field-body_19upo_38"
-    >
-      <label
-        class="_label_19upo_59"
-        for="«r0»"
-      >
-        Enable the integration manager
-      </label>
-    </div>
-  </div>
-</form>
+  </form>
+</div>
 `;