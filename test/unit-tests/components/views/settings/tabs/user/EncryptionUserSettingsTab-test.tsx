/*
 * Copyright 2024 New Vector Ltd.
 *
 * SPDX-License-Identifier: AGPL-3.0-only OR GPL-3.0-only
 * Please see LICENSE files in the repository root for full details.
 */

import React from "react";
import { render, screen } from "jest-matrix-react";
import { type MatrixClient } from "matrix-js-sdk/src/matrix";
import { waitFor } from "@testing-library/dom";
import userEvent from "@testing-library/user-event";

import type { KeyBackupInfo } from "matrix-js-sdk/src/crypto-api";
import {
    EncryptionUserSettingsTab,
    type State,
} from "../../../../../../../src/components/views/settings/tabs/user/EncryptionUserSettingsTab";
import { createTestClient, withClientContextRenderOptions } from "../../../../../../test-utils";
import Modal from "../../../../../../../src/Modal";

describe("<EncryptionUserSettingsTab />", () => {
    let matrixClient: MatrixClient;

    beforeEach(() => {
        matrixClient = createTestClient();
        jest.spyOn(matrixClient.getCrypto()!, "isCrossSigningReady").mockResolvedValue(true);
        // Recovery key is available
        jest.spyOn(matrixClient.secretStorage, "getDefaultKeyId").mockResolvedValue("default key");
        // Secrets are cached
        jest.spyOn(matrixClient.getCrypto()!, "getCrossSigningStatus").mockResolvedValue({
            privateKeysInSecretStorage: true,
            publicKeysOnDevice: true,
            privateKeysCachedLocally: {
                masterKey: true,
                selfSigningKey: true,
                userSigningKey: true,
            },
        });
    });

    function renderComponent(props: { initialState?: State } = {}) {
        return render(<EncryptionUserSettingsTab {...props} />, withClientContextRenderOptions(matrixClient));
    }

    it("should display a loading state when the encryption state is computed", () => {
        jest.spyOn(matrixClient.getCrypto()!, "isCrossSigningReady").mockImplementation(() => new Promise(() => {}));

        renderComponent();
        expect(screen.getByLabelText("Loading…")).toBeInTheDocument();
    });

    it("should display a verify button when the encryption is not set up", async () => {
        const user = userEvent.setup();
        jest.spyOn(matrixClient.getCrypto()!, "isCrossSigningReady").mockResolvedValue(false);

        const { asFragment } = renderComponent();
        await waitFor(() =>
            expect(
                screen.getByText("You need to verify this device in order to view your encryption settings."),
            ).toBeInTheDocument(),
        );
        expect(asFragment()).toMatchSnapshot();

        const spy = jest.spyOn(Modal, "createDialog").mockReturnValue({} as any);
        await user.click(screen.getByText("Verify this device"));
        expect(spy).toHaveBeenCalled();
    });

    it("should display the recovery panel when key storage is enabled", async () => {
        jest.spyOn(matrixClient.getCrypto()!, "getKeyBackupInfo").mockResolvedValue({
            version: "1",
        } as KeyBackupInfo);
        renderComponent();
        await waitFor(() => expect(screen.getByText("Recovery")).toBeInTheDocument());
    });

<<<<<<< HEAD
    it("should not display the recovery panel when key storage is not enabled", async () => {
        jest.spyOn(matrixClient.getCrypto()!, "getKeyBackupInfo").mockResolvedValue(null);
        renderComponent();
        await expect(screen.queryByText("Recovery")).not.toBeInTheDocument();
    });

    it("should ask to enter the recovery key when secrets are not cached", async () => {
=======
    it("should display the recovery out of sync panel when secrets are not cached", async () => {
>>>>>>> 3c690e68
        // Secrets are not cached
        jest.spyOn(matrixClient.getCrypto()!, "getCrossSigningStatus").mockResolvedValue({
            privateKeysInSecretStorage: true,
            publicKeysOnDevice: true,
            privateKeysCachedLocally: {
                masterKey: false,
                selfSigningKey: true,
                userSigningKey: true,
            },
        });

        const user = userEvent.setup();
        const { asFragment } = renderComponent();

        await waitFor(() => screen.getByRole("button", { name: "Enter recovery key" }));
        expect(asFragment()).toMatchSnapshot();

        await user.click(screen.getByRole("button", { name: "Forgot recovery key?" }));
        expect(
            screen.getByRole("heading", { name: "Forgot your recovery key? You’ll need to reset your identity." }),
        ).toBeVisible();
    });

    it("should display the change recovery key panel when the user clicks on the change recovery button", async () => {
        jest.spyOn(matrixClient.getCrypto()!, "getKeyBackupInfo").mockResolvedValue({
            version: "1",
        } as KeyBackupInfo);
        const user = userEvent.setup();

        const { asFragment } = renderComponent();
        await waitFor(() => {
            const button = screen.getByRole("button", { name: "Change recovery key" });
            expect(button).toBeInTheDocument();
            user.click(button);
        });
        await waitFor(() => expect(screen.getByText("Change recovery key")).toBeInTheDocument());
        expect(asFragment()).toMatchSnapshot();
    });

    it("should display the set up recovery key when the user clicks on the set up recovery key button", async () => {
        jest.spyOn(matrixClient.getCrypto()!, "getKeyBackupInfo").mockResolvedValue({
            version: "1",
        } as KeyBackupInfo);
        jest.spyOn(matrixClient.secretStorage, "getDefaultKeyId").mockResolvedValue(null);
        const user = userEvent.setup();

        const { asFragment } = renderComponent();
        await waitFor(() => {
            const button = screen.getByRole("button", { name: "Set up recovery" });
            expect(button).toBeInTheDocument();
            user.click(button);
        });
        await waitFor(() => expect(screen.getByText("Set up recovery")).toBeInTheDocument());
        expect(asFragment()).toMatchSnapshot();
    });

    it("should display the reset identity panel when the user clicks on the reset cryptographic identity panel", async () => {
        jest.spyOn(matrixClient.getCrypto()!, "getKeyBackupInfo").mockResolvedValue({
            version: "1",
        } as KeyBackupInfo);

        const user = userEvent.setup();

        const { asFragment } = renderComponent();
        await waitFor(() => {
            const button = screen.getByRole("button", { name: "Reset cryptographic identity" });
            expect(button).toBeInTheDocument();
            user.click(button);
        });
        await waitFor(() =>
            expect(screen.getByText("Are you sure you want to reset your identity?")).toBeInTheDocument(),
        );
        expect(asFragment()).toMatchSnapshot();
    });

    it("should enter reset flow when showResetIdentity is set", async () => {
        jest.spyOn(matrixClient.getCrypto()!, "getKeyBackupInfo").mockResolvedValue({
            version: "1",
        } as KeyBackupInfo);

        renderComponent({ initialState: "reset_identity_forgot" });

        await expect(
            await screen.findByRole("heading", {
                name: "Forgot your recovery key? You’ll need to reset your identity.",
            }),
        ).toBeVisible();
    });
});<|MERGE_RESOLUTION|>--- conflicted
+++ resolved
@@ -75,17 +75,13 @@
         await waitFor(() => expect(screen.getByText("Recovery")).toBeInTheDocument());
     });
 
-<<<<<<< HEAD
     it("should not display the recovery panel when key storage is not enabled", async () => {
         jest.spyOn(matrixClient.getCrypto()!, "getKeyBackupInfo").mockResolvedValue(null);
         renderComponent();
         await expect(screen.queryByText("Recovery")).not.toBeInTheDocument();
     });
 
-    it("should ask to enter the recovery key when secrets are not cached", async () => {
-=======
     it("should display the recovery out of sync panel when secrets are not cached", async () => {
->>>>>>> 3c690e68
         // Secrets are not cached
         jest.spyOn(matrixClient.getCrypto()!, "getCrossSigningStatus").mockResolvedValue({
             privateKeysInSecretStorage: true,
