/*
 * Copyright 2024 New Vector Ltd.
 *
 * SPDX-License-Identifier: AGPL-3.0-only OR GPL-3.0-only
 * Please see LICENSE files in the repository root for full details.
 */

import React from "react";
import { render, screen } from "jest-matrix-react";
import { MatrixClient } from "matrix-js-sdk/src/matrix";
import { waitFor } from "@testing-library/dom";
import userEvent from "@testing-library/user-event";
<<<<<<< HEAD
import { KeyBackupInfo } from "matrix-js-sdk/src/crypto-api";
=======
import { mocked } from "jest-mock";
>>>>>>> 272bb6c5

import {
    EncryptionUserSettingsTab,
    State,
} from "../../../../../../../src/components/views/settings/tabs/user/EncryptionUserSettingsTab";
import { createTestClient, withClientContextRenderOptions } from "../../../../../../test-utils";
import Modal from "../../../../../../../src/Modal";
import { accessSecretStorage } from "../../../../../../../src/SecurityManager";

jest.mock("../../../../../../../src/SecurityManager", () => ({
    accessSecretStorage: jest.fn(),
}));

describe("<EncryptionUserSettingsTab />", () => {
    let matrixClient: MatrixClient;

    beforeEach(() => {
        matrixClient = createTestClient();
        jest.spyOn(matrixClient.getCrypto()!, "isCrossSigningReady").mockResolvedValue(true);
        // Recovery key is available
        jest.spyOn(matrixClient.secretStorage, "getDefaultKeyId").mockResolvedValue("default key");
        // Secrets are cached
        jest.spyOn(matrixClient.getCrypto()!, "getCrossSigningStatus").mockResolvedValue({
            privateKeysInSecretStorage: true,
            publicKeysOnDevice: true,
            privateKeysCachedLocally: {
                masterKey: true,
                selfSigningKey: true,
                userSigningKey: true,
            },
        });

        mocked(accessSecretStorage).mockClear().mockResolvedValue();
    });

    function renderComponent(props: { initialState?: State } = {}) {
        return render(<EncryptionUserSettingsTab {...props} />, withClientContextRenderOptions(matrixClient));
    }

    it("should display a loading state when the encryption state is computed", () => {
        jest.spyOn(matrixClient.getCrypto()!, "isCrossSigningReady").mockImplementation(() => new Promise(() => {}));

        renderComponent();
        expect(screen.getByLabelText("Loading…")).toBeInTheDocument();
    });

    it("should display a verify button when the encryption is not set up", async () => {
        const user = userEvent.setup();
        jest.spyOn(matrixClient.getCrypto()!, "isCrossSigningReady").mockResolvedValue(false);

        const { asFragment } = renderComponent();
        await waitFor(() =>
            expect(
                screen.getByText("You need to verify this device in order to view your encryption settings."),
            ).toBeInTheDocument(),
        );
        expect(asFragment()).toMatchSnapshot();

        const spy = jest.spyOn(Modal, "createDialog").mockReturnValue({} as any);
        await user.click(screen.getByText("Verify this device"));
        expect(spy).toHaveBeenCalled();
    });

    it("should display the recovery panel when key storage is enabled", async () => {
        jest.spyOn(matrixClient.getCrypto()!, "getKeyBackupInfo").mockResolvedValue({
            version: "1",
        } as KeyBackupInfo);
        renderComponent();
        await waitFor(() => expect(screen.getByText("Recovery")).toBeInTheDocument());
    });

<<<<<<< HEAD
    it("should not display the recovery panel when key storage is not enabled", async () => {
        jest.spyOn(matrixClient.getCrypto()!, "getKeyBackupInfo").mockResolvedValue(null);
        renderComponent();
        await expect(screen.queryByText("Recovery")).not.toBeInTheDocument();
=======
    it("should ask to enter the recovery key when secrets are not cached", async () => {
        // Secrets are not cached
        jest.spyOn(matrixClient.getCrypto()!, "getCrossSigningStatus").mockResolvedValue({
            privateKeysInSecretStorage: true,
            publicKeysOnDevice: true,
            privateKeysCachedLocally: {
                masterKey: false,
                selfSigningKey: true,
                userSigningKey: true,
            },
        });

        const user = userEvent.setup();
        const { asFragment } = renderComponent();

        await waitFor(() => screen.getByRole("button", { name: "Enter recovery key" }));
        expect(asFragment()).toMatchSnapshot();

        await user.click(screen.getByRole("button", { name: "Enter recovery key" }));
        expect(accessSecretStorage).toHaveBeenCalled();
>>>>>>> 272bb6c5
    });

    it("should display the change recovery key panel when the user clicks on the change recovery button", async () => {
        jest.spyOn(matrixClient.getCrypto()!, "getKeyBackupInfo").mockResolvedValue({
            version: "1",
        } as KeyBackupInfo);
        const user = userEvent.setup();

        const { asFragment } = renderComponent();
        await waitFor(() => {
            const button = screen.getByRole("button", { name: "Change recovery key" });
            expect(button).toBeInTheDocument();
            user.click(button);
        });
        await waitFor(() => expect(screen.getByText("Change recovery key")).toBeInTheDocument());
        expect(asFragment()).toMatchSnapshot();
    });

    it("should display the set up recovery key when the user clicks on the set up recovery key button", async () => {
        jest.spyOn(matrixClient.getCrypto()!, "getKeyBackupInfo").mockResolvedValue({
            version: "1",
        } as KeyBackupInfo);
        jest.spyOn(matrixClient.secretStorage, "getDefaultKeyId").mockResolvedValue(null);
        const user = userEvent.setup();

        const { asFragment } = renderComponent();
        await waitFor(() => {
            const button = screen.getByRole("button", { name: "Set up recovery" });
            expect(button).toBeInTheDocument();
            user.click(button);
        });
        await waitFor(() => expect(screen.getByText("Set up recovery")).toBeInTheDocument());
        expect(asFragment()).toMatchSnapshot();
    });

    it("should display the reset identity panel when the user clicks on the reset cryptographic identity panel", async () => {
        const user = userEvent.setup();

        const { asFragment } = renderComponent();
        await waitFor(() => {
            const button = screen.getByRole("button", { name: "Reset cryptographic identity" });
            expect(button).toBeInTheDocument();
            user.click(button);
        });
        await waitFor(() =>
            expect(screen.getByText("Are you sure you want to reset your identity?")).toBeInTheDocument(),
        );
        expect(asFragment()).toMatchSnapshot();
    });

    it("should enter reset flow when showResetIdentity is set", () => {
        renderComponent({ initialState: "reset_identity_forgot" });

        expect(
            screen.getByRole("heading", { name: "Forgot your recovery key? You’ll need to reset your identity." }),
        ).toBeVisible();
    });
});<|MERGE_RESOLUTION|>--- conflicted
+++ resolved
@@ -10,11 +10,8 @@
 import { MatrixClient } from "matrix-js-sdk/src/matrix";
 import { waitFor } from "@testing-library/dom";
 import userEvent from "@testing-library/user-event";
-<<<<<<< HEAD
 import { KeyBackupInfo } from "matrix-js-sdk/src/crypto-api";
-=======
 import { mocked } from "jest-mock";
->>>>>>> 272bb6c5
 
 import {
     EncryptionUserSettingsTab,
@@ -86,12 +83,12 @@
         await waitFor(() => expect(screen.getByText("Recovery")).toBeInTheDocument());
     });
 
-<<<<<<< HEAD
     it("should not display the recovery panel when key storage is not enabled", async () => {
         jest.spyOn(matrixClient.getCrypto()!, "getKeyBackupInfo").mockResolvedValue(null);
         renderComponent();
         await expect(screen.queryByText("Recovery")).not.toBeInTheDocument();
-=======
+    });
+
     it("should ask to enter the recovery key when secrets are not cached", async () => {
         // Secrets are not cached
         jest.spyOn(matrixClient.getCrypto()!, "getCrossSigningStatus").mockResolvedValue({
@@ -112,7 +109,6 @@
 
         await user.click(screen.getByRole("button", { name: "Enter recovery key" }));
         expect(accessSecretStorage).toHaveBeenCalled();
->>>>>>> 272bb6c5
     });
 
     it("should display the change recovery key panel when the user clicks on the change recovery button", async () => {
