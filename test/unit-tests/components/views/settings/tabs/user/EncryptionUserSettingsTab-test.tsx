--- conflicted
+++ resolved
@@ -172,7 +172,6 @@
         ).toBeVisible();
     });
 
-<<<<<<< HEAD
     it("should update when backup_disabled account data is changed", async () => {
         jest.spyOn(matrixClient.getCrypto()!, "getKeyBackupInfo").mockResolvedValue({
             version: "1",
@@ -192,7 +191,8 @@
         await waitFor(() => {
             expect(screen.queryByRole("heading", { name: "Recovery" })).toBeNull();
         });
-=======
+    });
+
     it("should re-check the encryption state and displays the correct panel when the user clicks cancel the reset identity flow", async () => {
         const user = userEvent.setup();
 
@@ -217,6 +217,5 @@
         await waitFor(() =>
             screen.getByText("Your key storage is out of sync. Click one of the buttons below to fix the problem."),
         );
->>>>>>> bb8b4d79
     });
 });