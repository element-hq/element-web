/*
Copyright 2024 New Vector Ltd.
Copyright 2022 The Matrix.org Foundation C.I.C.

SPDX-License-Identifier: AGPL-3.0-only OR GPL-3.0-only OR LicenseRef-Element-Commercial
Please see LICENSE files in the repository root for full details.
*/

import React from "react";
import {
    act,
    fireEvent,
    render,
    type RenderResult,
    screen,
    waitFor,
    waitForElementToBeRemoved,
    within,
} from "jest-matrix-react";
import { logger } from "matrix-js-sdk/src/logger";
<<<<<<< HEAD
import { CryptoApi, DeviceVerificationStatus, VerificationRequest } from "matrix-js-sdk/src/crypto-api";
import { sleep } from "matrix-js-sdk/src/utils";
=======
import { type CryptoApi, DeviceVerificationStatus, type VerificationRequest } from "matrix-js-sdk/src/crypto-api";
import { defer, sleep } from "matrix-js-sdk/src/utils";
>>>>>>> e427b710
import {
    ClientEvent,
    Device,
    type IMyDevice,
    LOCAL_NOTIFICATION_SETTINGS_PREFIX,
    MatrixEvent,
    PUSHER_DEVICE_ID,
    PUSHER_ENABLED,
    type IAuthData,
    GET_LOGIN_TOKEN_CAPABILITY,
    MatrixError,
    type MatrixClient,
} from "matrix-js-sdk/src/matrix";
import { mocked, type MockedObject } from "jest-mock";
import fetchMock from "fetch-mock-jest";

import {
    clearAllModals,
    flushPromises,
    getMockClientWithEventEmitter,
    mkPusher,
    mockClientMethodsCrypto,
    mockClientMethodsServer,
    mockClientMethodsUser,
    mockPlatformPeg,
} from "../../../../../../test-utils";
import SessionManagerTab from "../../../../../../../src/components/views/settings/tabs/user/SessionManagerTab";
import Modal from "../../../../../../../src/Modal";
import LogoutDialog from "../../../../../../../src/components/views/dialogs/LogoutDialog";
import {
    DeviceSecurityVariation,
    type ExtendedDevice,
} from "../../../../../../../src/components/views/settings/devices/types";
import { INACTIVE_DEVICE_AGE_MS } from "../../../../../../../src/components/views/settings/devices/filter";
import SettingsStore from "../../../../../../../src/settings/SettingsStore";
import { getClientInformationEventType } from "../../../../../../../src/utils/device/clientInformation";
import { SDKContext, SdkContextClass } from "../../../../../../../src/contexts/SDKContext";
import { type OidcClientStore } from "../../../../../../../src/stores/oidc/OidcClientStore";
import { makeDelegatedAuthConfig } from "../../../../../../test-utils/oidc";
import MatrixClientContext from "../../../../../../../src/contexts/MatrixClientContext";

mockPlatformPeg();

// to restore later
const realWindowLocation = window.location;

function deviceToDeviceObj(userId: string, device: IMyDevice, opts: Partial<Device> = {}): Device {
    const deviceOpts: Pick<Device, "deviceId" | "userId" | "algorithms" | "keys"> & Partial<Device> = {
        deviceId: device.device_id,
        userId,
        algorithms: [],
        displayName: device.display_name,
        keys: new Map(),
        ...opts,
    };
    return new Device(deviceOpts);
}

describe("<SessionManagerTab />", () => {
    const aliceId = "@alice:server.org";
    const deviceId = "alices_device";

    const alicesDevice = {
        device_id: deviceId,
        display_name: "Alices device",
    };
    const alicesDeviceObj = deviceToDeviceObj(aliceId, alicesDevice);
    const alicesMobileDevice = {
        device_id: "alices_mobile_device",
        last_seen_ts: Date.now(),
    };
    const alicesMobileDeviceObj = deviceToDeviceObj(aliceId, alicesMobileDevice);

    const alicesOlderMobileDevice = {
        device_id: "alices_older_mobile_device",
        last_seen_ts: Date.now() - 600000,
    };

    const alicesInactiveDevice = {
        device_id: "alices_older_inactive_mobile_device",
        last_seen_ts: Date.now() - (INACTIVE_DEVICE_AGE_MS + 1000),
    };

    const alicesDehydratedDevice = {
        device_id: "alices_dehydrated_device",
        last_seen_ts: Date.now(),
    };
    const alicesDehydratedDeviceObj = deviceToDeviceObj(aliceId, alicesDehydratedDevice, { dehydrated: true });

    const alicesOtherDehydratedDevice = {
        device_id: "alices_other_dehydrated_device",
        last_seen_ts: Date.now(),
    };
    const alicesOtherDehydratedDeviceObj = deviceToDeviceObj(aliceId, alicesOtherDehydratedDevice, {
        dehydrated: true,
    });

    const mockVerificationRequest = {
        cancel: jest.fn(),
        on: jest.fn(),
        off: jest.fn(),
    } as unknown as VerificationRequest;

    const mockCrypto = mocked({
        getDeviceVerificationStatus: jest.fn(),
        getUserDeviceInfo: jest.fn().mockResolvedValue(new Map()),
        requestDeviceVerification: jest.fn().mockResolvedValue(mockVerificationRequest),
        supportsSecretsForQrLogin: jest.fn().mockReturnValue(false),
        isCrossSigningReady: jest.fn().mockReturnValue(true),
        getVerificationRequestsToDeviceInProgress: jest.fn().mockReturnValue([]),
    } as unknown as CryptoApi);

    let mockClient!: MockedObject<MatrixClient>;
    let sdkContext: SdkContextClass;

    const defaultProps = {};
    const getComponent = (props = {}): React.ReactElement => (
        <SDKContext.Provider value={sdkContext}>
            <MatrixClientContext.Provider value={mockClient}>
                <SessionManagerTab {...defaultProps} {...props} />
            </MatrixClientContext.Provider>
        </SDKContext.Provider>
    );

    const toggleDeviceDetails = (
        getByTestId: ReturnType<typeof render>["getByTestId"],
        deviceId: ExtendedDevice["device_id"],
        isOpen?: boolean,
    ): void => {
        // open device detail
        const tile = getByTestId(`device-tile-${deviceId}`);
        const label = isOpen ? "Hide details" : "Show details";
        const toggle = within(tile).getByLabelText(label);
        fireEvent.click(toggle);
    };

    const toggleDeviceSelection = (
        getByTestId: ReturnType<typeof render>["getByTestId"],
        deviceId: ExtendedDevice["device_id"],
    ): void => {
        const checkbox = getByTestId(`device-tile-checkbox-${deviceId}`);
        fireEvent.click(checkbox);
    };

    const getDeviceTile = (
        getByTestId: ReturnType<typeof render>["getByTestId"],
        deviceId: ExtendedDevice["device_id"],
    ): HTMLElement => {
        return getByTestId(`device-tile-${deviceId}`);
    };

    const setFilter = async (container: HTMLElement, option: DeviceSecurityVariation | string) => {
        const dropdown = within(container).getByLabelText("Filter devices");

        fireEvent.click(dropdown);
        screen.getByRole("listbox");

        fireEvent.click(screen.getByTestId(`filter-option-${option}`) as Element);
    };

    const isDeviceSelected = (
        getByTestId: ReturnType<typeof render>["getByTestId"],
        deviceId: ExtendedDevice["device_id"],
    ): boolean => !!(getByTestId(`device-tile-checkbox-${deviceId}`) as HTMLInputElement).checked;

    const isSelectAllChecked = (getByTestId: ReturnType<typeof render>["getByTestId"]): boolean =>
        !!(getByTestId("device-select-all-checkbox") as HTMLInputElement).checked;

    const confirmSignout = async (
        getByTestId: ReturnType<typeof render>["getByTestId"],
        confirm = true,
    ): Promise<void> => {
        // modal has sleeps in rendering process :(
        await screen.findByRole("dialog");
        const buttonId = confirm ? "dialog-primary-button" : "dialog-cancel-button";
        fireEvent.click(getByTestId(buttonId));

        // flush the confirmation promise
        await flushPromises();
    };

    beforeEach(async () => {
        mockClient = getMockClientWithEventEmitter({
            ...mockClientMethodsUser(aliceId),
            ...mockClientMethodsServer(),
            ...mockClientMethodsCrypto(),
            getCrypto: jest.fn().mockReturnValue(mockCrypto),
            getDevices: jest.fn(),
            getDeviceId: jest.fn().mockReturnValue(deviceId),
            deleteMultipleDevices: jest.fn(),
            generateClientSecret: jest.fn(),
            setDeviceDetails: jest.fn(),
            getAccountData: jest.fn(),
            deleteAccountData: jest.fn(),
            doesServerSupportUnstableFeature: jest.fn().mockResolvedValue(true),
            getPushers: jest.fn(),
            setPusher: jest.fn(),
            setLocalNotificationSettings: jest.fn(),
            getAuthMetadata: jest.fn().mockRejectedValue(new MatrixError({ errcode: "M_UNRECOGNIZED" }, 404)),
        });
        jest.clearAllMocks();
        jest.spyOn(logger, "error").mockRestore();
        mockCrypto.getDeviceVerificationStatus.mockReset().mockResolvedValue(new DeviceVerificationStatus({}));

        mockClient.getDevices.mockReset().mockResolvedValue({ devices: [alicesDevice, alicesMobileDevice] });

        mockClient.getPushers.mockReset().mockResolvedValue({
            pushers: [
                mkPusher({
                    [PUSHER_DEVICE_ID.name]: alicesMobileDevice.device_id,
                    [PUSHER_ENABLED.name]: true,
                }),
            ],
        });

        // @ts-ignore mock
        mockClient.store = { accountData: new Map() };

        mockClient.getAccountData.mockReset().mockImplementation((eventType) => {
            if (eventType.startsWith(LOCAL_NOTIFICATION_SETTINGS_PREFIX.name)) {
                return new MatrixEvent({
                    type: eventType,
                    content: {
                        is_silenced: false,
                    },
                });
            }
        });

        sdkContext = new SdkContextClass();
        sdkContext.client = mockClient;

        // @ts-ignore allow delete of non-optional prop
        delete window.location;
        // @ts-ignore ugly mocking
        window.location = {
            href: "https://localhost/",
            origin: "https://localhost/",
        };

        // sometimes a verification modal is in modal state when these tests run
        // make sure the coast is clear
        await clearAllModals();
    });

    afterAll(() => {
        // @ts-expect-error
        window.location = realWindowLocation;
    });

    it("renders spinner while devices load", () => {
        const { container } = render(getComponent());
        expect(container.getElementsByClassName("mx_Spinner").length).toBeTruthy();
    });

    it("removes spinner when device fetch fails", async () => {
        // eat the expected error log
        jest.spyOn(logger, "error").mockImplementation(() => {});
        mockClient.getDevices.mockRejectedValue({ httpStatus: 404 });
        const { container } = render(getComponent());

        await flushPromises();
        expect(container.getElementsByClassName("mx_Spinner").length).toBeFalsy();
    });

    it("sets device verification status correctly", async () => {
        mockClient.getDevices.mockResolvedValue({
            devices: [alicesDevice, alicesMobileDevice, alicesOlderMobileDevice],
        });
        mockCrypto.getDeviceVerificationStatus.mockImplementation(async (_userId, deviceId) => {
            // alices device is trusted
            if (deviceId === alicesDevice.device_id) {
                return new DeviceVerificationStatus({ crossSigningVerified: true, localVerified: true });
            }
            // alices mobile device is not
            if (deviceId === alicesMobileDevice.device_id) {
                return new DeviceVerificationStatus({});
            }
            // alicesOlderMobileDevice does not support encryption
            return null;
        });

        const { getByTestId } = render(getComponent());

        await flushPromises();

        expect(mockCrypto.getDeviceVerificationStatus).toHaveBeenCalledTimes(3);
        expect(
            getByTestId(`device-tile-${alicesDevice.device_id}`).querySelector('[aria-label="Verified"]'),
        ).toBeTruthy();
        expect(
            getByTestId(`device-tile-${alicesMobileDevice.device_id}`).querySelector('[aria-label="Unverified"]'),
        ).toBeTruthy();
        // sessions that dont support encryption use unverified badge
        expect(
            getByTestId(`device-tile-${alicesOlderMobileDevice.device_id}`).querySelector('[aria-label="Unverified"]'),
        ).toBeTruthy();
    });

    it("extends device with client information when available", async () => {
        mockClient.getDevices.mockResolvedValue({
            devices: [alicesDevice, alicesMobileDevice],
        });
        mockClient.getAccountData.mockImplementation((eventType: string) => {
            const content = {
                name: "Element Web",
                version: "1.2.3",
                url: "test.com",
            };
            return new MatrixEvent({
                type: eventType,
                content,
            });
        });

        const { getByTestId } = render(getComponent());

        await flushPromises();

        // twice for each device
        expect(mockClient.getAccountData).toHaveBeenCalledTimes(4);

        toggleDeviceDetails(getByTestId, alicesDevice.device_id);
        // application metadata section rendered
        expect(getByTestId("device-detail-metadata-application")).toBeTruthy();
    });

    it("renders devices without available client information without error", async () => {
        mockClient.getDevices.mockResolvedValue({
            devices: [alicesDevice, alicesMobileDevice],
        });

        const { getByTestId, queryByTestId } = render(getComponent());

        await flushPromises();

        toggleDeviceDetails(getByTestId, alicesDevice.device_id);
        // application metadata section not rendered
        expect(queryByTestId("device-detail-metadata-application")).toBeFalsy();
    });

    it("does not render other sessions section when user has only one device", async () => {
        mockClient.getDevices.mockResolvedValue({ devices: [alicesDevice] });
        const { queryByTestId } = render(getComponent());

        await flushPromises();

        expect(queryByTestId("other-sessions-section")).toBeFalsy();
    });

    it("renders other sessions section when user has more than one device", async () => {
        mockClient.getDevices.mockResolvedValue({
            devices: [alicesDevice, alicesOlderMobileDevice, alicesMobileDevice],
        });
        const { getByTestId } = render(getComponent());

        await flushPromises();

        expect(getByTestId("other-sessions-section")).toBeTruthy();
    });

    it("goes to filtered list from security recommendations", async () => {
        mockClient.getDevices.mockResolvedValue({
            devices: [alicesDevice, alicesMobileDevice],
        });
        const { getByTestId, container } = render(getComponent());

        await flushPromises();

        fireEvent.click(getByTestId("unverified-devices-cta"));

        // our session manager waits a tick for rerender
        await flushPromises();

        // unverified filter is set
        expect(container.querySelector(".mx_FilteredDeviceListHeader")).toMatchSnapshot();
    });

    describe("current session section", () => {
        it("disables current session context menu while devices are loading", () => {
            const { getByTestId } = render(getComponent());
            expect(getByTestId("current-session-menu").getAttribute("aria-disabled")).toBeTruthy();
        });

        it("disables current session context menu when there is no current device", async () => {
            mockClient.getDevices.mockResolvedValue({ devices: [] });
            const { getByTestId } = render(getComponent());
            await act(async () => {
                await flushPromises();
            });

            expect(getByTestId("current-session-menu").getAttribute("aria-disabled")).toBeTruthy();
        });

        it("renders current session section with an unverified session", async () => {
            mockClient.getDevices.mockResolvedValue({
                devices: [alicesDevice, alicesMobileDevice],
            });
            const { getByTestId } = render(getComponent());

            await act(async () => {
                await flushPromises();
            });

            expect(getByTestId("current-session-section")).toMatchSnapshot();
        });

        it("opens encryption setup dialog when verifiying current session", async () => {
            mockClient.getDevices.mockResolvedValue({
                devices: [alicesDevice, alicesMobileDevice],
            });
            const { getByTestId } = render(getComponent());
            const modalSpy = jest.spyOn(Modal, "createDialog");

            await act(async () => {
                await flushPromises();
            });

            // click verify button from current session section
            fireEvent.click(getByTestId(`verification-status-button-${alicesDevice.device_id}`));

            expect(modalSpy).toHaveBeenCalled();
        });

        it("renders current session section with a verified session", async () => {
            mockClient.getDevices.mockResolvedValue({
                devices: [alicesDevice, alicesMobileDevice],
            });
            mockCrypto.getDeviceVerificationStatus.mockResolvedValue(
                new DeviceVerificationStatus({ crossSigningVerified: true, localVerified: true }),
            );

            const { getByTestId } = render(getComponent());

            await act(async () => {
                await flushPromises();
            });

            expect(getByTestId("current-session-section")).toMatchSnapshot();
        });

        it("expands current session details", async () => {
            mockClient.getDevices.mockResolvedValue({
                devices: [alicesDevice, alicesMobileDevice],
            });
            const { getByTestId } = render(getComponent());

            await act(async () => {
                await flushPromises();
            });

            fireEvent.click(getByTestId("current-session-toggle-details"));

            expect(getByTestId(`device-detail-${alicesDevice.device_id}`)).toBeTruthy();
            // only one security card rendered
            expect(getByTestId("current-session-section").querySelectorAll(".mx_DeviceSecurityCard").length).toEqual(1);
        });
    });

    describe("device detail expansion", () => {
        it("renders no devices expanded by default", async () => {
            mockClient.getDevices.mockResolvedValue({
                devices: [alicesDevice, alicesOlderMobileDevice, alicesMobileDevice],
            });
            const { getByTestId } = render(getComponent());

            await act(async () => {
                await flushPromises();
            });

            const otherSessionsSection = getByTestId("other-sessions-section");

            // no expanded device details
            expect(otherSessionsSection.getElementsByClassName("mx_DeviceDetails").length).toBeFalsy();
        });

        it("toggles device expansion on click", async () => {
            mockClient.getDevices.mockResolvedValue({
                devices: [alicesDevice, alicesOlderMobileDevice, alicesMobileDevice],
            });
            const { getByTestId, queryByTestId } = render(getComponent());

            await act(async () => {
                await flushPromises();
            });

            toggleDeviceDetails(getByTestId, alicesOlderMobileDevice.device_id);

            // device details are expanded
            expect(getByTestId(`device-detail-${alicesOlderMobileDevice.device_id}`)).toBeTruthy();

            toggleDeviceDetails(getByTestId, alicesMobileDevice.device_id);

            // both device details are expanded
            expect(getByTestId(`device-detail-${alicesOlderMobileDevice.device_id}`)).toBeTruthy();
            expect(getByTestId(`device-detail-${alicesMobileDevice.device_id}`)).toBeTruthy();

            // toggle closed
            toggleDeviceDetails(getByTestId, alicesMobileDevice.device_id, true);

            // alicesMobileDevice was toggled off
            expect(queryByTestId(`device-detail-${alicesMobileDevice.device_id}`)).toBeFalsy();
            // alicesOlderMobileDevice stayed open
            expect(getByTestId(`device-detail-${alicesOlderMobileDevice.device_id}`)).toBeTruthy();
        });
    });

    describe("Device verification", () => {
        it("does not render device verification cta when current session is not verified", async () => {
            mockClient.getDevices.mockResolvedValue({
                devices: [alicesDevice, alicesOlderMobileDevice, alicesMobileDevice],
            });
            const { getByTestId, queryByTestId } = render(getComponent());

            await act(async () => {
                await flushPromises();
            });

            toggleDeviceDetails(getByTestId, alicesOlderMobileDevice.device_id);

            // verify device button is not rendered
            expect(queryByTestId(`verification-status-button-${alicesOlderMobileDevice.device_id}`)).toBeFalsy();
        });

        it("renders device verification cta on other sessions when current session is verified", async () => {
            const modalSpy = jest.spyOn(Modal, "createDialog");

            // make the current device verified
            mockClient.getDevices.mockResolvedValue({
                devices: [alicesDevice, alicesMobileDevice],
            });
            mockCrypto.getDeviceVerificationStatus.mockImplementation(async (_userId, deviceId) => {
                if (deviceId === alicesDevice.device_id) {
                    return new DeviceVerificationStatus({ crossSigningVerified: true, localVerified: true });
                }
                return new DeviceVerificationStatus({});
            });

            const { getByTestId } = render(getComponent());

            await act(async () => {
                await flushPromises();
            });

            toggleDeviceDetails(getByTestId, alicesMobileDevice.device_id);

            // click verify button from current session section
            fireEvent.click(getByTestId(`verification-status-button-${alicesMobileDevice.device_id}`));

            expect(mockCrypto.requestDeviceVerification).toHaveBeenCalledWith(aliceId, alicesMobileDevice.device_id);
            expect(modalSpy).toHaveBeenCalled();
        });

        it("does not allow device verification on session that do not support encryption", async () => {
            mockClient.getDevices.mockResolvedValue({
                devices: [alicesDevice, alicesMobileDevice],
            });
            mockCrypto.getDeviceVerificationStatus.mockImplementation(async (_userId, deviceId) => {
                // current session verified = able to verify other sessions
                if (deviceId === alicesDevice.device_id) {
                    return new DeviceVerificationStatus({ crossSigningVerified: true, localVerified: true });
                }
                // but alicesMobileDevice doesn't support encryption
                return null;
            });

            const { getByTestId, queryByTestId } = render(getComponent());

            await act(async () => {
                await flushPromises();
            });

            toggleDeviceDetails(getByTestId, alicesMobileDevice.device_id);

            // no verify button
            expect(queryByTestId(`verification-status-button-${alicesMobileDevice.device_id}`)).toBeFalsy();
            expect(
                getByTestId(`device-detail-${alicesMobileDevice.device_id}`).getElementsByClassName(
                    "mx_DeviceSecurityCard",
                ),
            ).toMatchSnapshot();
        });

        it("refreshes devices after verifying other device", async () => {
            const modalSpy = jest.spyOn(Modal, "createDialog");

            // make the current device verified
            mockClient.getDevices.mockResolvedValue({
                devices: [alicesDevice, alicesMobileDevice],
            });
            mockCrypto.getDeviceVerificationStatus.mockImplementation(async (_userId, deviceId) => {
                if (deviceId === alicesDevice.device_id) {
                    return new DeviceVerificationStatus({ crossSigningVerified: true, localVerified: true });
                }
                return new DeviceVerificationStatus({});
            });

            const { getByTestId } = render(getComponent());

            await act(async () => {
                await flushPromises();
            });

            toggleDeviceDetails(getByTestId, alicesMobileDevice.device_id);

            // reset mock counter before triggering verification
            mockClient.getDevices.mockClear();

            // click verify button from current session section
            fireEvent.click(getByTestId(`verification-status-button-${alicesMobileDevice.device_id}`));

            // close the modal
            const { close: closeModal } = modalSpy.mock.results[0].value;
            closeModal();
            await flushPromises();

            // cancelled in case it was a failure exit from modal
            expect(mockVerificationRequest.cancel).toHaveBeenCalled();
            // devices refreshed
            expect(mockClient.getDevices).toHaveBeenCalled();
        });
    });

    describe("device dehydration", () => {
        it("Hides a verified dehydrated device", async () => {
            mockClient.getDevices.mockResolvedValue({
                devices: [alicesDevice, alicesMobileDevice, alicesDehydratedDevice],
            });

            const devicesMap = new Map<string, Device>([
                [alicesDeviceObj.deviceId, alicesDeviceObj],
                [alicesMobileDeviceObj.deviceId, alicesMobileDeviceObj],
                [alicesDehydratedDeviceObj.deviceId, alicesDehydratedDeviceObj],
            ]);
            const userDeviceMap = new Map<string, Map<string, Device>>([[aliceId, devicesMap]]);
            mockCrypto.getUserDeviceInfo.mockResolvedValue(userDeviceMap);
            mockCrypto.getDeviceVerificationStatus.mockImplementation(async (_userId, deviceId) => {
                // alices device is trusted
                if (deviceId === alicesDevice.device_id) {
                    return new DeviceVerificationStatus({ crossSigningVerified: true, localVerified: true });
                }
                // the dehydrated device is trusted
                if (deviceId === alicesDehydratedDevice.device_id) {
                    return new DeviceVerificationStatus({ crossSigningVerified: true, localVerified: true });
                }
                // alices mobile device is not
                if (deviceId === alicesMobileDevice.device_id) {
                    return new DeviceVerificationStatus({});
                }
                return null;
            });

            const { queryByTestId } = render(getComponent());

            await act(async () => {
                await flushPromises();
            });

            expect(queryByTestId(`device-tile-${alicesDevice.device_id}`)).toBeTruthy();
            expect(queryByTestId(`device-tile-${alicesMobileDevice.device_id}`)).toBeTruthy();
            // the dehydrated device should be hidden
            expect(queryByTestId(`device-tile-${alicesDehydratedDevice.device_id}`)).toBeFalsy();
        });

        it("Shows an unverified dehydrated device", async () => {
            mockClient.getDevices.mockResolvedValue({
                devices: [alicesDevice, alicesMobileDevice, alicesDehydratedDevice],
            });

            const devicesMap = new Map<string, Device>([
                [alicesDeviceObj.deviceId, alicesDeviceObj],
                [alicesMobileDeviceObj.deviceId, alicesMobileDeviceObj],
                [alicesDehydratedDeviceObj.deviceId, alicesDehydratedDeviceObj],
            ]);
            const userDeviceMap = new Map<string, Map<string, Device>>([[aliceId, devicesMap]]);
            mockCrypto.getUserDeviceInfo.mockResolvedValue(userDeviceMap);
            mockCrypto.getDeviceVerificationStatus.mockImplementation(async (_userId, deviceId) => {
                // alices device is trusted
                if (deviceId === alicesDevice.device_id) {
                    return new DeviceVerificationStatus({ crossSigningVerified: true, localVerified: true });
                }
                // the dehydrated device is not
                if (deviceId === alicesDehydratedDevice.device_id) {
                    return new DeviceVerificationStatus({ crossSigningVerified: false, localVerified: false });
                }
                // alices mobile device is not
                if (deviceId === alicesMobileDevice.device_id) {
                    return new DeviceVerificationStatus({});
                }
                return null;
            });

            const { queryByTestId } = render(getComponent());

            await act(async () => {
                await flushPromises();
            });

            expect(queryByTestId(`device-tile-${alicesDevice.device_id}`)).toBeTruthy();
            expect(queryByTestId(`device-tile-${alicesMobileDevice.device_id}`)).toBeTruthy();
            // the dehydrated device should be shown since it is unverified
            expect(queryByTestId(`device-tile-${alicesDehydratedDevice.device_id}`)).toBeTruthy();
        });

        it("Shows the dehydrated devices if there are multiple", async () => {
            mockClient.getDevices.mockResolvedValue({
                devices: [alicesDevice, alicesMobileDevice, alicesDehydratedDevice, alicesOtherDehydratedDevice],
            });

            const devicesMap = new Map<string, Device>([
                [alicesDeviceObj.deviceId, alicesDeviceObj],
                [alicesMobileDeviceObj.deviceId, alicesMobileDeviceObj],
                [alicesDehydratedDeviceObj.deviceId, alicesDehydratedDeviceObj],
                [alicesOtherDehydratedDeviceObj.deviceId, alicesOtherDehydratedDeviceObj],
            ]);
            const userDeviceMap = new Map<string, Map<string, Device>>([[aliceId, devicesMap]]);
            mockCrypto.getUserDeviceInfo.mockResolvedValue(userDeviceMap);
            mockCrypto.getDeviceVerificationStatus.mockImplementation(async (_userId, deviceId) => {
                // alices device is trusted
                if (deviceId === alicesDevice.device_id) {
                    return new DeviceVerificationStatus({ crossSigningVerified: true, localVerified: true });
                }
                // one dehydrated device is trusted
                if (deviceId === alicesDehydratedDevice.device_id) {
                    return new DeviceVerificationStatus({ crossSigningVerified: true, localVerified: true });
                }
                // the other is not
                if (deviceId === alicesOtherDehydratedDevice.device_id) {
                    return new DeviceVerificationStatus({ crossSigningVerified: false, localVerified: false });
                }
                // alices mobile device is not
                if (deviceId === alicesMobileDevice.device_id) {
                    return new DeviceVerificationStatus({});
                }
                return null;
            });

            const { queryByTestId } = render(getComponent());

            await act(async () => {
                await flushPromises();
            });

            expect(queryByTestId(`device-tile-${alicesDevice.device_id}`)).toBeTruthy();
            expect(queryByTestId(`device-tile-${alicesMobileDevice.device_id}`)).toBeTruthy();
            // both the dehydrated devices should be shown, since there are multiple
            expect(queryByTestId(`device-tile-${alicesDehydratedDevice.device_id}`)).toBeTruthy();
            expect(queryByTestId(`device-tile-${alicesOtherDehydratedDevice.device_id}`)).toBeTruthy();
        });
    });

    describe("Sign out", () => {
        it("Signs out of current device", async () => {
            const modalSpy = jest.spyOn(Modal, "createDialog");

            mockClient.getDevices.mockResolvedValue({
                devices: [alicesDevice],
            });
            const { getByTestId } = render(getComponent());

            await act(async () => {
                await flushPromises();
            });

            toggleDeviceDetails(getByTestId, alicesDevice.device_id);

            const signOutButton = getByTestId("device-detail-sign-out-cta");
            expect(signOutButton).toMatchSnapshot();
            fireEvent.click(signOutButton);

            // logout dialog opened
            expect(modalSpy).toHaveBeenCalledWith(LogoutDialog, {}, undefined, false, true);
        });

        it("Signs out of current device from kebab menu", async () => {
            const modalSpy = jest.spyOn(Modal, "createDialog");
            mockClient.getDevices.mockResolvedValue({
                devices: [alicesDevice],
            });
            const { getByTestId, getByLabelText } = render(getComponent());

            await act(async () => {
                await flushPromises();
            });

            fireEvent.click(getByTestId("current-session-menu"));
            fireEvent.click(getByLabelText("Sign out"));

            // logout dialog opened
            expect(modalSpy).toHaveBeenCalledWith(LogoutDialog, {}, undefined, false, true);
        });

        it("does not render sign out other devices option when only one device", async () => {
            mockClient.getDevices.mockResolvedValue({
                devices: [alicesDevice],
            });
            const { getByTestId, queryByLabelText } = render(getComponent());

            await act(async () => {
                await flushPromises();
            });

            fireEvent.click(getByTestId("current-session-menu"));
            expect(queryByLabelText("Sign out of all other sessions")).toBeFalsy();
        });

        it("signs out of all other devices from current session context menu", async () => {
            mockClient.getDevices.mockResolvedValue({
                devices: [alicesDevice, alicesMobileDevice, alicesOlderMobileDevice],
            });
            const { getByTestId, getByLabelText } = render(getComponent());

            await act(async () => {
                await flushPromises();
            });

            fireEvent.click(getByTestId("current-session-menu"));
            fireEvent.click(getByLabelText("Sign out of all other sessions (2)"));
            await confirmSignout(getByTestId);

            // other devices deleted, excluding current device
            expect(mockClient.deleteMultipleDevices).toHaveBeenCalledWith(
                [alicesMobileDevice.device_id, alicesOlderMobileDevice.device_id],
                undefined,
            );
        });

        it("removes account data events for devices after sign out", async () => {
            const mobileDeviceClientInfo = new MatrixEvent({
                type: getClientInformationEventType(alicesMobileDevice.device_id),
                content: {
                    name: "test",
                },
            });
            // @ts-ignore setup mock
            mockClient.store = {
                // @ts-ignore setup mock
                accountData: new Map([[mobileDeviceClientInfo.getType(), mobileDeviceClientInfo]]),
            };

            mockClient.getDevices
                .mockResolvedValueOnce({
                    devices: [alicesDevice, alicesMobileDevice, alicesOlderMobileDevice],
                })
                .mockResolvedValueOnce({
                    // refreshed devices after sign out
                    devices: [alicesDevice],
                });

            const { getByTestId, getByLabelText } = render(getComponent());

            await act(async () => {
                await flushPromises();
            });

            expect(mockClient.deleteAccountData).not.toHaveBeenCalled();

            fireEvent.click(getByTestId("current-session-menu"));
            fireEvent.click(getByLabelText("Sign out of all other sessions (2)"));
            await confirmSignout(getByTestId);

            // only called once for signed out device with account data event
            expect(mockClient.deleteAccountData).toHaveBeenCalledTimes(1);
            expect(mockClient.deleteAccountData).toHaveBeenCalledWith(mobileDeviceClientInfo.getType());
        });

        describe("other devices", () => {
            const interactiveAuthError = new MatrixError(
                {
                    flows: [{ stages: ["m.login.password"] }],
                },
                401,
            );

            beforeEach(() => {
                mockClient.deleteMultipleDevices.mockReset();
            });

            it("deletes a device when interactive auth is not required", async () => {
                const deferredDeleteMultipleDevices = Promise.withResolvers<{}>();
                mockClient.deleteMultipleDevices.mockReturnValue(deferredDeleteMultipleDevices.promise);
                mockClient.getDevices.mockResolvedValue({
                    devices: [alicesDevice, alicesMobileDevice, alicesOlderMobileDevice],
                });

                const { getByTestId, findByTestId } = render(getComponent());

                await waitForElementToBeRemoved(() => screen.queryAllByRole("progressbar"));
                toggleDeviceDetails(getByTestId, alicesMobileDevice.device_id);

                const signOutButton = await within(
                    await findByTestId(`device-detail-${alicesMobileDevice.device_id}`),
                ).findByTestId("device-detail-sign-out-cta");

                // pretend it was really deleted on refresh
                mockClient.getDevices.mockResolvedValueOnce({
                    devices: [alicesDevice, alicesOlderMobileDevice],
                });

                // sign out button is disabled with spinner
                const prom = waitFor(() => expect(signOutButton).toHaveAttribute("aria-disabled", "true"));

                fireEvent.click(signOutButton);
                await confirmSignout(getByTestId);
                await prom;
                deferredDeleteMultipleDevices.resolve({});

                // delete called
                expect(mockClient.deleteMultipleDevices).toHaveBeenCalledWith(
                    [alicesMobileDevice.device_id],
                    undefined,
                );

                await flushPromises();

                // devices refreshed
                expect(mockClient.getDevices).toHaveBeenCalled();
            });

            it("does not delete a device when interactive auth is not required", async () => {
                const { getByTestId } = render(getComponent());

                await act(async () => {
                    await flushPromises();
                });

                toggleDeviceDetails(getByTestId, alicesMobileDevice.device_id);

                const deviceDetails = getByTestId(`device-detail-${alicesMobileDevice.device_id}`);
                const signOutButton = deviceDetails.querySelector(
                    '[data-testid="device-detail-sign-out-cta"]',
                ) as Element;
                fireEvent.click(signOutButton);

                await confirmSignout(getByTestId, false);

                // doesnt enter loading state
                expect(
                    (deviceDetails.querySelector('[data-testid="device-detail-sign-out-cta"]') as Element).getAttribute(
                        "aria-disabled",
                    ),
                ).toEqual(null);
                // delete not called
                expect(mockClient.deleteMultipleDevices).not.toHaveBeenCalled();
            });

            it("deletes a device when interactive auth is required", async () => {
                mockClient.deleteMultipleDevices
                    // require auth
                    .mockRejectedValueOnce(interactiveAuthError)
                    // then succeed
                    .mockResolvedValueOnce({});

                mockClient.getDevices
                    .mockResolvedValueOnce({
                        devices: [alicesDevice, alicesMobileDevice, alicesOlderMobileDevice],
                    })
                    // pretend it was really deleted on refresh
                    .mockResolvedValueOnce({
                        devices: [alicesDevice, alicesOlderMobileDevice],
                    });

                const { getByTestId, getByLabelText } = render(getComponent());

                await flushPromises();

                // reset mock count after initial load
                mockClient.getDevices.mockClear();

                toggleDeviceDetails(getByTestId, alicesMobileDevice.device_id);

                const deviceDetails = getByTestId(`device-detail-${alicesMobileDevice.device_id}`);
                const signOutButton = deviceDetails.querySelector(
                    '[data-testid="device-detail-sign-out-cta"]',
                ) as Element;
                fireEvent.click(signOutButton);
                await confirmSignout(getByTestId);

                await flushPromises();
                // modal rendering has some weird sleeps
                await screen.findByRole("dialog");

                expect(mockClient.deleteMultipleDevices).toHaveBeenCalledWith(
                    [alicesMobileDevice.device_id],
                    undefined,
                );

                const modal = document.getElementsByClassName("mx_Dialog");
                expect(modal.length).toBeTruthy();

                // fill password and submit for interactive auth
                act(() => {
                    fireEvent.change(getByLabelText("Password"), {
                        target: { value: "topsecret" },
                    });
                    fireEvent.submit(getByLabelText("Password"));
                });

                await flushPromises();

                // called again with auth
                expect(mockClient.deleteMultipleDevices).toHaveBeenCalledWith([alicesMobileDevice.device_id], {
                    identifier: {
                        type: "m.id.user",
                        user: aliceId,
                    },
                    password: "topsecret",
                    type: "m.login.password",
                });
                // devices refreshed
                expect(mockClient.getDevices).toHaveBeenCalled();
            });

            it("clears loading state when device deletion is cancelled during interactive auth", async () => {
                mockClient.deleteMultipleDevices
                    // require auth
                    .mockRejectedValueOnce(interactiveAuthError)
                    // then succeed
                    .mockResolvedValueOnce({});

                mockClient.getDevices.mockResolvedValue({
                    devices: [alicesDevice, alicesMobileDevice, alicesOlderMobileDevice],
                });

                const { getByTestId, getByLabelText } = render(getComponent());

                await act(async () => {
                    await flushPromises();
                });

                toggleDeviceDetails(getByTestId, alicesMobileDevice.device_id);

                const deviceDetails = getByTestId(`device-detail-${alicesMobileDevice.device_id}`);
                const signOutButton = deviceDetails.querySelector(
                    '[data-testid="device-detail-sign-out-cta"]',
                ) as Element;
                fireEvent.click(signOutButton);
                await confirmSignout(getByTestId);

                // button is loading
                expect(
                    (deviceDetails.querySelector('[data-testid="device-detail-sign-out-cta"]') as Element).getAttribute(
                        "aria-disabled",
                    ),
                ).toEqual("true");

                await flushPromises();

                // Modal rendering has some weird sleeps.
                // Resetting ourselves twice in the main loop gives modal the chance to settle.
                await sleep(0);
                await sleep(0);

                expect(mockClient.deleteMultipleDevices).toHaveBeenCalledWith(
                    [alicesMobileDevice.device_id],
                    undefined,
                );

                const modal = document.getElementsByClassName("mx_Dialog");
                expect(modal.length).toBeTruthy();

                // cancel iau by closing modal
                act(() => {
                    fireEvent.click(getByLabelText("Close dialog"));
                });

                await flushPromises();

                // not called again
                expect(mockClient.deleteMultipleDevices).toHaveBeenCalledTimes(1);
                // devices not refreshed (not called since initial fetch)
                expect(mockClient.getDevices).toHaveBeenCalledTimes(1);

                // loading state cleared
                expect(
                    (deviceDetails.querySelector('[data-testid="device-detail-sign-out-cta"]') as Element).getAttribute(
                        "aria-disabled",
                    ),
                ).toEqual(null);
            });

            it("deletes multiple devices", async () => {
                mockClient.getDevices.mockResolvedValue({
                    devices: [alicesDevice, alicesMobileDevice, alicesOlderMobileDevice, alicesInactiveDevice],
                });
                // get a handle for resolving the delete call
                // because promise flushing after the confirm modal is resolving this too
                // and we want to test the loading state here
<<<<<<< HEAD
                const resolveDeleteRequest = Promise.withResolvers<IAuthData>();
                mockClient.deleteMultipleDevices.mockImplementation(() => {
                    return resolveDeleteRequest.promise;
=======
                const resolveDeleteRequest = defer<IAuthData>();
                mockClient.deleteMultipleDevices.mockImplementation(async () => {
                    await resolveDeleteRequest.promise;
                    return {};
>>>>>>> e427b710
                });

                const { getByTestId } = render(getComponent());

                await act(async () => {
                    await flushPromises();
                });

                toggleDeviceSelection(getByTestId, alicesMobileDevice.device_id);
                toggleDeviceSelection(getByTestId, alicesOlderMobileDevice.device_id);

                fireEvent.click(getByTestId("sign-out-selection-cta"));

                await confirmSignout(getByTestId);

                // buttons disabled in list header
                expect(getByTestId("sign-out-selection-cta").getAttribute("aria-disabled")).toBeTruthy();
                expect(getByTestId("cancel-selection-cta").getAttribute("aria-disabled")).toBeTruthy();
                // spinner rendered in list header
                expect(getByTestId("sign-out-selection-cta").querySelector(".mx_Spinner")).toBeTruthy();

                // spinners on signing out devices
                expect(
                    getDeviceTile(getByTestId, alicesMobileDevice.device_id).querySelector(".mx_Spinner"),
                ).toBeTruthy();
                expect(
                    getDeviceTile(getByTestId, alicesOlderMobileDevice.device_id).querySelector(".mx_Spinner"),
                ).toBeTruthy();
                // no spinner for device that is not signing out
                expect(
                    getDeviceTile(getByTestId, alicesInactiveDevice.device_id).querySelector(".mx_Spinner"),
                ).toBeFalsy();

                // delete called with both ids
                expect(mockClient.deleteMultipleDevices).toHaveBeenCalledWith(
                    [alicesMobileDevice.device_id, alicesOlderMobileDevice.device_id],
                    undefined,
                );

                resolveDeleteRequest.resolve({});
            });

            it("signs out of all other devices from other sessions context menu", async () => {
                mockClient.getDevices.mockResolvedValue({
                    devices: [alicesDevice, alicesMobileDevice, alicesOlderMobileDevice],
                });
                const { getByTestId, getByLabelText } = render(getComponent());

                await act(async () => {
                    await flushPromises();
                });

                fireEvent.click(getByTestId("other-sessions-menu"));
                fireEvent.click(getByLabelText("Sign out of 2 sessions"));
                await confirmSignout(getByTestId);

                // other devices deleted, excluding current device
                expect(mockClient.deleteMultipleDevices).toHaveBeenCalledWith(
                    [alicesMobileDevice.device_id, alicesOlderMobileDevice.device_id],
                    undefined,
                );
            });
        });

        describe("for an OIDC-aware server", () => {
            beforeEach(() => {
                // just do an ugly mock here to avoid mocking initialisation
                const mockOidcClientStore = {
                    accountManagementEndpoint: "https://issuer.org/account",
                } as unknown as OidcClientStore;
                jest.spyOn(sdkContext, "oidcClientStore", "get").mockReturnValue(mockOidcClientStore);
            });

            // signing out the current device works as usual
            it("Signs out of current device", async () => {
                const modalSpy = jest.spyOn(Modal, "createDialog");

                mockClient.getDevices.mockResolvedValue({
                    devices: [alicesDevice],
                });
                const { getByTestId } = render(getComponent());

                await act(async () => {
                    await flushPromises();
                });

                toggleDeviceDetails(getByTestId, alicesDevice.device_id);

                const signOutButton = getByTestId("device-detail-sign-out-cta");
                expect(signOutButton).toMatchSnapshot();
                fireEvent.click(signOutButton);

                // logout dialog opened
                expect(modalSpy).toHaveBeenCalledWith(LogoutDialog, {}, undefined, false, true);
            });

            it("does not allow signing out of all other devices from current session context menu", async () => {
                mockClient.getDevices.mockResolvedValue({
                    devices: [alicesDevice, alicesMobileDevice, alicesOlderMobileDevice],
                });
                const { getByTestId } = render(getComponent());

                await act(async () => {
                    await flushPromises();
                });

                fireEvent.click(getByTestId("current-session-menu"));
                expect(screen.queryByLabelText("Sign out of all other sessions (2)")).not.toBeInTheDocument();
            });

            describe("other devices", () => {
                it("opens delegated auth provider to sign out a single device", async () => {
                    mockClient.getDevices.mockResolvedValue({
                        devices: [alicesDevice, alicesMobileDevice, alicesOlderMobileDevice],
                    });

                    const { getByTestId } = render(getComponent());

                    await act(async () => {
                        await flushPromises();
                    });

                    // reset call count
                    mockClient.getDevices.mockClear();

                    toggleDeviceDetails(getByTestId, alicesMobileDevice.device_id);

                    const deviceDetails = getByTestId(`device-detail-${alicesMobileDevice.device_id}`);
                    const manageDeviceButton = deviceDetails.querySelector(
                        '[data-testid="device-detail-sign-out-cta"]',
                    ) as Element;
                    expect(manageDeviceButton).toHaveAttribute(
                        "href",
                        `https://issuer.org/account?action=org.matrix.session_view&device_id=${alicesMobileDevice.device_id}`,
                    );
                });

                it("does not allow removing multiple devices at once", async () => {
                    mockClient.getDevices.mockResolvedValue({
                        devices: [alicesDevice, alicesMobileDevice, alicesOlderMobileDevice, alicesInactiveDevice],
                    });

                    render(getComponent());

                    await act(async () => {
                        await flushPromises();
                    });

                    // sessions don't have checkboxes
                    expect(
                        screen.queryByTestId(`device-tile-checkbox-${alicesMobileDevice.device_id}`),
                    ).not.toBeInTheDocument();
                    // no select all
                    expect(screen.queryByLabelText("Select all")).not.toBeInTheDocument();
                });

                it("does not allow signing out of all other devices from other sessions context menu", async () => {
                    mockClient.getDevices.mockResolvedValue({
                        devices: [alicesDevice, alicesMobileDevice, alicesOlderMobileDevice],
                    });
                    render(getComponent());

                    await act(async () => {
                        await flushPromises();
                    });

                    // no context menu because 'sign out all' is the only option
                    // and it is not allowed when server is oidc-aware
                    expect(screen.queryByTestId("other-sessions-menu")).not.toBeInTheDocument();
                });
            });
        });
    });

    describe("Rename sessions", () => {
        const updateDeviceName = async (
            getByTestId: RenderResult["getByTestId"],
            device: IMyDevice,
            newDeviceName: string,
        ) => {
            toggleDeviceDetails(getByTestId, device.device_id);

            // start editing
            fireEvent.click(getByTestId("device-heading-rename-cta"));

            const input = getByTestId("device-rename-input");
            fireEvent.change(input, { target: { value: newDeviceName } });
            fireEvent.click(getByTestId("device-rename-submit-cta"));

            await flushPromises();
            await flushPromises();
        };

        it("renames current session", async () => {
            const { getByTestId } = render(getComponent());

            await act(async () => {
                await flushPromises();
            });

            const newDeviceName = "new device name";
            await updateDeviceName(getByTestId, alicesDevice, newDeviceName);

            expect(mockClient.setDeviceDetails).toHaveBeenCalledWith(alicesDevice.device_id, {
                display_name: newDeviceName,
            });

            // devices refreshed
            expect(mockClient.getDevices).toHaveBeenCalledTimes(2);
        });

        it("renames other session", async () => {
            const { getByTestId } = render(getComponent());

            await act(async () => {
                await flushPromises();
            });

            const newDeviceName = "new device name";
            await updateDeviceName(getByTestId, alicesMobileDevice, newDeviceName);

            expect(mockClient.setDeviceDetails).toHaveBeenCalledWith(alicesMobileDevice.device_id, {
                display_name: newDeviceName,
            });

            // devices refreshed
            expect(mockClient.getDevices).toHaveBeenCalledTimes(2);
        });

        it("does not rename session or refresh devices is session name is unchanged", async () => {
            const { getByTestId } = render(getComponent());

            await act(async () => {
                await flushPromises();
            });

            await updateDeviceName(getByTestId, alicesDevice, alicesDevice.display_name);

            expect(mockClient.setDeviceDetails).not.toHaveBeenCalled();
            // only called once on initial load
            expect(mockClient.getDevices).toHaveBeenCalledTimes(1);
        });

        it("saves an empty session display name successfully", async () => {
            const { getByTestId } = render(getComponent());

            await act(async () => {
                await flushPromises();
            });

            await updateDeviceName(getByTestId, alicesDevice, "");

            expect(mockClient.setDeviceDetails).toHaveBeenCalledWith(alicesDevice.device_id, {
                display_name: "",
            });
        });

        it("displays an error when session display name fails to save", async () => {
            const logSpy = jest.spyOn(logger, "error");
            const error = new Error("oups");
            mockClient.setDeviceDetails.mockRejectedValue(error);
            const { getByTestId } = render(getComponent());

            await act(async () => {
                await flushPromises();
            });

            const newDeviceName = "new device name";
            await updateDeviceName(getByTestId, alicesDevice, newDeviceName);

            await flushPromises();

            expect(logSpy).toHaveBeenCalledWith("Error setting device name", error);

            // error displayed
            expect(getByTestId("device-rename-error")).toBeTruthy();
        });
    });

    describe("Multiple selection", () => {
        beforeEach(() => {
            mockClient.getDevices.mockResolvedValue({
                devices: [alicesDevice, alicesMobileDevice, alicesOlderMobileDevice],
            });
        });

        it("toggles session selection", async () => {
            const { getByTestId, getByText } = render(getComponent());

            await act(async () => {
                await flushPromises();
            });

            toggleDeviceSelection(getByTestId, alicesMobileDevice.device_id);
            toggleDeviceSelection(getByTestId, alicesOlderMobileDevice.device_id);

            // header displayed correctly
            expect(getByText("2 sessions selected")).toBeTruthy();

            expect(isDeviceSelected(getByTestId, alicesMobileDevice.device_id)).toBeTruthy();
            expect(isDeviceSelected(getByTestId, alicesOlderMobileDevice.device_id)).toBeTruthy();

            toggleDeviceSelection(getByTestId, alicesMobileDevice.device_id);

            // unselected
            expect(isDeviceSelected(getByTestId, alicesMobileDevice.device_id)).toBeFalsy();
            // still selected
            expect(isDeviceSelected(getByTestId, alicesOlderMobileDevice.device_id)).toBeTruthy();
        });

        it("cancel button clears selection", async () => {
            const { getByTestId, getByText } = render(getComponent());

            await act(async () => {
                await flushPromises();
            });

            toggleDeviceSelection(getByTestId, alicesMobileDevice.device_id);
            toggleDeviceSelection(getByTestId, alicesOlderMobileDevice.device_id);

            // header displayed correctly
            expect(getByText("2 sessions selected")).toBeTruthy();

            fireEvent.click(getByTestId("cancel-selection-cta"));

            // unselected
            expect(isDeviceSelected(getByTestId, alicesMobileDevice.device_id)).toBeFalsy();
            expect(isDeviceSelected(getByTestId, alicesOlderMobileDevice.device_id)).toBeFalsy();
        });

        it("changing the filter clears selection", async () => {
            const { getByTestId } = render(getComponent());

            await act(async () => {
                await flushPromises();
            });

            toggleDeviceSelection(getByTestId, alicesMobileDevice.device_id);
            expect(isDeviceSelected(getByTestId, alicesMobileDevice.device_id)).toBeTruthy();

            fireEvent.click(getByTestId("unverified-devices-cta"));

            // our session manager waits a tick for rerender
            await flushPromises();

            // unselected
            expect(isDeviceSelected(getByTestId, alicesOlderMobileDevice.device_id)).toBeFalsy();
        });

        describe("toggling select all", () => {
            it("selects all sessions when there is not existing selection", async () => {
                const { getByTestId, getByText } = render(getComponent());

                await act(async () => {
                    await flushPromises();
                });

                fireEvent.click(getByTestId("device-select-all-checkbox"));

                // header displayed correctly
                expect(getByText("2 sessions selected")).toBeTruthy();
                expect(isSelectAllChecked(getByTestId)).toBeTruthy();

                // devices selected
                expect(isDeviceSelected(getByTestId, alicesMobileDevice.device_id)).toBeTruthy();
                expect(isDeviceSelected(getByTestId, alicesOlderMobileDevice.device_id)).toBeTruthy();
            });

            it("selects all sessions when some sessions are already selected", async () => {
                const { getByTestId, getByText } = render(getComponent());

                await act(async () => {
                    await flushPromises();
                });

                toggleDeviceSelection(getByTestId, alicesMobileDevice.device_id);

                fireEvent.click(getByTestId("device-select-all-checkbox"));

                // header displayed correctly
                expect(getByText("2 sessions selected")).toBeTruthy();
                expect(isSelectAllChecked(getByTestId)).toBeTruthy();

                // devices selected
                expect(isDeviceSelected(getByTestId, alicesMobileDevice.device_id)).toBeTruthy();
                expect(isDeviceSelected(getByTestId, alicesOlderMobileDevice.device_id)).toBeTruthy();
            });

            it("deselects all sessions when all sessions are selected", async () => {
                const { getByTestId, getByText } = render(getComponent());

                await act(async () => {
                    await flushPromises();
                });

                fireEvent.click(getByTestId("device-select-all-checkbox"));

                // header displayed correctly
                expect(getByText("2 sessions selected")).toBeTruthy();
                expect(isSelectAllChecked(getByTestId)).toBeTruthy();

                // devices selected
                expect(isDeviceSelected(getByTestId, alicesMobileDevice.device_id)).toBeTruthy();
                expect(isDeviceSelected(getByTestId, alicesOlderMobileDevice.device_id)).toBeTruthy();
            });

            it("selects only sessions that are part of the active filter", async () => {
                mockClient.getDevices.mockResolvedValue({
                    devices: [alicesDevice, alicesMobileDevice, alicesInactiveDevice],
                });
                const { getByTestId, container } = render(getComponent());

                await flushPromises();

                // filter for inactive sessions
                await setFilter(container, DeviceSecurityVariation.Inactive);

                // select all inactive sessions
                fireEvent.click(getByTestId("device-select-all-checkbox"));

                expect(isSelectAllChecked(getByTestId)).toBeTruthy();

                // sign out of all selected sessions
                fireEvent.click(getByTestId("sign-out-selection-cta"));
                await confirmSignout(getByTestId);

                // only called with session from active filter
                expect(mockClient.deleteMultipleDevices).toHaveBeenCalledWith(
                    [alicesInactiveDevice.device_id],
                    undefined,
                );
            });
        });
    });

    it("lets you change the pusher state", async () => {
        const { getByTestId } = render(getComponent());

        await flushPromises();

        toggleDeviceDetails(getByTestId, alicesMobileDevice.device_id);

        // device details are expanded
        expect(getByTestId(`device-detail-${alicesMobileDevice.device_id}`)).toBeTruthy();
        expect(getByTestId("device-detail-push-notification")).toBeTruthy();

        const checkbox = getByTestId("device-detail-push-notification-checkbox");

        expect(checkbox).toBeTruthy();
        fireEvent.click(checkbox);

        expect(mockClient.setPusher).toHaveBeenCalled();
    });

    it("lets you change the local notification settings state", async () => {
        const { getByTestId } = render(getComponent());

        await flushPromises();

        toggleDeviceDetails(getByTestId, alicesDevice.device_id);

        // device details are expanded
        expect(getByTestId(`device-detail-${alicesDevice.device_id}`)).toBeTruthy();
        expect(getByTestId("device-detail-push-notification")).toBeTruthy();

        const checkbox = getByTestId("device-detail-push-notification-checkbox");

        expect(checkbox).toBeTruthy();
        fireEvent.click(checkbox);

        expect(mockClient.setLocalNotificationSettings).toHaveBeenCalledWith(alicesDevice.device_id, {
            is_silenced: true,
        });
    });

    it("updates the UI when another session changes the local notifications", async () => {
        const { getByTestId } = render(getComponent());

        await flushPromises();

        toggleDeviceDetails(getByTestId, alicesDevice.device_id);

        // device details are expanded
        expect(getByTestId(`device-detail-${alicesDevice.device_id}`)).toBeTruthy();
        expect(getByTestId("device-detail-push-notification")).toBeTruthy();

        const checkbox = getByTestId("device-detail-push-notification-checkbox");

        expect(checkbox).toBeTruthy();

        expect(checkbox.getAttribute("aria-checked")).toEqual("true");

        const evt = new MatrixEvent({
            type: LOCAL_NOTIFICATION_SETTINGS_PREFIX.name + "." + alicesDevice.device_id,
            content: {
                is_silenced: true,
            },
        });

        await act(async () => {
            mockClient.emit(ClientEvent.AccountData, evt);
        });

        expect(checkbox.getAttribute("aria-checked")).toEqual("false");
    });

    describe("MSC4108 QR code login", () => {
        const settingsValueSpy = jest.spyOn(SettingsStore, "getValue");
        const issuer = "https://issuer.org";

        beforeEach(() => {
            settingsValueSpy.mockClear().mockReturnValue(true);
            // enable server support for qr login
            mockClient.getVersions.mockResolvedValue({
                versions: [],
                unstable_features: {
                    "org.matrix.msc4108": true,
                },
            });
            mockClient.getCapabilities.mockResolvedValue({
                [GET_LOGIN_TOKEN_CAPABILITY.name]: {
                    enabled: true,
                },
            });
            const delegatedAuthConfig = makeDelegatedAuthConfig(issuer);
            mockClient.getAuthMetadata.mockResolvedValue({
                ...delegatedAuthConfig,
                grant_types_supported: [
                    ...delegatedAuthConfig.grant_types_supported,
                    "urn:ietf:params:oauth:grant-type:device_code",
                ],
            });
            mockCrypto.exportSecretsBundle = jest.fn();
            fetchMock.mock(delegatedAuthConfig.jwks_uri!, {
                status: 200,
                headers: {
                    "Content-Type": "application/json",
                },
                keys: [],
            });
        });

        it("renders qr code login section", async () => {
            const { getByText } = render(getComponent());

            // wait for versions call to settle
            await flushPromises();

            expect(getByText("Link new device")).toBeTruthy();
            expect(getByText("Show QR code")).toBeTruthy();
        });

        it("enters qr code login section when show QR code button clicked", async () => {
            const { getByText, findByTestId } = render(getComponent());
            // wait for versions call to settle
            await flushPromises();

            fireEvent.click(getByText("Show QR code"));
            await waitForElementToBeRemoved(() => screen.queryAllByRole("progressbar"));

            await expect(findByTestId("login-with-qr")).resolves.toBeTruthy();
        });
    });
});<|MERGE_RESOLUTION|>--- conflicted
+++ resolved
@@ -18,13 +18,8 @@
     within,
 } from "jest-matrix-react";
 import { logger } from "matrix-js-sdk/src/logger";
-<<<<<<< HEAD
-import { CryptoApi, DeviceVerificationStatus, VerificationRequest } from "matrix-js-sdk/src/crypto-api";
-import { sleep } from "matrix-js-sdk/src/utils";
-=======
 import { type CryptoApi, DeviceVerificationStatus, type VerificationRequest } from "matrix-js-sdk/src/crypto-api";
 import { defer, sleep } from "matrix-js-sdk/src/utils";
->>>>>>> e427b710
 import {
     ClientEvent,
     Device,
@@ -904,7 +899,7 @@
             });
 
             it("deletes a device when interactive auth is not required", async () => {
-                const deferredDeleteMultipleDevices = Promise.withResolvers<{}>();
+                const deferredDeleteMultipleDevices = defer<{}>();
                 mockClient.deleteMultipleDevices.mockReturnValue(deferredDeleteMultipleDevices.promise);
                 mockClient.getDevices.mockResolvedValue({
                     devices: [alicesDevice, alicesMobileDevice, alicesOlderMobileDevice],
@@ -1113,16 +1108,10 @@
                 // get a handle for resolving the delete call
                 // because promise flushing after the confirm modal is resolving this too
                 // and we want to test the loading state here
-<<<<<<< HEAD
-                const resolveDeleteRequest = Promise.withResolvers<IAuthData>();
-                mockClient.deleteMultipleDevices.mockImplementation(() => {
-                    return resolveDeleteRequest.promise;
-=======
                 const resolveDeleteRequest = defer<IAuthData>();
                 mockClient.deleteMultipleDevices.mockImplementation(async () => {
                     await resolveDeleteRequest.promise;
                     return {};
->>>>>>> e427b710
                 });
 
                 const { getByTestId } = render(getComponent());
