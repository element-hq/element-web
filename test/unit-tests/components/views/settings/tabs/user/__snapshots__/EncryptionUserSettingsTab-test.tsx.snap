--- conflicted
+++ resolved
@@ -253,14 +253,10 @@
             Are you sure you want to reset your identity?
           </h2>
         </div>
-<<<<<<< HEAD
-        <div>
-=======
         <div
           class="mx_Flex mx_EncryptionCard_emphasisedContent"
           style="--mx-flex-display: flex; --mx-flex-direction: column; --mx-flex-align: normal; --mx-flex-justify: start; --mx-flex-gap: var(--cpd-space-3x);"
         >
->>>>>>> e8954f08
           <ul
             class="_visual-list_4dcf8_17"
           >
