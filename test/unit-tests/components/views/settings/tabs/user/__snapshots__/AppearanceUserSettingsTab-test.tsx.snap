--- conflicted
+++ resolved
@@ -555,18 +555,6 @@
                     <div
                       class="_inline-field-control_19upo_44"
                     >
-<<<<<<< HEAD
-=======
-                      <input
-                        aria-describedby="radix-«rv»"
-                        class="_input_19o42_24"
-                        id="radix-«ru»"
-                        name="compactLayout"
-                        role="switch"
-                        title=""
-                        type="checkbox"
-                      />
->>>>>>> 07c253d1
                       <div
                         class="_container_19o42_10"
                       >
