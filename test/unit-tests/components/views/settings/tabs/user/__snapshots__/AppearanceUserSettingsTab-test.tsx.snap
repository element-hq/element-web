// Jest Snapshot v1, https://jestjs.io/docs/snapshot-testing

exports[`AppearanceUserSettingsTab should render 1`] = `
<DocumentFragment>
  <div
    class="mx_SettingsTab"
    data-testid="mx_AppearanceUserSettingsTab"
  >
    <div
      class="mx_SettingsTab_sections"
    >
      <div
        class="mx_SettingsSection"
      >
        <div
          class="mx_SettingsSection_subSections"
        >
          <div
            class="mx_SettingsSubsection mx_SettingsSubsection_newUi"
            data-testid="themePanel"
          >
            <div
              class="mx_SettingsSubsectionHeading"
            >
              <h3
                class="mx_Heading_h4 mx_SettingsSubsectionHeading_heading"
              >
                Theme
              </h3>
            </div>
            <div
              class="mx_SettingsSubsection_content mx_SettingsSubsection_content_newUi"
            >
              <form
                class="_root_19upo_16 mx_ThemeChoicePanel_ThemeSelectors"
              >
                <div
                  class="_inline-field_19upo_32 mx_ThemeChoicePanel_themeSelector mx_ThemeChoicePanel_themeSelector_disabled cpd-theme-light"
                >
                  <div
                    class="_inline-field-control_19upo_44"
                  >
                    <div
                      class="_container_1e0uz_10"
                    >
                      <input
                        class="_input_1e0uz_18"
                        disabled=""
                        id="radix-_r_0_"
                        name="themeSelector"
                        title=""
                        type="radio"
                        value="light"
                      />
                      <div
                        class="_ui_1e0uz_19"
                      />
                    </div>
                  </div>
                  <div
                    class="_inline-field-body_19upo_38"
                  >
                    <label
                      class="_label_19upo_59 mx_ThemeChoicePanel_themeSelector_Label"
                      for="radix-_r_0_"
                    >
                      Light
                    </label>
                  </div>
                </div>
                <div
                  class="_inline-field_19upo_32 mx_ThemeChoicePanel_themeSelector mx_ThemeChoicePanel_themeSelector_disabled cpd-theme-dark"
                >
                  <div
                    class="_inline-field-control_19upo_44"
                  >
                    <div
                      class="_container_1e0uz_10"
                    >
                      <input
                        class="_input_1e0uz_18"
                        disabled=""
                        id="radix-_r_1_"
                        name="themeSelector"
                        title=""
                        type="radio"
                        value="dark"
                      />
                      <div
                        class="_ui_1e0uz_19"
                      />
                    </div>
                  </div>
                  <div
                    class="_inline-field-body_19upo_38"
                  >
                    <label
                      class="_label_19upo_59 mx_ThemeChoicePanel_themeSelector_Label"
                      for="radix-_r_1_"
                    >
                      Dark
                    </label>
                  </div>
                </div>
                <div
                  class="_inline-field_19upo_32 mx_ThemeChoicePanel_themeSelector mx_ThemeChoicePanel_themeSelector_disabled cpd-theme-light"
                >
                  <div
                    class="_inline-field-control_19upo_44"
                  >
                    <div
                      class="_container_1e0uz_10"
                    >
                      <input
                        class="_input_1e0uz_18"
                        disabled=""
                        id="radix-_r_2_"
                        name="themeSelector"
                        title=""
                        type="radio"
                        value="light-high-contrast"
                      />
                      <div
                        class="_ui_1e0uz_19"
                      />
                    </div>
                  </div>
                  <div
                    class="_inline-field-body_19upo_38"
                  >
                    <label
                      class="_label_19upo_59 mx_ThemeChoicePanel_themeSelector_Label"
                      for="radix-_r_2_"
                    >
                      High contrast
                    </label>
                  </div>
                </div>
              </form>
            </div>
            <div
              class="_separator_7ckbw_8"
              data-kind="primary"
              data-orientation="horizontal"
              role="separator"
            />
          </div>
          <form
            class="_root_19upo_16"
          >
            <div
              class="mx_SettingsSubsection mx_SettingsSubsection_newUi"
              data-testid="layoutPanel"
            >
              <div
                class="mx_SettingsSubsectionHeading"
              >
                <h3
                  class="mx_Heading_h4 mx_SettingsSubsectionHeading_heading"
                >
                  Message layout
                </h3>
              </div>
              <div
                class="mx_SettingsSubsection_content mx_SettingsSubsection_content_newUi"
              >
                <div
                  class="_field_19upo_26 mxLayoutSwitcher_LayoutSelector_LayoutRadio"
                >
                  <label
                    aria-label="Modern"
                    class="_label_19upo_59"
                    for="radix-_r_3_"
                  >
                    <div
                      class="mxLayoutSwitcher_LayoutSelector_LayoutRadio_inline"
                    >
                      <div
                        class="_container_1e0uz_10"
                      >
                        <input
                          checked=""
                          class="_input_1e0uz_18"
                          id="radix-_r_3_"
                          name="layout"
                          title=""
                          type="radio"
                          value="group"
                        />
                        <div
                          class="_ui_1e0uz_19"
                        />
                      </div>
                      <span>
                        Modern
                      </span>
                    </div>
                    <hr
                      class="mxLayoutSwitcher_LayoutSelector_LayoutRadio_separator"
                    />
                    <div
                      class="mxLayoutSwitcher_LayoutSelector_LayoutRadio_EventTilePreview"
                      role="presentation"
                    >
                      <div
                        aria-atomic="true"
                        aria-live="off"
                        class="mx_EventTile"
                        data-event-id="$9999999999999999999999999999999999999999999"
                        data-has-reply="false"
                        data-layout="group"
                        data-scroll-tokens="$9999999999999999999999999999999999999999999"
                        data-self="true"
                        tabindex="-1"
                      >
                        <div
                          class="mx_DisambiguatedProfile"
                        >
                          <span
                            class="mx_Username_color2 mx_DisambiguatedProfile_displayName"
                            dir="auto"
                          >
                            @userId:matrix.org
                          </span>
                        </div>
                        <div
                          class="mx_EventTile_avatar"
                        >
                          <span
                            class="_avatar_1qbcf_8 mx_BaseAvatar _avatar-imageless_1qbcf_52"
                            data-color="2"
                            data-testid="avatar-img"
                            data-type="round"
                            role="presentation"
                            style="--cpd-avatar-size: 30px;"
                            title="@userId:matrix.org"
                          >
                            u
                          </span>
                        </div>
                        <div
                          class="mx_EventTile_line"
                          id="1"
                        >
                          <div
                            class="mx_MTextBody mx_EventTile_content"
                          >
                            <div
                              class="mx_EventTile_body translate"
                              dir="auto"
                            >
                              Hey you. You're the best!
                            </div>
                          </div>
                          <div
                            aria-label="Message Actions"
                            aria-live="off"
                            class="mx_MessageActionBar"
                            role="toolbar"
                          >
                            <div
                              aria-label="Edit"
                              class="mx_AccessibleButton mx_MessageActionBar_iconButton"
                              role="button"
                              tabindex="0"
                            >
                              <svg
                                fill="currentColor"
                                height="1em"
                                viewBox="0 0 24 24"
                                width="1em"
                                xmlns="http://www.w3.org/2000/svg"
                              >
                                <path
                                  clip-rule="evenodd"
                                  d="M15.706 2.637a2 2 0 0 1 2.829 0l2.828 2.828a2 2 0 0 1 0 2.829L9.605 20.052a1 1 0 0 1-.465.263L3.483 21.73a1 1 0 0 1-1.212-1.213l1.414-5.657a1 1 0 0 1 .263-.465zm1.224 7.262L14.102 7.07l-8.544 8.544-.943 3.771 3.771-.943z"
                                  fill-rule="evenodd"
                                />
                              </svg>
                            </div>
                            <div
                              aria-expanded="false"
                              aria-haspopup="true"
                              aria-label="Options"
                              class="mx_AccessibleButton mx_MessageActionBar_iconButton mx_MessageActionBar_optionsButton"
                              role="button"
                              tabindex="-1"
                            >
                              <svg
                                fill="currentColor"
                                height="1em"
                                viewBox="0 0 24 24"
                                width="1em"
                                xmlns="http://www.w3.org/2000/svg"
                              >
                                <path
                                  d="M6 14q-.824 0-1.412-.588A1.93 1.93 0 0 1 4 12q0-.825.588-1.412A1.93 1.93 0 0 1 6 10q.824 0 1.412.588Q8 11.175 8 12t-.588 1.412A1.93 1.93 0 0 1 6 14m6 0q-.825 0-1.412-.588A1.93 1.93 0 0 1 10 12q0-.825.588-1.412A1.93 1.93 0 0 1 12 10q.825 0 1.412.588Q14 11.175 14 12t-.588 1.412A1.93 1.93 0 0 1 12 14m6 0q-.824 0-1.413-.588A1.93 1.93 0 0 1 16 12q0-.825.587-1.412A1.93 1.93 0 0 1 18 10q.824 0 1.413.588Q20 11.175 20 12t-.587 1.412A1.93 1.93 0 0 1 18 14"
                                />
                              </svg>
                            </div>
                          </div>
                        </div>
                      </div>
                    </div>
                  </label>
                </div>
                <div
                  class="_field_19upo_26 mxLayoutSwitcher_LayoutSelector_LayoutRadio"
                >
                  <label
                    aria-label="Message bubbles"
                    class="_label_19upo_59"
                    for="radix-_r_c_"
                  >
                    <div
                      class="mxLayoutSwitcher_LayoutSelector_LayoutRadio_inline"
                    >
                      <div
                        class="_container_1e0uz_10"
                      >
                        <input
                          class="_input_1e0uz_18"
                          id="radix-_r_c_"
                          name="layout"
                          title=""
                          type="radio"
                          value="bubble"
                        />
                        <div
                          class="_ui_1e0uz_19"
                        />
                      </div>
                      <span>
                        Message bubbles
                      </span>
                    </div>
                    <hr
                      class="mxLayoutSwitcher_LayoutSelector_LayoutRadio_separator"
                    />
                    <div
                      class="mxLayoutSwitcher_LayoutSelector_LayoutRadio_EventTilePreview"
                      role="presentation"
                    >
                      <div
                        aria-atomic="true"
                        aria-live="off"
                        class="mx_EventTile"
                        data-event-id="$9999999999999999999999999999999999999999999"
                        data-has-reply="false"
                        data-layout="bubble"
                        data-scroll-tokens="$9999999999999999999999999999999999999999999"
                        data-self="true"
                        tabindex="-1"
                      >
                        <div
                          class="mx_DisambiguatedProfile"
                        >
                          <span
                            class="mx_Username_color2 mx_DisambiguatedProfile_displayName"
                            dir="auto"
                          >
                            @userId:matrix.org
                          </span>
                        </div>
                        <div
                          class="mx_EventTile_avatar"
                        >
                          <span
                            class="_avatar_1qbcf_8 mx_BaseAvatar _avatar-imageless_1qbcf_52"
                            data-color="2"
                            data-testid="avatar-img"
                            data-type="round"
                            role="presentation"
                            style="--cpd-avatar-size: 30px;"
                            title="@userId:matrix.org"
                          >
                            u
                          </span>
                        </div>
                        <div
                          class="mx_EventTile_line"
                          id="2"
                        >
                          <div
                            class="mx_MTextBody mx_EventTile_content"
                          >
                            <div
                              class="mx_EventTile_body translate"
                              dir="auto"
                            >
                              Hey you. You're the best!
                            </div>
                          </div>
                          <div
                            aria-label="Message Actions"
                            aria-live="off"
                            class="mx_MessageActionBar"
                            role="toolbar"
                          >
                            <div
                              aria-label="Edit"
                              class="mx_AccessibleButton mx_MessageActionBar_iconButton"
                              role="button"
                              tabindex="0"
                            >
                              <svg
                                fill="currentColor"
                                height="1em"
                                viewBox="0 0 24 24"
                                width="1em"
                                xmlns="http://www.w3.org/2000/svg"
                              >
                                <path
                                  clip-rule="evenodd"
                                  d="M15.706 2.637a2 2 0 0 1 2.829 0l2.828 2.828a2 2 0 0 1 0 2.829L9.605 20.052a1 1 0 0 1-.465.263L3.483 21.73a1 1 0 0 1-1.212-1.213l1.414-5.657a1 1 0 0 1 .263-.465zm1.224 7.262L14.102 7.07l-8.544 8.544-.943 3.771 3.771-.943z"
                                  fill-rule="evenodd"
                                />
                              </svg>
                            </div>
                            <div
                              aria-expanded="false"
                              aria-haspopup="true"
                              aria-label="Options"
                              class="mx_AccessibleButton mx_MessageActionBar_iconButton mx_MessageActionBar_optionsButton"
                              role="button"
                              tabindex="-1"
                            >
                              <svg
                                fill="currentColor"
                                height="1em"
                                viewBox="0 0 24 24"
                                width="1em"
                                xmlns="http://www.w3.org/2000/svg"
                              >
                                <path
                                  d="M6 14q-.824 0-1.412-.588A1.93 1.93 0 0 1 4 12q0-.825.588-1.412A1.93 1.93 0 0 1 6 10q.824 0 1.412.588Q8 11.175 8 12t-.588 1.412A1.93 1.93 0 0 1 6 14m6 0q-.825 0-1.412-.588A1.93 1.93 0 0 1 10 12q0-.825.588-1.412A1.93 1.93 0 0 1 12 10q.825 0 1.412.588Q14 11.175 14 12t-.588 1.412A1.93 1.93 0 0 1 12 14m6 0q-.824 0-1.413-.588A1.93 1.93 0 0 1 16 12q0-.825.587-1.412A1.93 1.93 0 0 1 18 10q.824 0 1.413.588Q20 11.175 20 12t-.587 1.412A1.93 1.93 0 0 1 18 14"
                                />
                              </svg>
                            </div>
                          </div>
                        </div>
                      </div>
                    </div>
                  </label>
                </div>
                <div
                  class="_field_19upo_26 mxLayoutSwitcher_LayoutSelector_LayoutRadio"
                >
                  <label
                    aria-label="IRC (experimental)"
                    class="_label_19upo_59"
                    for="radix-_r_l_"
                  >
                    <div
                      class="mxLayoutSwitcher_LayoutSelector_LayoutRadio_inline"
                    >
                      <div
                        class="_container_1e0uz_10"
                      >
                        <input
                          class="_input_1e0uz_18"
                          id="radix-_r_l_"
                          name="layout"
                          title=""
                          type="radio"
                          value="irc"
                        />
                        <div
                          class="_ui_1e0uz_19"
                        />
                      </div>
                      <span>
                        IRC (experimental)
                      </span>
                    </div>
                    <hr
                      class="mxLayoutSwitcher_LayoutSelector_LayoutRadio_separator"
                    />
                    <div
                      class="mxLayoutSwitcher_LayoutSelector_LayoutRadio_EventTilePreview mx_IRCLayout"
                      role="presentation"
                    >
                      <div
                        aria-atomic="true"
                        aria-live="off"
                        class="mx_EventTile"
                        data-event-id="$9999999999999999999999999999999999999999999"
                        data-has-reply="false"
                        data-layout="irc"
                        data-scroll-tokens="$9999999999999999999999999999999999999999999"
                        data-self="true"
                        tabindex="-1"
                      >
                        <span
                          class="mx_MessageTimestamp"
                        />
                        <div
                          class="mx_DisambiguatedProfile"
                        >
                          <span
                            class="mx_Username_color2 mx_DisambiguatedProfile_displayName"
                            dir="auto"
                          >
                            @userId:matrix.org
                          </span>
                        </div>
                        <div
                          class="mx_EventTile_avatar"
                        >
                          <span
                            class="_avatar_1qbcf_8 mx_BaseAvatar _avatar-imageless_1qbcf_52"
                            data-color="2"
                            data-testid="avatar-img"
                            data-type="round"
                            role="presentation"
                            style="--cpd-avatar-size: 14px;"
                            title="@userId:matrix.org"
                          >
                            u
                          </span>
                        </div>
                        <div
                          class="mx_EventTile_line"
                          id="3"
                        >
                          <div
                            class="mx_MTextBody mx_EventTile_content"
                          >
                            <div
                              class="mx_EventTile_body translate"
                              dir="auto"
                            >
                              Hey you. You're the best!
                            </div>
                          </div>
                          <div
                            aria-label="Message Actions"
                            aria-live="off"
                            class="mx_MessageActionBar"
                            role="toolbar"
                          >
                            <div
                              aria-label="Edit"
                              class="mx_AccessibleButton mx_MessageActionBar_iconButton"
                              role="button"
                              tabindex="0"
                            >
                              <svg
                                fill="currentColor"
                                height="1em"
                                viewBox="0 0 24 24"
                                width="1em"
                                xmlns="http://www.w3.org/2000/svg"
                              >
                                <path
                                  clip-rule="evenodd"
                                  d="M15.706 2.637a2 2 0 0 1 2.829 0l2.828 2.828a2 2 0 0 1 0 2.829L9.605 20.052a1 1 0 0 1-.465.263L3.483 21.73a1 1 0 0 1-1.212-1.213l1.414-5.657a1 1 0 0 1 .263-.465zm1.224 7.262L14.102 7.07l-8.544 8.544-.943 3.771 3.771-.943z"
                                  fill-rule="evenodd"
                                />
                              </svg>
                            </div>
                            <div
                              aria-expanded="false"
                              aria-haspopup="true"
                              aria-label="Options"
                              class="mx_AccessibleButton mx_MessageActionBar_iconButton mx_MessageActionBar_optionsButton"
                              role="button"
                              tabindex="-1"
                            >
                              <svg
                                fill="currentColor"
                                height="1em"
                                viewBox="0 0 24 24"
                                width="1em"
                                xmlns="http://www.w3.org/2000/svg"
                              >
                                <path
                                  d="M6 14q-.824 0-1.412-.588A1.93 1.93 0 0 1 4 12q0-.825.588-1.412A1.93 1.93 0 0 1 6 10q.824 0 1.412.588Q8 11.175 8 12t-.588 1.412A1.93 1.93 0 0 1 6 14m6 0q-.825 0-1.412-.588A1.93 1.93 0 0 1 10 12q0-.825.588-1.412A1.93 1.93 0 0 1 12 10q.825 0 1.412.588Q14 11.175 14 12t-.588 1.412A1.93 1.93 0 0 1 12 14m6 0q-.824 0-1.413-.588A1.93 1.93 0 0 1 16 12q0-.825.587-1.412A1.93 1.93 0 0 1 18 10q.824 0 1.413.588Q20 11.175 20 12t-.587 1.412A1.93 1.93 0 0 1 18 14"
                                />
                              </svg>
                            </div>
                          </div>
                        </div>
                      </div>
                    </div>
                  </label>
                </div>
                <form
                  class="_root_19upo_16"
                >
                  <div
                    class="_inline-field_19upo_32"
                  >
                    <div
                      class="_inline-field-control_19upo_44"
                    >
<<<<<<< HEAD
=======
                      <input
                        aria-describedby="radix-_r_v_"
                        class="_input_19o42_24"
                        id="radix-_r_u_"
                        name="compactLayout"
                        role="switch"
                        title=""
                        type="checkbox"
                      />
>>>>>>> 2e87f7cb
                      <div
                        class="_container_19o42_10"
                      >
                        <input
                          aria-describedby="radix-«rv»"
                          class="_input_19o42_24"
                          id="radix-«ru»"
                          name="compactLayout"
                          role="switch"
                          title=""
                          type="checkbox"
                        />
                        <div
                          class="_ui_19o42_34"
                        />
                      </div>
                    </div>
<<<<<<< HEAD
                    <div
                      class="_inline-field-body_19upo_38"
=======
                  </div>
                  <div
                    class="_inline-field-body_19upo_38"
                  >
                    <label
                      class="_label_19upo_59"
                      for="radix-_r_u_"
                    >
                      Show compact text and messages
                    </label>
                    <span
                      class="_message_19upo_85 _help-message_19upo_91"
                      id="radix-_r_v_"
>>>>>>> 2e87f7cb
                    >
                      <label
                        class="_label_19upo_59"
                        for="radix-«ru»"
                      >
                        Show compact text and messages
                      </label>
                      <span
                        class="_message_19upo_85 _help-message_19upo_91"
                        id="radix-«rv»"
                      >
                        Modern layout must be selected to use this feature.
                      </span>
                    </div>
                  </div>
                </form>
              </div>
              <div
                class="_separator_7ckbw_8"
                data-kind="primary"
                data-orientation="horizontal"
                role="separator"
              />
            </div>
          </form>
          <div
            class="mx_SettingsSubsection"
            data-testid="mx_FontScalingPanel"
          >
            <div
              class="mx_SettingsSubsectionHeading"
            >
              <h3
                class="mx_Heading_h4 mx_SettingsSubsectionHeading_heading"
              >
                Font size
              </h3>
            </div>
            <div
              class="mx_SettingsSubsection_content mx_SettingsSubsection_contentStretch"
            >
              <div
                class="mx_Field mx_Field_select mx_FontScalingPanel_Dropdown"
              >
                <select
                  id="mx_Field_1"
                  label="Font size"
                  placeholder="Font size"
                  type="text"
                >
                  <option
                    value="-7"
                  >
                    9
                  </option>
                  <option
                    value="-6"
                  >
                    10
                  </option>
                  <option
                    value="-5"
                  >
                    11
                  </option>
                  <option
                    value="-4"
                  >
                    12
                  </option>
                  <option
                    value="-3"
                  >
                    13
                  </option>
                  <option
                    value="-2"
                  >
                    14
                  </option>
                  <option
                    value="-1"
                  >
                    15
                  </option>
                  <option
                    value="0"
                  >
                    16 (default)
                  </option>
                  <option
                    value="1"
                  >
                    17
                  </option>
                  <option
                    value="2"
                  >
                    18
                  </option>
                  <option
                    value="4"
                  >
                    20
                  </option>
                  <option
                    value="6"
                  >
                    22
                  </option>
                  <option
                    value="8"
                  >
                    24
                  </option>
                  <option
                    value="10"
                  >
                    26
                  </option>
                  <option
                    value="12"
                  >
                    28
                  </option>
                  <option
                    value="14"
                  >
                    30
                  </option>
                  <option
                    value="16"
                  >
                    32
                  </option>
                  <option
                    value="18"
                  >
                    34
                  </option>
                  <option
                    value="20"
                  >
                    36
                  </option>
                </select>
                <label
                  for="mx_Field_1"
                >
                  Font size
                </label>
              </div>
              <div
                class="mx_FontScalingPanel_preview mx_EventTilePreview_loader"
              >
                <div
                  class="mx_Spinner"
                >
                  <div
                    aria-label="Loading…"
                    class="mx_Spinner_icon"
                    data-testid="spinner"
                    role="progressbar"
                    style="width: 32px; height: 32px;"
                  />
                </div>
              </div>
            </div>
          </div>
          <div
            class="mx_SettingsSubsection"
          >
            <div
              class="mx_SettingsSubsection_content mx_SettingsSubsection_noHeading"
            >
              <div
                aria-expanded="false"
                class="mx_AccessibleButton mx_AccessibleButton_hasKind mx_AccessibleButton_kind_link"
                role="button"
                tabindex="0"
              >
                Show advanced
              </div>
            </div>
          </div>
          <div
            class="mx_SettingsSubsection"
          >
            <div
              class="mx_SettingsSubsectionHeading"
            >
              <h3
                class="mx_Heading_h4 mx_SettingsSubsectionHeading_heading"
              >
                Image size in the timeline
              </h3>
            </div>
            <div
              class="mx_SettingsSubsection_content"
            >
              <div
                class="mx_ImageSizePanel_radios"
              >
                <label>
                  <div
                    class="mx_ImageSizePanel_size mx_ImageSizePanel_sizeDefault"
                  />
                  <label
                    class="mx_StyledRadioButton mx_StyledRadioButton_enabled mx_StyledRadioButton_checked"
                  >
                    <input
                      checked=""
                      name="image_size"
                      type="radio"
                      value="normal"
                    />
                    <div>
                      <div />
                    </div>
                    <div
                      class="mx_StyledRadioButton_content"
                    >
                      Default
                    </div>
                    <div
                      class="mx_StyledRadioButton_spacer"
                    />
                  </label>
                </label>
                <label>
                  <div
                    class="mx_ImageSizePanel_size mx_ImageSizePanel_sizeLarge"
                  />
                  <label
                    class="mx_StyledRadioButton mx_StyledRadioButton_enabled"
                  >
                    <input
                      name="image_size"
                      type="radio"
                      value="large"
                    />
                    <div>
                      <div />
                    </div>
                    <div
                      class="mx_StyledRadioButton_content"
                    >
                      Large
                    </div>
                    <div
                      class="mx_StyledRadioButton_spacer"
                    />
                  </label>
                </label>
              </div>
            </div>
          </div>
        </div>
      </div>
    </div>
  </div>
</DocumentFragment>
`;<|MERGE_RESOLUTION|>--- conflicted
+++ resolved
@@ -145,24 +145,24 @@
               role="separator"
             />
           </div>
-          <form
-            class="_root_19upo_16"
+          <div
+            class="mx_SettingsSubsection mx_SettingsSubsection_newUi"
+            data-testid="layoutPanel"
           >
             <div
-              class="mx_SettingsSubsection mx_SettingsSubsection_newUi"
-              data-testid="layoutPanel"
+              class="mx_SettingsSubsectionHeading"
             >
-              <div
-                class="mx_SettingsSubsectionHeading"
-              >
-                <h3
-                  class="mx_Heading_h4 mx_SettingsSubsectionHeading_heading"
-                >
-                  Message layout
-                </h3>
-              </div>
-              <div
-                class="mx_SettingsSubsection_content mx_SettingsSubsection_content_newUi"
+              <h3
+                class="mx_Heading_h4 mx_SettingsSubsectionHeading_heading"
+              >
+                Message layout
+              </h3>
+            </div>
+            <div
+              class="mx_SettingsSubsection_content mx_SettingsSubsection_content_newUi"
+            >
+              <form
+                class="_root_19upo_16 mx_LayoutSwitcher_LayoutSelector"
               >
                 <div
                   class="_field_19upo_26 mxLayoutSwitcher_LayoutSelector_LayoutRadio"
@@ -585,17 +585,19 @@
                     </div>
                   </label>
                 </div>
-                <form
-                  class="_root_19upo_16"
-                >
-                  <div
-                    class="_inline-field_19upo_32"
-                  >
-                    <div
-                      class="_inline-field-control_19upo_44"
-                    >
-<<<<<<< HEAD
-=======
+              </form>
+              <form
+                class="_root_19upo_16"
+              >
+                <div
+                  class="_inline-field_19upo_32"
+                >
+                  <div
+                    class="_inline-field-control_19upo_44"
+                  >
+                    <div
+                      class="_container_19o42_10"
+                    >
                       <input
                         aria-describedby="radix-_r_v_"
                         class="_input_19o42_24"
@@ -605,28 +607,10 @@
                         title=""
                         type="checkbox"
                       />
->>>>>>> 2e87f7cb
-                      <div
-                        class="_container_19o42_10"
-                      >
-                        <input
-                          aria-describedby="radix-«rv»"
-                          class="_input_19o42_24"
-                          id="radix-«ru»"
-                          name="compactLayout"
-                          role="switch"
-                          title=""
-                          type="checkbox"
-                        />
-                        <div
-                          class="_ui_19o42_34"
-                        />
-                      </div>
-                    </div>
-<<<<<<< HEAD
-                    <div
-                      class="_inline-field-body_19upo_38"
-=======
+                      <div
+                        class="_ui_19o42_34"
+                      />
+                    </div>
                   </div>
                   <div
                     class="_inline-field-body_19upo_38"
@@ -640,32 +624,20 @@
                     <span
                       class="_message_19upo_85 _help-message_19upo_91"
                       id="radix-_r_v_"
->>>>>>> 2e87f7cb
-                    >
-                      <label
-                        class="_label_19upo_59"
-                        for="radix-«ru»"
-                      >
-                        Show compact text and messages
-                      </label>
-                      <span
-                        class="_message_19upo_85 _help-message_19upo_91"
-                        id="radix-«rv»"
-                      >
-                        Modern layout must be selected to use this feature.
-                      </span>
-                    </div>
+                    >
+                      Modern layout must be selected to use this feature.
+                    </span>
                   </div>
-                </form>
-              </div>
-              <div
-                class="_separator_7ckbw_8"
-                data-kind="primary"
-                data-orientation="horizontal"
-                role="separator"
-              />
+                </div>
+              </form>
             </div>
-          </form>
+            <div
+              class="_separator_7ckbw_8"
+              data-kind="primary"
+              data-orientation="horizontal"
+              role="separator"
+            />
+          </div>
           <div
             class="mx_SettingsSubsection"
             data-testid="mx_FontScalingPanel"
