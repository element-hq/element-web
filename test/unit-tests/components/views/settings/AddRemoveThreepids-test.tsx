/*
Copyright 2024 New Vector Ltd.
Copyright 2024 The Matrix.org Foundation C.I.C.

SPDX-License-Identifier: AGPL-3.0-only OR GPL-3.0-only
Please see LICENSE files in the repository root for full details.
*/

<<<<<<< HEAD
import { render, screen, waitFor, cleanup } from "jest-matrix-react";
import { MatrixClient, ThreepidMedium } from "matrix-js-sdk/src/matrix";
=======
import { render, screen, waitFor } from "jest-matrix-react";
import { MatrixClient, MatrixError, ThreepidMedium } from "matrix-js-sdk/src/matrix";
>>>>>>> ca239fee
import React from "react";
import userEvent from "@testing-library/user-event";
import { mocked } from "jest-mock";

import { AddRemoveThreepids } from "../../../../../src/components/views/settings/AddRemoveThreepids";
import { clearAllModals, stubClient } from "../../../../test-utils";
import MatrixClientContext from "../../../../../src/contexts/MatrixClientContext";
import Modal from "../../../../../src/Modal";
import InteractiveAuthDialog from "../../../../../src/components/views/dialogs/InteractiveAuthDialog.tsx";

const MOCK_IDENTITY_ACCESS_TOKEN = "mock_identity_access_token";
const mockGetAccessToken = jest.fn().mockResolvedValue(MOCK_IDENTITY_ACCESS_TOKEN);
jest.mock("../../../../../src/IdentityAuthClient", () =>
    jest.fn().mockImplementation(() => ({
        getAccessToken: mockGetAccessToken,
    })),
);

const EMAIL1 = {
    medium: ThreepidMedium.Email,
    address: "alice@nowhere.dummy",
};

const PHONE1 = {
    medium: ThreepidMedium.Phone,
    address: "447700900000",
};

const PHONE1_LOCALNUM = "07700900000";

describe("AddRemoveThreepids", () => {
    let client: MatrixClient;

    beforeEach(() => {
        client = stubClient();
    });

    afterEach(() => {
        jest.restoreAllMocks();
        clearAllModals();
        cleanup();
    });

    const clientProviderWrapper: React.FC = ({ children }: React.PropsWithChildren) => (
        <MatrixClientContext.Provider value={client}>{children}</MatrixClientContext.Provider>
    );

    it("should handle no email addresses", async () => {
        const { container } = render(
            <AddRemoveThreepids
                mode="hs"
                medium={ThreepidMedium.Email}
                threepids={[]}
                isLoading={false}
                onChange={() => {}}
            />,
        );

        await expect(screen.findByText("Email Address")).resolves.toBeVisible();
        expect(container).toMatchSnapshot();
    });

    it("should add an email address", async () => {
        const onChangeFn = jest.fn();
        mocked(client.requestAdd3pidEmailToken).mockResolvedValue({ sid: "1" });

        render(
            <AddRemoveThreepids
                mode="hs"
                medium={ThreepidMedium.Email}
                threepids={[]}
                isLoading={false}
                onChange={onChangeFn}
            />,
            {
                wrapper: clientProviderWrapper,
            },
        );

        const input = await screen.findByRole("textbox", { name: "Email Address" });
        await userEvent.type(input, EMAIL1.address);
        const addButton = screen.getByRole("button", { name: "Add" });
        await userEvent.click(addButton);

        expect(client.requestAdd3pidEmailToken).toHaveBeenCalledWith(EMAIL1.address, client.generateClientSecret(), 1);
        const continueButton = screen.getByRole("button", { name: "Continue" });

        expect(continueButton).toBeEnabled();

        await userEvent.click(continueButton);

        expect(client.addThreePidOnly).toHaveBeenCalledWith({
            client_secret: client.generateClientSecret(),
            sid: "1",
            auth: undefined,
        });

        expect(onChangeFn).toHaveBeenCalled();
    });

    it("should display an error if the link has not been clicked", async () => {
        const onChangeFn = jest.fn();
        const createDialogFn = jest.spyOn(Modal, "createDialog");
        mocked(client.requestAdd3pidEmailToken).mockResolvedValue({ sid: "1" });

        render(
            <AddRemoveThreepids
                mode="hs"
                medium={ThreepidMedium.Email}
                threepids={[]}
                isLoading={false}
                onChange={onChangeFn}
            />,
            {
                wrapper: clientProviderWrapper,
            },
        );

        const input = await screen.findByRole("textbox", { name: "Email Address" });
        await userEvent.type(input, EMAIL1.address);
        const addButton = screen.getByRole("button", { name: "Add" });
        await userEvent.click(addButton);

        const continueButton = screen.getByRole("button", { name: "Continue" });

        expect(continueButton).toBeEnabled();

        mocked(client).addThreePidOnly.mockRejectedValueOnce(new Error("Unauthorized"));

        await userEvent.click(continueButton);

        expect(createDialogFn).toHaveBeenCalledWith(expect.anything(), {
            description: "Unauthorized",
            title: "Unable to verify email address.",
        });

        expect(onChangeFn).not.toHaveBeenCalled();
    });

    it("should add a phone number", async () => {
        const onChangeFn = jest.fn();
        mocked(client.requestAdd3pidMsisdnToken).mockResolvedValue({
            sid: "1",
            msisdn: PHONE1.address,
            intl_fmt: "+" + PHONE1.address,
            success: true,
            submit_url: "https://example.dummy",
        });

        render(
            <AddRemoveThreepids
                mode="hs"
                medium={ThreepidMedium.Phone}
                threepids={[]}
                isLoading={false}
                onChange={onChangeFn}
            />,
            {
                wrapper: clientProviderWrapper,
            },
        );

        const countryDropdown = await screen.findByRole("button", { name: /Country Dropdown/ });
        await userEvent.click(countryDropdown);
        const gbOption = screen.getByRole("option", { name: "🇬🇧 United Kingdom (+44)" });
        await userEvent.click(gbOption);

        const input = screen.getByRole("textbox", { name: "Phone Number" });
        await userEvent.type(input, PHONE1_LOCALNUM);

        const addButton = screen.getByRole("button", { name: /Add/ });
        userEvent.click(addButton);

        const continueButton = await screen.findByRole("button", { name: /Continue/ });

        expect(continueButton).toHaveAttribute("aria-disabled", "true");

        await expect(
            screen.findByText(
                `A text message has been sent to +${PHONE1.address}. Please enter the verification code it contains.`,
            ),
        ).resolves.toBeInTheDocument();

        expect(client.requestAdd3pidMsisdnToken).toHaveBeenCalledWith(
            "GB",
            PHONE1_LOCALNUM,
            client.generateClientSecret(),
            1,
        );

        const verificationInput = screen.getByRole("textbox", { name: "Verification code" });
        await userEvent.type(verificationInput, "123456");

        expect(continueButton).not.toHaveAttribute("aria-disabled", "true");
        userEvent.click(continueButton);

        await waitFor(() => expect(continueButton).toHaveAttribute("aria-disabled", "true"));

        expect(client.addThreePidOnly).toHaveBeenCalledWith({
            client_secret: client.generateClientSecret(),
            sid: "1",
            auth: undefined,
        });

        expect(onChangeFn).toHaveBeenCalled();
    }, 10000);

    it("should remove an email address", async () => {
        const onChangeFn = jest.fn();
        render(
            <AddRemoveThreepids
                mode="hs"
                medium={ThreepidMedium.Email}
                threepids={[EMAIL1]}
                isLoading={false}
                onChange={onChangeFn}
            />,
            {
                wrapper: clientProviderWrapper,
            },
        );

        const removeButton = await screen.findByRole("button", { name: /Remove/ });
        await userEvent.click(removeButton);

        expect(screen.getByText(`Remove ${EMAIL1.address}?`)).toBeVisible();

        const confirmRemoveButton = screen.getByRole("button", { name: /Remove/ });
        await userEvent.click(confirmRemoveButton);

        expect(client.deleteThreePid).toHaveBeenCalledWith(ThreepidMedium.Email, EMAIL1.address);
        expect(onChangeFn).toHaveBeenCalled();
    });

    it("should return to default view if adding is cancelled", async () => {
        const onChangeFn = jest.fn();
        render(
            <AddRemoveThreepids
                mode="hs"
                medium={ThreepidMedium.Email}
                threepids={[EMAIL1]}
                isLoading={false}
                onChange={onChangeFn}
            />,
            {
                wrapper: clientProviderWrapper,
            },
        );

        const removeButton = await screen.findByRole("button", { name: /Remove/ });
        await userEvent.click(removeButton);

        expect(screen.getByText(`Remove ${EMAIL1.address}?`)).toBeVisible();

        const confirmRemoveButton = screen.getByRole("button", { name: /Cancel/ });
        await userEvent.click(confirmRemoveButton);

        expect(screen.queryByText(`Remove ${EMAIL1.address}?`)).not.toBeInTheDocument();

        expect(client.deleteThreePid).not.toHaveBeenCalledWith(ThreepidMedium.Email, EMAIL1.address);
        expect(onChangeFn).not.toHaveBeenCalled();
    });

    it("should remove a phone number", async () => {
        const onChangeFn = jest.fn();
        render(
            <AddRemoveThreepids
                mode="hs"
                medium={ThreepidMedium.Phone}
                threepids={[PHONE1]}
                isLoading={false}
                onChange={onChangeFn}
            />,
            {
                wrapper: clientProviderWrapper,
            },
        );

        const removeButton = await screen.findByRole("button", { name: /Remove/ });
        await userEvent.click(removeButton);

        expect(screen.getByText(`Remove ${PHONE1.address}?`)).toBeVisible();

        const confirmRemoveButton = screen.getByRole("button", { name: /Remove/ });
        await userEvent.click(confirmRemoveButton);

        expect(client.deleteThreePid).toHaveBeenCalledWith(ThreepidMedium.Phone, PHONE1.address);
        expect(onChangeFn).toHaveBeenCalled();
    });

    it("should bind an email address", async () => {
        mocked(client).requestEmailToken.mockResolvedValue({ sid: "1" });

        mocked(client).getIdentityServerUrl.mockReturnValue("https://the_best_id_server.dummy");

        const onChangeFn = jest.fn();
        render(
            <AddRemoveThreepids
                mode="is"
                medium={ThreepidMedium.Email}
                threepids={[Object.assign({}, EMAIL1, { bound: false })]}
                isLoading={false}
                onChange={onChangeFn}
            />,
            {
                wrapper: clientProviderWrapper,
            },
        );

        await expect(screen.findByText(EMAIL1.address)).resolves.toBeVisible();
        const shareButton = screen.getByRole("button", { name: /Share/ });
        await userEvent.click(shareButton);

        expect(screen.getByText("Verify the link in your inbox")).toBeVisible();

        expect(client.requestEmailToken).toHaveBeenCalledWith(
            EMAIL1.address,
            client.generateClientSecret(),
            1,
            undefined,
            MOCK_IDENTITY_ACCESS_TOKEN,
        );

        const completeButton = screen.getByRole("button", { name: /Complete/ });
        await userEvent.click(completeButton);

        expect(client.bindThreePid).toHaveBeenCalledWith({
            sid: "1",
            client_secret: client.generateClientSecret(),
            id_server: "https://the_best_id_server.dummy",
            id_access_token: MOCK_IDENTITY_ACCESS_TOKEN,
        });

        expect(onChangeFn).toHaveBeenCalled();
    });

    it("should bind a phone number", async () => {
        mocked(client).requestMsisdnToken.mockResolvedValue({
            success: true,
            sid: "1",
            msisdn: PHONE1.address,
            intl_fmt: "+" + PHONE1.address,
        });

        mocked(client).getIdentityServerUrl.mockReturnValue("https://the_best_id_server.dummy");

        const onChangeFn = jest.fn();
        render(
            <AddRemoveThreepids
                mode="is"
                medium={ThreepidMedium.Phone}
                threepids={[Object.assign({}, PHONE1, { bound: false })]}
                isLoading={false}
                onChange={onChangeFn}
            />,
            {
                wrapper: clientProviderWrapper,
            },
        );

        await expect(screen.findByText(PHONE1.address)).resolves.toBeVisible();
        const shareButton = screen.getByRole("button", { name: /Share/ });
        await userEvent.click(shareButton);

        expect(screen.getByText("Please enter verification code sent via text.")).toBeVisible();

        expect(client.requestMsisdnToken).toHaveBeenCalledWith(
            null,
            "+" + PHONE1.address,
            client.generateClientSecret(),
            1,
            undefined,
            MOCK_IDENTITY_ACCESS_TOKEN,
        );

        const codeInput = screen.getByRole("textbox", { name: "Verification code" });
        await userEvent.type(codeInput, "123456");
        await userEvent.keyboard("{Enter}");

        expect(client.bindThreePid).toHaveBeenCalledWith({
            sid: "1",
            client_secret: client.generateClientSecret(),
            id_server: "https://the_best_id_server.dummy",
            id_access_token: MOCK_IDENTITY_ACCESS_TOKEN,
        });

        expect(onChangeFn).toHaveBeenCalled();
    });

    it("should revoke a bound email address", async () => {
        const onChangeFn = jest.fn();
        render(
            <AddRemoveThreepids
                mode="is"
                medium={ThreepidMedium.Email}
                threepids={[Object.assign({}, EMAIL1, { bound: true })]}
                isLoading={false}
                onChange={onChangeFn}
            />,
            {
                wrapper: clientProviderWrapper,
            },
        );

        await expect(screen.findByText(EMAIL1.address)).resolves.toBeVisible();
        const revokeButton = screen.getByRole("button", { name: /Revoke/ });
        await userEvent.click(revokeButton);

        expect(client.unbindThreePid).toHaveBeenCalledWith(ThreepidMedium.Email, EMAIL1.address);
        expect(onChangeFn).toHaveBeenCalled();
    });

    it("should revoke a bound phone number", async () => {
        const onChangeFn = jest.fn();
        render(
            <AddRemoveThreepids
                mode="is"
                medium={ThreepidMedium.Phone}
                threepids={[Object.assign({}, PHONE1, { bound: true })]}
                isLoading={false}
                onChange={onChangeFn}
            />,
            {
                wrapper: clientProviderWrapper,
            },
        );

        await expect(screen.findByText(PHONE1.address)).resolves.toBeVisible();
        const revokeButton = screen.getByRole("button", { name: /Revoke/ });
        await userEvent.click(revokeButton);

        expect(client.unbindThreePid).toHaveBeenCalledWith(ThreepidMedium.Phone, PHONE1.address);
        expect(onChangeFn).toHaveBeenCalled();
    });

<<<<<<< HEAD
    it("should render a loader while loading", async () => {
=======
    it("should show UIA dialog when necessary for adding email", async () => {
        const onChangeFn = jest.fn();
        const createDialogFn = jest.spyOn(Modal, "createDialog");
        mocked(client.requestAdd3pidEmailToken).mockResolvedValue({ sid: "1" });

>>>>>>> ca239fee
        render(
            <AddRemoveThreepids
                mode="hs"
                medium={ThreepidMedium.Email}
                threepids={[]}
<<<<<<< HEAD
                isLoading={true}
                onChange={() => {}}
            />,
        );

        expect(screen.getByLabelText("Loading…")).toBeInTheDocument();
    });

    it("should render email addresses", async () => {
        const { container } = render(
            <AddRemoveThreepids
                mode="hs"
                medium={ThreepidMedium.Email}
                threepids={[EMAIL1]}
                isLoading={false}
                onChange={() => {}}
            />,
        );

        await expect(screen.findByText(EMAIL1.address)).resolves.toBeVisible();
        expect(container).toMatchSnapshot();
    });

    it("should render phone numbers", async () => {
        const { container } = render(
            <AddRemoveThreepids
                mode="hs"
                medium={ThreepidMedium.Phone}
                threepids={[PHONE1]}
                isLoading={false}
                onChange={() => {}}
            />,
        );

        await expect(screen.findByText(PHONE1.address)).resolves.toBeVisible();
        expect(container).toMatchSnapshot();
=======
                isLoading={false}
                onChange={onChangeFn}
            />,
            {
                wrapper: clientProviderWrapper,
            },
        );

        const input = screen.getByRole("textbox", { name: "Email Address" });
        await userEvent.type(input, EMAIL1.address);
        const addButton = screen.getByRole("button", { name: "Add" });
        await userEvent.click(addButton);

        const continueButton = screen.getByRole("button", { name: "Continue" });

        expect(continueButton).toBeEnabled();

        mocked(client).addThreePidOnly.mockRejectedValueOnce(
            new MatrixError({ errcode: "M_UNAUTHORIZED", flows: [{ stages: [] }] }, 401),
        );

        await userEvent.click(continueButton);

        expect(createDialogFn).toHaveBeenCalledWith(
            InteractiveAuthDialog,
            expect.objectContaining({
                title: "Add Email Address",
                makeRequest: expect.any(Function),
            }),
        );
    });

    it("should show UIA dialog when necessary for adding msisdn", async () => {
        const onChangeFn = jest.fn();
        const createDialogFn = jest.spyOn(Modal, "createDialog");
        mocked(client.requestAdd3pidMsisdnToken).mockResolvedValue({
            sid: "1",
            msisdn: PHONE1.address,
            intl_fmt: PHONE1.address,
            success: true,
            submit_url: "https://some-url",
        });

        render(
            <AddRemoveThreepids
                mode="hs"
                medium={ThreepidMedium.Phone}
                threepids={[]}
                isLoading={false}
                onChange={onChangeFn}
            />,
            {
                wrapper: clientProviderWrapper,
            },
        );

        const countryDropdown = screen.getByRole("button", { name: /Country Dropdown/ });
        await userEvent.click(countryDropdown);
        const gbOption = screen.getByRole("option", { name: "🇬🇧 United Kingdom (+44)" });
        await userEvent.click(gbOption);

        const input = screen.getByRole("textbox", { name: "Phone Number" });
        await userEvent.type(input, PHONE1_LOCALNUM);

        const addButton = screen.getByRole("button", { name: "Add" });
        await userEvent.click(addButton);

        const continueButton = screen.getByRole("button", { name: "Continue" });

        expect(continueButton).toHaveAttribute("aria-disabled", "true");

        await expect(
            screen.findByText(
                `A text message has been sent to +${PHONE1.address}. Please enter the verification code it contains.`,
            ),
        ).resolves.toBeInTheDocument();

        expect(client.requestAdd3pidMsisdnToken).toHaveBeenCalledWith(
            "GB",
            PHONE1_LOCALNUM,
            client.generateClientSecret(),
            1,
        );

        const verificationInput = screen.getByRole("textbox", { name: "Verification code" });
        await userEvent.type(verificationInput, "123456");

        expect(continueButton).not.toHaveAttribute("aria-disabled", "true");

        mocked(client).addThreePidOnly.mockRejectedValueOnce(
            new MatrixError({ errcode: "M_UNAUTHORIZED", flows: [{ stages: [] }] }, 401),
        );

        await userEvent.click(continueButton);

        expect(createDialogFn).toHaveBeenCalledWith(
            InteractiveAuthDialog,
            expect.objectContaining({
                title: "Add Phone Number",
                makeRequest: expect.any(Function),
            }),
        );
>>>>>>> ca239fee
    });
});<|MERGE_RESOLUTION|>--- conflicted
+++ resolved
@@ -6,13 +6,8 @@
 Please see LICENSE files in the repository root for full details.
 */
 
-<<<<<<< HEAD
 import { render, screen, waitFor, cleanup } from "jest-matrix-react";
-import { MatrixClient, ThreepidMedium } from "matrix-js-sdk/src/matrix";
-=======
-import { render, screen, waitFor } from "jest-matrix-react";
 import { MatrixClient, MatrixError, ThreepidMedium } from "matrix-js-sdk/src/matrix";
->>>>>>> ca239fee
 import React from "react";
 import userEvent from "@testing-library/user-event";
 import { mocked } from "jest-mock";
@@ -448,58 +443,16 @@
         expect(onChangeFn).toHaveBeenCalled();
     });
 
-<<<<<<< HEAD
-    it("should render a loader while loading", async () => {
-=======
     it("should show UIA dialog when necessary for adding email", async () => {
         const onChangeFn = jest.fn();
         const createDialogFn = jest.spyOn(Modal, "createDialog");
         mocked(client.requestAdd3pidEmailToken).mockResolvedValue({ sid: "1" });
 
->>>>>>> ca239fee
         render(
             <AddRemoveThreepids
                 mode="hs"
                 medium={ThreepidMedium.Email}
                 threepids={[]}
-<<<<<<< HEAD
-                isLoading={true}
-                onChange={() => {}}
-            />,
-        );
-
-        expect(screen.getByLabelText("Loading…")).toBeInTheDocument();
-    });
-
-    it("should render email addresses", async () => {
-        const { container } = render(
-            <AddRemoveThreepids
-                mode="hs"
-                medium={ThreepidMedium.Email}
-                threepids={[EMAIL1]}
-                isLoading={false}
-                onChange={() => {}}
-            />,
-        );
-
-        await expect(screen.findByText(EMAIL1.address)).resolves.toBeVisible();
-        expect(container).toMatchSnapshot();
-    });
-
-    it("should render phone numbers", async () => {
-        const { container } = render(
-            <AddRemoveThreepids
-                mode="hs"
-                medium={ThreepidMedium.Phone}
-                threepids={[PHONE1]}
-                isLoading={false}
-                onChange={() => {}}
-            />,
-        );
-
-        await expect(screen.findByText(PHONE1.address)).resolves.toBeVisible();
-        expect(container).toMatchSnapshot();
-=======
                 isLoading={false}
                 onChange={onChangeFn}
             />,
@@ -602,6 +555,49 @@
                 makeRequest: expect.any(Function),
             }),
         );
->>>>>>> ca239fee
+    });
+
+    it("should render a loader while loading", async () => {
+        render(
+            <AddRemoveThreepids
+                mode="hs"
+                medium={ThreepidMedium.Email}
+                threepids={[]}
+                isLoading={true}
+                onChange={() => {}}
+            />,
+        );
+
+        expect(screen.getByLabelText("Loading…")).toBeInTheDocument();
+    });
+
+    it("should render email addresses", async () => {
+        const { container } = render(
+            <AddRemoveThreepids
+                mode="hs"
+                medium={ThreepidMedium.Email}
+                threepids={[EMAIL1]}
+                isLoading={false}
+                onChange={() => {}}
+            />,
+        );
+
+        await expect(screen.findByText(EMAIL1.address)).resolves.toBeVisible();
+        expect(container).toMatchSnapshot();
+    });
+
+    it("should render phone numbers", async () => {
+        const { container } = render(
+            <AddRemoveThreepids
+                mode="hs"
+                medium={ThreepidMedium.Phone}
+                threepids={[PHONE1]}
+                isLoading={false}
+                onChange={() => {}}
+            />,
+        );
+
+        await expect(screen.findByText(PHONE1.address)).resolves.toBeVisible();
+        expect(container).toMatchSnapshot();
     });
 });