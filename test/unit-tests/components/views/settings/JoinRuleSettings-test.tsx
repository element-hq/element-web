/*
Copyright 2024 New Vector Ltd.
Copyright 2023 The Matrix.org Foundation C.I.C.

SPDX-License-Identifier: AGPL-3.0-only OR GPL-3.0-only OR LicenseRef-Element-Commercial
Please see LICENSE files in the repository root for full details.
*/

import React from "react";
import { act, fireEvent, render, screen, waitFor, within } from "jest-matrix-react";
import {
    EventType,
    type GuestAccess,
    type HistoryVisibility,
    JoinRule,
    MatrixEvent,
    Room,
    ClientEvent,
    RoomMember,
    MatrixError,
    Visibility,
} from "matrix-js-sdk/src/matrix";
import { KnownMembership } from "matrix-js-sdk/src/types";
<<<<<<< HEAD
=======
import { defer, type IDeferred } from "matrix-js-sdk/src/utils";
>>>>>>> e427b710

import {
    clearAllModals,
    flushPromises,
    getMockClientWithEventEmitter,
    mockClientMethodsUser,
} from "../../../../test-utils";
import { filterBoolean } from "../../../../../src/utils/arrays";
import JoinRuleSettings, {
    type JoinRuleSettingsProps,
} from "../../../../../src/components/views/settings/JoinRuleSettings";
import { PreferredRoomVersions } from "../../../../../src/utils/PreferredRoomVersions";
import SpaceStore from "../../../../../src/stores/spaces/SpaceStore";
import SettingsStore from "../../../../../src/settings/SettingsStore";

describe("<JoinRuleSettings />", () => {
    const userId = "@alice:server.org";
    const client = getMockClientWithEventEmitter({
        ...mockClientMethodsUser(userId),
        getRoom: jest.fn(),
        getDomain: jest.fn(),
        getLocalAliases: jest.fn().mockReturnValue([]),
        sendStateEvent: jest.fn(),
        upgradeRoom: jest.fn(),
        getProfileInfo: jest.fn(),
        invite: jest.fn().mockResolvedValue(undefined),
        isRoomEncrypted: jest.fn().mockReturnValue(false),
        getRoomDirectoryVisibility: jest.fn(),
        setRoomDirectoryVisibility: jest.fn(),
    });
    const roomId = "!room:server.org";
    const newRoomId = "!roomUpgraded:server.org";

    const defaultProps = {
        room: new Room(roomId, client, userId),
        closeSettingsFn: jest.fn(),
        onError: jest.fn(),
    };
    const getComponent = (props: Partial<JoinRuleSettingsProps> = {}) =>
        render(<JoinRuleSettings {...defaultProps} {...props} />);

    const setRoomStateEvents = (
        room: Room,
        roomVersion: string,
        joinRule?: JoinRule,
        guestAccess?: GuestAccess,
        history?: HistoryVisibility,
    ): void => {
        const events = filterBoolean<MatrixEvent>([
            new MatrixEvent({
                type: EventType.RoomCreate,
                content: { room_version: roomVersion },
                sender: userId,
                state_key: "",
                room_id: room.roomId,
            }),
            guestAccess &&
                new MatrixEvent({
                    type: EventType.RoomGuestAccess,
                    content: { guest_access: guestAccess },
                    sender: userId,
                    state_key: "",
                    room_id: room.roomId,
                }),
            history &&
                new MatrixEvent({
                    type: EventType.RoomHistoryVisibility,
                    content: { history_visibility: history },
                    sender: userId,
                    state_key: "",
                    room_id: room.roomId,
                }),
            joinRule &&
                new MatrixEvent({
                    type: EventType.RoomJoinRules,
                    content: { join_rule: joinRule },
                    sender: userId,
                    state_key: "",
                    room_id: room.roomId,
                }),
        ]);

        room.currentState.setStateEvents(events);
    };

    beforeEach(() => {
        client.sendStateEvent.mockReset().mockResolvedValue({ event_id: "test" });
        client.isRoomEncrypted.mockReturnValue(false);
        client.upgradeRoom.mockResolvedValue({ replacement_room: newRoomId });
        client.getRoom.mockReturnValue(null);
        jest.spyOn(SettingsStore, "getValue").mockImplementation((setting) => setting === "feature_ask_to_join");
    });

    type TestCase = [string, { label: string; unsupportedRoomVersion: string; preferredRoomVersion: string }];
    const testCases: TestCase[] = [
        [
            JoinRule.Knock,
            {
                label: "Ask to join",
                unsupportedRoomVersion: "6",
                preferredRoomVersion: PreferredRoomVersions.KnockRooms,
            },
        ],
        [
            JoinRule.Restricted,
            {
                label: "Space members",
                unsupportedRoomVersion: "8",
                preferredRoomVersion: PreferredRoomVersions.RestrictedRooms,
            },
        ],
    ];

    describe.each(testCases)("%s rooms", (joinRule, { label, unsupportedRoomVersion, preferredRoomVersion }) => {
        afterEach(async () => {
            await clearAllModals();
        });

        describe(`when room does not support join rule ${joinRule}`, () => {
            it(`should not show ${joinRule} room join rule when upgrade is disabled`, () => {
                // room that doesn't support the join rule
                const room = new Room(roomId, client, userId);
                setRoomStateEvents(room, unsupportedRoomVersion);

                getComponent({ room: room, promptUpgrade: false });

                expect(screen.queryByText(label)).not.toBeInTheDocument();
            });

            it(`should show ${joinRule} room join rule when upgrade is enabled`, () => {
                // room that doesn't support the join rule
                const room = new Room(roomId, client, userId);
                setRoomStateEvents(room, unsupportedRoomVersion);

                getComponent({ room: room, promptUpgrade: true });

                expect(within(screen.getByText(label)).getByText("Upgrade required")).toBeInTheDocument();
            });

            it(`upgrades room when changing join rule to ${joinRule}`, async () => {
                const deferredInvites: PromiseWithResolvers<any>[] = [];
                // room that doesn't support the join rule
                const room = new Room(roomId, client, userId);
                const parentSpace = new Room("!parentSpace:server.org", client, userId);
                jest.spyOn(SpaceStore.instance, "getKnownParents").mockReturnValue(new Set([parentSpace.roomId]));
                setRoomStateEvents(room, unsupportedRoomVersion);
                const memberAlice = new RoomMember(roomId, "@alice:server.org");
                const memberBob = new RoomMember(roomId, "@bob:server.org");
                const memberCharlie = new RoomMember(roomId, "@charlie:server.org");
                jest.spyOn(room, "getMembersWithMembership").mockImplementation((membership) =>
                    membership === KnownMembership.Join ? [memberAlice, memberBob] : [memberCharlie],
                );
                const upgradedRoom = new Room(newRoomId, client, userId);
                setRoomStateEvents(upgradedRoom, preferredRoomVersion);
                client.getRoom.mockImplementation((id) => {
                    if (roomId === id) return room;
                    if (parentSpace.roomId === id) return parentSpace;
                    return null;
                });

                // resolve invites by hand
                // flushPromises is too blunt to test reliably
                client.invite.mockImplementation(() => {
                    const p = Promise.withResolvers<{}>();
                    deferredInvites.push(p);
                    return p.promise;
                });

                getComponent({ room: room, promptUpgrade: true });

                fireEvent.click(screen.getByText(label));

                const dialog = await screen.findByRole("dialog");

                fireEvent.click(within(dialog).getByText("Upgrade"));

                expect(client.upgradeRoom).toHaveBeenCalledWith(roomId, preferredRoomVersion);

                expect(within(dialog).getByText("Upgrading room")).toBeInTheDocument();

                await flushPromises();

                await expect(within(dialog).findByText("Loading new room")).resolves.toBeInTheDocument();

                // "create" our new room, have it come thru sync
                client.getRoom.mockImplementation((id) => {
                    if (roomId === id) return room;
                    if (newRoomId === id) return upgradedRoom;
                    if (parentSpace.roomId === id) return parentSpace;
                    return null;
                });
                client.emit(ClientEvent.Room, upgradedRoom);

                // invite users
                expect(await screen.findByText("Sending invites... (0 out of 2)")).toBeInTheDocument();
                deferredInvites.pop()!.resolve({});
                expect(await screen.findByText("Sending invites... (1 out of 2)")).toBeInTheDocument();
                deferredInvites.pop()!.resolve({});

                // Usually we see "Updating space..." in the UI here, but we
                // removed the assertion about it, because it sometimes fails,
                // presumably because it disappeared too quickly to be visible.

                await flushPromises();

                // done, modal closed
                await waitFor(() => expect(screen.queryByRole("dialog")).not.toBeInTheDocument());
            });

            it(`upgrades room with no parent spaces or members when changing join rule to ${joinRule}`, async () => {
                // room that doesn't support the join rule
                const room = new Room(roomId, client, userId);
                setRoomStateEvents(room, unsupportedRoomVersion);
                const upgradedRoom = new Room(newRoomId, client, userId);
                setRoomStateEvents(upgradedRoom, preferredRoomVersion);

                getComponent({ room: room, promptUpgrade: true });

                fireEvent.click(screen.getByText(label));

                const dialog = await screen.findByRole("dialog");

                fireEvent.click(within(dialog).getByText("Upgrade"));

                expect(client.upgradeRoom).toHaveBeenCalledWith(roomId, preferredRoomVersion);

                expect(within(dialog).getByText("Upgrading room")).toBeInTheDocument();

                await flushPromises();

                await expect(within(dialog).findByText("Loading new room")).resolves.toBeInTheDocument();

                // "create" our new room, have it come thru sync
                client.getRoom.mockImplementation((id) => {
                    if (roomId === id) return room;
                    if (newRoomId === id) return upgradedRoom;
                    return null;
                });
                client.emit(ClientEvent.Room, upgradedRoom);

                await flushPromises();
                await flushPromises();

                // done, modal closed
                expect(screen.queryByRole("dialog")).not.toBeInTheDocument();
            });
        });
    });

    describe("knock rooms directory visibility", () => {
        const getCheckbox = () => screen.getByRole("checkbox");
        let room: Room;

        beforeEach(() => (room = new Room(roomId, client, userId)));

        describe("when join rule is knock", () => {
            beforeEach(() => setRoomStateEvents(room, PreferredRoomVersions.KnockRooms, JoinRule.Knock));

            it("should set the visibility to public", async () => {
                jest.spyOn(client, "getRoomDirectoryVisibility").mockResolvedValue({ visibility: Visibility.Private });
                jest.spyOn(client, "setRoomDirectoryVisibility").mockResolvedValue({});
                getComponent({ room });
                fireEvent.click(getCheckbox());
                await act(async () => await flushPromises());
                expect(client.setRoomDirectoryVisibility).toHaveBeenCalledWith(roomId, Visibility.Public);
                expect(getCheckbox()).toBeChecked();
            });

            it("should set the visibility to private", async () => {
                jest.spyOn(client, "getRoomDirectoryVisibility").mockResolvedValue({ visibility: Visibility.Public });
                jest.spyOn(client, "setRoomDirectoryVisibility").mockResolvedValue({});
                getComponent({ room });
                await act(async () => await flushPromises());
                fireEvent.click(getCheckbox());
                await act(async () => await flushPromises());
                expect(client.setRoomDirectoryVisibility).toHaveBeenCalledWith(roomId, Visibility.Private);
                expect(getCheckbox()).not.toBeChecked();
            });

            it("should call onError if setting visibility fails", async () => {
                const error = new MatrixError();
                jest.spyOn(client, "getRoomDirectoryVisibility").mockResolvedValue({ visibility: Visibility.Private });
                jest.spyOn(client, "setRoomDirectoryVisibility").mockRejectedValue(error);
                getComponent({ room });
                fireEvent.click(getCheckbox());
                await act(async () => await flushPromises());
                expect(getCheckbox()).not.toBeChecked();
                expect(defaultProps.onError).toHaveBeenCalledWith(error);
            });
        });

        describe("when the room version is unsupported and upgrade is enabled", () => {
            it("should disable the checkbox", () => {
                setRoomStateEvents(room, "6", JoinRule.Invite);
                getComponent({ promptUpgrade: true, room });
                expect(getCheckbox()).toBeDisabled();
            });
        });

        describe("when join rule is not knock", () => {
            beforeEach(() => {
                setRoomStateEvents(room, PreferredRoomVersions.KnockRooms, JoinRule.Invite);
                getComponent({ room });
            });

            it("should disable the checkbox", () => {
                expect(getCheckbox()).toBeDisabled();
            });

            it("should set the visibility to private by default", () => {
                expect(getCheckbox()).not.toBeChecked();
            });
        });
    });

    it("should not show knock room join rule", async () => {
        jest.spyOn(SettingsStore, "getValue").mockReturnValue(false);
        const room = new Room(newRoomId, client, userId);
        setRoomStateEvents(room, PreferredRoomVersions.KnockRooms);
        getComponent({ room });
        expect(screen.queryByText("Ask to join")).not.toBeInTheDocument();
    });
});<|MERGE_RESOLUTION|>--- conflicted
+++ resolved
@@ -21,10 +21,7 @@
     Visibility,
 } from "matrix-js-sdk/src/matrix";
 import { KnownMembership } from "matrix-js-sdk/src/types";
-<<<<<<< HEAD
-=======
 import { defer, type IDeferred } from "matrix-js-sdk/src/utils";
->>>>>>> e427b710
 
 import {
     clearAllModals,
@@ -165,7 +162,7 @@
             });
 
             it(`upgrades room when changing join rule to ${joinRule}`, async () => {
-                const deferredInvites: PromiseWithResolvers<any>[] = [];
+                const deferredInvites: IDeferred<any>[] = [];
                 // room that doesn't support the join rule
                 const room = new Room(roomId, client, userId);
                 const parentSpace = new Room("!parentSpace:server.org", client, userId);
@@ -188,7 +185,7 @@
                 // resolve invites by hand
                 // flushPromises is too blunt to test reliably
                 client.invite.mockImplementation(() => {
-                    const p = Promise.withResolvers<{}>();
+                    const p = defer<{}>();
                     deferredInvites.push(p);
                     return p.promise;
                 });
