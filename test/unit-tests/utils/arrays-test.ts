--- conflicted
+++ resolved
@@ -23,11 +23,8 @@
     concat,
     asyncEvery,
     asyncSome,
-<<<<<<< HEAD
+    asyncSomeParallel,
     asyncFilter,
-=======
-    asyncSomeParallel,
->>>>>>> 0d5c9a33
 } from "../../../src/utils/arrays";
 
 type TestParams = { input: number[]; output: number[] };
@@ -466,7 +463,25 @@
         });
     });
 
-<<<<<<< HEAD
+    describe("asyncSomeParallel", () => {
+        it("when called with an empty array, it should return false", async () => {
+            expect(await asyncSomeParallel([], jest.fn().mockResolvedValue(true))).toBe(false);
+        });
+
+        it("when all the predicates return false", async () => {
+            expect(await asyncSomeParallel([1, 2, 3], jest.fn().mockResolvedValue(false))).toBe(false);
+        });
+
+        it("when all the predicates return true", async () => {
+            expect(await asyncSomeParallel([1, 2, 3], jest.fn().mockResolvedValue(true))).toBe(true);
+        });
+
+        it("when one of the predicate return true", async () => {
+            const predicate = jest.fn().mockImplementation((value) => Promise.resolve(value === 2));
+            expect(await asyncSomeParallel([1, 2, 3], predicate)).toBe(true);
+        });
+    });
+
     describe("asyncFilter", () => {
         it("when called with an empty array, it should return an empty array", async () => {
             expect(await asyncFilter([], jest.fn().mockResolvedValue(true))).toEqual([]);
@@ -475,24 +490,6 @@
         it("should filter the content", async () => {
             const predicate = jest.fn().mockImplementation((value) => Promise.resolve(value === 2));
             expect(await asyncFilter([1, 2, 3], predicate)).toEqual([2]);
-=======
-    describe("asyncSomeParallel", () => {
-        it("when called with an empty array, it should return false", async () => {
-            expect(await asyncSomeParallel([], jest.fn().mockResolvedValue(true))).toBe(false);
-        });
-
-        it("when all the predicates return false", async () => {
-            expect(await asyncSomeParallel([1, 2, 3], jest.fn().mockResolvedValue(false))).toBe(false);
-        });
-
-        it("when all the predicates return true", async () => {
-            expect(await asyncSomeParallel([1, 2, 3], jest.fn().mockResolvedValue(true))).toBe(true);
-        });
-
-        it("when one of the predicate return true", async () => {
-            const predicate = jest.fn().mockImplementation((value) => Promise.resolve(value === 2));
-            expect(await asyncSomeParallel([1, 2, 3], predicate)).toBe(true);
->>>>>>> 0d5c9a33
         });
     });
 });