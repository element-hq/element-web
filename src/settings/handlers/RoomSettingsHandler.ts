/*
Copyright 2024 New Vector Ltd.
Copyright 2019, 2020 The Matrix.org Foundation C.I.C.
Copyright 2017 Travis Ralston

SPDX-License-Identifier: AGPL-3.0-only OR GPL-3.0-only OR LicenseRef-Element-Commercial
Please see LICENSE files in the repository root for full details.
*/

<<<<<<< HEAD
import { MatrixClient, MatrixEvent, RoomState, RoomStateEvent, StateEvents } from "matrix-js-sdk/src/matrix";
=======
import {
    type MatrixClient,
    type MatrixEvent,
    type RoomState,
    RoomStateEvent,
    type StateEvents,
} from "matrix-js-sdk/src/matrix";
import { defer } from "matrix-js-sdk/src/utils";
>>>>>>> e427b710

import MatrixClientBackedSettingsHandler from "./MatrixClientBackedSettingsHandler";
import { objectClone, objectKeyChanges } from "../../utils/objects";
import { SettingLevel } from "../SettingLevel";
import { type WatchManager } from "../WatchManager";

const DEFAULT_SETTINGS_EVENT_TYPE = "im.vector.web.settings";
type RoomSettingsEventType = typeof DEFAULT_SETTINGS_EVENT_TYPE | "org.matrix.room.preview_urls";

/**
 * Gets and sets settings at the "room" level.
 */
export default class RoomSettingsHandler extends MatrixClientBackedSettingsHandler {
    public constructor(public readonly watchers: WatchManager) {
        super();
    }

    protected initMatrixClient(oldClient: MatrixClient, newClient: MatrixClient): void {
        if (oldClient) {
            oldClient.removeListener(RoomStateEvent.Events, this.onEvent);
        }

        newClient.on(RoomStateEvent.Events, this.onEvent);
    }

    private onEvent = (event: MatrixEvent, state: RoomState, prevEvent: MatrixEvent | null): void => {
        const roomId = event.getRoomId()!;
        const room = this.client.getRoom(roomId);

        // Note: in tests and during the encryption setup on initial load we might not have
        // rooms in the store, so we just quietly ignore the problem. If we log it then we'll
        // just end up spamming the logs a few thousand times. It is perfectly fine for us
        // to ignore the problem as the app will not have loaded enough to care yet.
        if (!room) return;

        // ignore state updates which are not current
        if (room && state !== room.currentState) return;

        if (event.getType() === "org.matrix.room.preview_urls") {
            let val = event.getContent()["disable"];
            if (typeof val !== "boolean") {
                val = null;
            } else {
                val = !val;
            }

            this.watchers.notifyUpdate("urlPreviewsEnabled", roomId, SettingLevel.ROOM, val);
        } else if (event.getType() === DEFAULT_SETTINGS_EVENT_TYPE) {
            // Figure out what changed and fire those updates
            const prevContent = prevEvent?.getContent() ?? {};
            const changedSettings = objectKeyChanges<Record<string, any>>(prevContent, event.getContent());
            for (const settingName of changedSettings) {
                this.watchers.notifyUpdate(settingName, roomId, SettingLevel.ROOM, event.getContent()[settingName]);
            }
        }
    };

    public getValue(settingName: string, roomId: string): any {
        // Special case URL previews
        if (settingName === "urlPreviewsEnabled") {
            const content = this.getSettings(roomId, "org.matrix.room.preview_urls") || {};

            // Check to make sure that we actually got a boolean
            if (typeof content["disable"] !== "boolean") return null;
            return !content["disable"];
        }

        const settings = this.getSettings(roomId) || {};
        return settings[settingName];
    }

    // helper function to send state event then await it being echoed back
    private async sendStateEvent<K extends RoomSettingsEventType, F extends keyof StateEvents[K]>(
        roomId: string,
        eventType: K,
        field: F,
        value: StateEvents[K][F],
    ): Promise<void> {
        const content = this.getSettings(roomId, eventType) || {};
        content[field] = value;

        const { event_id: eventId } = await this.client.sendStateEvent(roomId, eventType, content);

        const deferred = Promise.withResolvers<void>();
        const handler = (event: MatrixEvent): void => {
            if (event.getId() !== eventId) return;
            this.client.off(RoomStateEvent.Events, handler);
            deferred.resolve();
        };
        this.client.on(RoomStateEvent.Events, handler);

        await deferred.promise;
    }

    public setValue(settingName: string, roomId: string, newValue: any): Promise<void> {
        switch (settingName) {
            // Special case URL previews
            case "urlPreviewsEnabled":
                return this.sendStateEvent(roomId, "org.matrix.room.preview_urls", "disable", !newValue);

            default:
                return this.sendStateEvent(roomId, DEFAULT_SETTINGS_EVENT_TYPE, settingName, newValue);
        }
    }

    public canSetValue(settingName: string, roomId: string): boolean {
        const room = this.client.getRoom(roomId);

        let eventType = DEFAULT_SETTINGS_EVENT_TYPE;
        if (settingName === "urlPreviewsEnabled") eventType = "org.matrix.room.preview_urls";

        return room?.currentState.maySendStateEvent(eventType, this.client.getUserId()!) ?? false;
    }

    public isSupported(): boolean {
        return !!this.client;
    }

    private getSettings(roomId: string, eventType = DEFAULT_SETTINGS_EVENT_TYPE): any {
        const event = this.client.getRoom(roomId)?.currentState.getStateEvents(eventType, "");
        if (!event?.getContent()) return null;
        return objectClone(event.getContent()); // clone to prevent mutation
    }
}<|MERGE_RESOLUTION|>--- conflicted
+++ resolved
@@ -7,9 +7,6 @@
 Please see LICENSE files in the repository root for full details.
 */
 
-<<<<<<< HEAD
-import { MatrixClient, MatrixEvent, RoomState, RoomStateEvent, StateEvents } from "matrix-js-sdk/src/matrix";
-=======
 import {
     type MatrixClient,
     type MatrixEvent,
@@ -18,7 +15,6 @@
     type StateEvents,
 } from "matrix-js-sdk/src/matrix";
 import { defer } from "matrix-js-sdk/src/utils";
->>>>>>> e427b710
 
 import MatrixClientBackedSettingsHandler from "./MatrixClientBackedSettingsHandler";
 import { objectClone, objectKeyChanges } from "../../utils/objects";
@@ -102,7 +98,7 @@
 
         const { event_id: eventId } = await this.client.sendStateEvent(roomId, eventType, content);
 
-        const deferred = Promise.withResolvers<void>();
+        const deferred = defer<void>();
         const handler = (event: MatrixEvent): void => {
             if (event.getId() !== eventId) return;
             this.client.off(RoomStateEvent.Events, handler);
