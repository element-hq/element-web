--- conflicted
+++ resolved
@@ -92,21 +92,13 @@
         if (settingName === "urlPreviewsEnabled") {
             const content = this.getSettings(roomId, "org.matrix.room.preview_urls") || {};
             content['disable'] = !newValue;
-<<<<<<< HEAD
-            return MatrixClientPeg.get().sendStateEvent(roomId, "org.matrix.room.preview_urls", content).then();
-=======
             await MatrixClientPeg.get().sendStateEvent(roomId, "org.matrix.room.preview_urls", content);
             return;
->>>>>>> f4788a64
         }
 
         const content = this.getSettings(roomId) || {};
         content[settingName] = newValue;
-<<<<<<< HEAD
-        return MatrixClientPeg.get().sendStateEvent(roomId, "im.vector.web.settings", content, "").then();
-=======
         await MatrixClientPeg.get().sendStateEvent(roomId, "im.vector.web.settings", content, "");
->>>>>>> f4788a64
     }
 
     public canSetValue(settingName: string, roomId: string): boolean {
