/*
Copyright 2024 New Vector Ltd.
Copyright 2019, 2020 The Matrix.org Foundation C.I.C.
Copyright 2017 Travis Ralston

SPDX-License-Identifier: AGPL-3.0-only OR GPL-3.0-only
Please see LICENSE files in the repository root for full details.
*/

import { logger } from "matrix-js-sdk/src/logger";
import { ReactNode } from "react";
import { ClientEvent, SyncState } from "matrix-js-sdk/src/matrix";

import DeviceSettingsHandler from "./handlers/DeviceSettingsHandler";
import RoomDeviceSettingsHandler from "./handlers/RoomDeviceSettingsHandler";
import DefaultSettingsHandler from "./handlers/DefaultSettingsHandler";
import RoomAccountSettingsHandler from "./handlers/RoomAccountSettingsHandler";
import AccountSettingsHandler from "./handlers/AccountSettingsHandler";
import RoomSettingsHandler from "./handlers/RoomSettingsHandler";
import ConfigSettingsHandler from "./handlers/ConfigSettingsHandler";
import { _t } from "../languageHandler";
import dis from "../dispatcher/dispatcher";
import { IFeature, ISetting, LabGroup, SETTINGS, defaultWatchManager } from "./Settings";
import LocalEchoWrapper from "./handlers/LocalEchoWrapper";
import { CallbackFn as WatchCallbackFn } from "./WatchManager";
import { SettingLevel } from "./SettingLevel";
import SettingsHandler from "./handlers/SettingsHandler";
import { SettingUpdatedPayload } from "../dispatcher/payloads/SettingUpdatedPayload";
import { Action } from "../dispatcher/actions";
import PlatformSettingsHandler from "./handlers/PlatformSettingsHandler";
import ReloadOnChangeController from "./controllers/ReloadOnChangeController";
import { MatrixClientPeg } from "../MatrixClientPeg";

// Convert the settings to easier to manage objects for the handlers
const defaultSettings: Record<string, any> = {};
const invertedDefaultSettings: Record<string, boolean> = {};
const featureNames: string[] = [];
for (const key in SETTINGS) {
    const setting = SETTINGS[key];
    defaultSettings[key] = setting.default;
    if (setting.isFeature) featureNames.push(key);
    if (setting.invertedSettingName) {
        // Invert now so that the rest of the system will invert it back to what was intended.
        invertedDefaultSettings[setting.invertedSettingName] = !setting.default;
    }
}

// Only wrap the handlers with async setters in a local echo wrapper
const LEVEL_HANDLERS: Record<SettingLevel, SettingsHandler> = {
    [SettingLevel.DEVICE]: new DeviceSettingsHandler(featureNames, defaultWatchManager),
    [SettingLevel.ROOM_DEVICE]: new RoomDeviceSettingsHandler(defaultWatchManager),
    [SettingLevel.ROOM_ACCOUNT]: new LocalEchoWrapper(
        new RoomAccountSettingsHandler(defaultWatchManager),
        SettingLevel.ROOM_ACCOUNT,
    ),
    [SettingLevel.ACCOUNT]: new LocalEchoWrapper(new AccountSettingsHandler(defaultWatchManager), SettingLevel.ACCOUNT),
    [SettingLevel.ROOM]: new LocalEchoWrapper(new RoomSettingsHandler(defaultWatchManager), SettingLevel.ROOM),
    [SettingLevel.PLATFORM]: new LocalEchoWrapper(new PlatformSettingsHandler(), SettingLevel.PLATFORM),
    [SettingLevel.CONFIG]: new ConfigSettingsHandler(featureNames),
    [SettingLevel.DEFAULT]: new DefaultSettingsHandler(defaultSettings, invertedDefaultSettings),
};

export const LEVEL_ORDER = [
    SettingLevel.DEVICE,
    SettingLevel.ROOM_DEVICE,
    SettingLevel.ROOM_ACCOUNT,
    SettingLevel.ACCOUNT,
    SettingLevel.ROOM,
    SettingLevel.CONFIG,
    SettingLevel.DEFAULT,
];

function getLevelOrder(setting: ISetting): SettingLevel[] {
    // Settings which support only a single setting level are inherently ordered
    if (setting.supportedLevelsAreOrdered || setting.supportedLevels.length === 1) {
        // return a copy to prevent callers from modifying the array
        return [...setting.supportedLevels];
    }
    return LEVEL_ORDER;
}

export type CallbackFn = (
    settingName: string,
    roomId: string | null,
    atLevel: SettingLevel,
    newValAtLevel: any,
    newVal: any,
) => void;

type HandlerMap = Partial<{
    [level in SettingLevel]: SettingsHandler;
}>;

/**
 * Controls and manages application settings by providing varying levels at which the
 * setting value may be specified. The levels are then used to determine what the setting
 * value should be given a set of circumstances. The levels, in priority order, are:
 * - SettingLevel.DEVICE         - Values are determined by the current device
 * - SettingLevel.ROOM_DEVICE    - Values are determined by the current device for a particular room
 * - SettingLevel.ROOM_ACCOUNT   - Values are determined by the current account for a particular room
 * - SettingLevel.ACCOUNT        - Values are determined by the current account
 * - SettingLevel.ROOM           - Values are determined by a particular room (by the room admins)
 * - SettingLevel.CONFIG         - Values are determined by the config.json
 * - SettingLevel.DEFAULT        - Values are determined by the hardcoded defaults
 *
 * Each level has a different method to storing the setting value. For implementation
 * specific details, please see the handlers. The "config" and "default" levels are
 * both always supported on all platforms. All other settings should be guarded by
 * isLevelSupported() prior to attempting to set the value.
 *
 * Settings can also represent features. Features are significant portions of the
 * application that warrant a dedicated setting to toggle them on or off. Features are
 * special-cased to ensure that their values respect the configuration (for example, a
 * feature may be reported as disabled even though a user has specifically requested it
 * be enabled).
 */
export default class SettingsStore {
    // We support watching settings for changes, and do this by tracking which callbacks have
    // been given to us. We end up returning the callbackRef to the caller so they can unsubscribe
    // at a later point.
    //
    // We also maintain a list of monitors which are special watchers: they cause dispatches
    // when the setting changes. We track which rooms we're monitoring though to ensure we
    // don't duplicate updates on the bus.
    private static watchers = new Map<string, WatchCallbackFn>();
    private static monitors = new Map<string, Map<string | null, string>>(); // { settingName => { roomId => callbackRef } }

    // Counter used for generation of watcher IDs
    private static watcherCount = 1;

    public static reset(): void {
        for (const handler of Object.values(LEVEL_HANDLERS)) {
            handler.reset();
        }
    }

    /**
     * Gets all the feature-style setting names.
     * @returns {string[]} The names of the feature settings.
     */
    public static getFeatureSettingNames(): string[] {
        return Object.keys(SETTINGS).filter((n) => SettingsStore.isFeature(n));
    }

    /**
     * Watches for changes in a particular setting. This is done without any local echo
     * wrapping and fires whenever a change is detected in a setting's value, at any level.
     * Watching is intended to be used in scenarios where the app needs to react to changes
     * made by other devices. It is otherwise expected that callers will be able to use the
     * Controller system or track their own changes to settings. Callers should retain the
     * returned reference to later unsubscribe from updates.
     * @param {string} settingName The setting name to watch
     * @param {String} roomId The room ID to watch for changes in. May be null for 'all'.
     * @param {function} callbackFn A function to be called when a setting change is
     * detected. Five arguments can be expected: the setting name, the room ID (may be null),
     * the level the change happened at, the new value at the given level, and finally the new
     * value for the setting regardless of level. The callback is responsible for determining
     * if the change in value is worthwhile enough to react upon.
     * @returns {string} A reference to the watcher that was employed.
     */
    public static watchSetting(settingName: string, roomId: string | null, callbackFn: CallbackFn): string {
        const setting = SETTINGS[settingName];
        const originalSettingName = settingName;
        if (!setting) throw new Error(`${settingName} is not a setting`);

        if (setting.invertedSettingName) {
            settingName = setting.invertedSettingName;
        }

        const watcherId = `${new Date().getTime()}_${SettingsStore.watcherCount++}_${settingName}_${roomId}`;

        const localizedCallback = (changedInRoomId: string | null, atLevel: SettingLevel, newValAtLevel: any): void => {
            if (!SettingsStore.doesSettingSupportLevel(originalSettingName, atLevel)) {
                logger.warn(
                    `Setting handler notified for an update of an invalid setting level: ` +
                        `${originalSettingName}@${atLevel} - this likely means a weird setting value ` +
                        `made it into the level's storage. The notification will be ignored.`,
                );
                return;
            }
            const newValue = SettingsStore.getValue(originalSettingName);
            const newValueAtLevel = SettingsStore.getValueAt(atLevel, originalSettingName) ?? newValAtLevel;
            callbackFn(originalSettingName, changedInRoomId, atLevel, newValueAtLevel, newValue);
        };

        SettingsStore.watchers.set(watcherId, localizedCallback);
        defaultWatchManager.watchSetting(settingName, roomId, localizedCallback);

        return watcherId;
    }

    /**
     * Stops the SettingsStore from watching a setting. This is a no-op if the watcher
     * provided is not found.
     * @param watcherReference The watcher reference (received from #watchSetting) to cancel.
     * Can be undefined to avoid needing an if around every caller.
     */
<<<<<<< HEAD
    public static unwatchSetting(watcherReference?: string): void {
=======
    public static unwatchSetting(watcherReference: string | undefined): void {
>>>>>>> 1ccbdb21
        if (!watcherReference) return;
        if (!SettingsStore.watchers.has(watcherReference)) {
            logger.warn(`Ending non-existent watcher ID ${watcherReference}`);
            return;
        }

        defaultWatchManager.unwatchSetting(SettingsStore.watchers.get(watcherReference)!);
        SettingsStore.watchers.delete(watcherReference);
    }

    /**
     * Sets up a monitor for a setting. This behaves similar to #watchSetting except instead
     * of making a call to a callback, it forwards all changes to the dispatcher. Callers can
     * expect to listen for the 'setting_updated' action with an object containing settingName,
     * roomId, level, newValueAtLevel, and newValue.
     * @param {string} settingName The setting name to monitor.
     * @param {String} roomId The room ID to monitor for changes in. Use null for all rooms.
     */
    public static monitorSetting(settingName: string, roomId: string | null): void {
        roomId = roomId || null; // the thing wants null specifically to work, so appease it.

        if (!this.monitors.has(settingName)) this.monitors.set(settingName, new Map());

        const registerWatcher = (): void => {
            this.monitors.get(settingName)!.set(
                roomId,
                SettingsStore.watchSetting(
                    settingName,
                    roomId,
                    (settingName, inRoomId, level, newValueAtLevel, newValue) => {
                        dis.dispatch<SettingUpdatedPayload>({
                            action: Action.SettingUpdated,
                            settingName,
                            roomId: inRoomId,
                            level,
                            newValueAtLevel,
                            newValue,
                        });
                    },
                ),
            );
        };

        const rooms = Array.from(this.monitors.get(settingName)!.keys());
        const hasRoom = rooms.find((r) => r === roomId || r === null);
        if (!hasRoom) {
            registerWatcher();
        } else {
            if (roomId === null) {
                // Unregister all existing watchers and register the new one
                rooms.forEach((roomId) => {
                    SettingsStore.unwatchSetting(this.monitors.get(settingName)!.get(roomId)!);
                });
                this.monitors.get(settingName)!.clear();
                registerWatcher();
            } // else a watcher is already registered for the room, so don't bother registering it again
        }
    }

    /**
     * Gets the translated display name for a given setting
     * @param {string} settingName The setting to look up.
     * @param {SettingLevel} atLevel
     * The level to get the display name for; Defaults to 'default'.
     * @return {String} The display name for the setting, or null if not found.
     */
    public static getDisplayName(settingName: string, atLevel = SettingLevel.DEFAULT): string | null {
        if (!SETTINGS[settingName] || !SETTINGS[settingName].displayName) return null;

        const displayName = SETTINGS[settingName].displayName;

        if (typeof displayName === "string") {
            return _t(displayName);
        }
        if (displayName?.[atLevel]) {
            return _t(displayName[atLevel]);
        }
        if (displayName?.["default"]) {
            return _t(displayName["default"]);
        }

        return null;
    }

    /**
     * Gets the translated description for a given setting
     * @param {string} settingName The setting to look up.
     * @return {String} The description for the setting, or null if not found.
     */
    public static getDescription(settingName: string): string | ReactNode {
        const description = SETTINGS[settingName]?.description;
        if (!description) return null;
        if (typeof description !== "string") return description();
        return _t(description);
    }

    /**
     * Determines if a setting is also a feature.
     * @param {string} settingName The setting to look up.
     * @return {boolean} True if the setting is a feature.
     */
    public static isFeature(settingName: string): boolean {
        if (!SETTINGS[settingName]) return false;
        return !!SETTINGS[settingName].isFeature;
    }

    /**
     * Determines if a setting should have a warning sign in the microcopy
     * @param {string} settingName The setting to look up.
     * @return {boolean} True if the setting should have a warning sign.
     */
    public static shouldHaveWarning(settingName: string): boolean {
        if (!SETTINGS[settingName]) return false;
        return SETTINGS[settingName].shouldWarn ?? false;
    }

    public static getBetaInfo(settingName: string): ISetting["betaInfo"] {
        // consider a beta disabled if the config is explicitly set to false, in which case treat as normal Labs flag
        if (
            SettingsStore.isFeature(settingName) &&
            SettingsStore.getValueAt(SettingLevel.CONFIG, settingName, null, true, true) !== false
        ) {
            const betaInfo = SETTINGS[settingName]!.betaInfo;
            if (betaInfo) {
                betaInfo.requiresRefresh =
                    betaInfo.requiresRefresh ?? SETTINGS[settingName]!.controller instanceof ReloadOnChangeController;
            }
            return betaInfo;
        }
    }

    public static getLabGroup(settingName: string): LabGroup | undefined {
        if (SettingsStore.isFeature(settingName)) {
            return (<IFeature>SETTINGS[settingName]).labsGroup;
        }
    }

    /**
     * Retrieves the reason a setting is disabled if one is assigned.
     * If a setting is not disabled, or no reason is given by the `SettingController`,
     * this will return undefined.
     * @param {string} settingName The setting to look up.
     * @return {string} The reason the setting is disabled.
     */
    public static disabledMessage(settingName: string): string | undefined {
        const disabled = SETTINGS[settingName].controller?.settingDisabled;
        return typeof disabled === "string" ? disabled : undefined;
    }

    /**
     * Gets the value of a setting. The room ID is optional if the setting is not to
     * be applied to any particular room, otherwise it should be supplied.
     * @param {string} settingName The name of the setting to read the value of.
     * @param {String} roomId The room ID to read the setting value in, may be null.
     * @param {boolean} excludeDefault True to disable using the default value.
     * @return {*} The value, or null if not found
     */
    public static getValue<T = any>(settingName: string, roomId: string | null = null, excludeDefault = false): T {
        // Verify that the setting is actually a setting
        if (!SETTINGS[settingName]) {
            throw new Error("Setting '" + settingName + "' does not appear to be a setting.");
        }

        const setting = SETTINGS[settingName];
        const levelOrder = getLevelOrder(setting);

        return SettingsStore.getValueAt<T>(levelOrder[0], settingName, roomId, false, excludeDefault);
    }

    /**
     * Gets a setting's value at a particular level, ignoring all levels that are more specific.
     * @param {SettingLevel|"config"|"default"} level The
     * level to look at.
     * @param {string} settingName The name of the setting to read.
     * @param {String} roomId The room ID to read the setting value in, may be null.
     * @param {boolean} explicit If true, this method will not consider other levels, just the one
     * provided. Defaults to false.
     * @param {boolean} excludeDefault True to disable using the default value.
     * @return {*} The value, or null if not found.
     */
    public static getValueAt<T = any>(
        level: SettingLevel,
        settingName: string,
        roomId: string | null = null,
        explicit = false,
        excludeDefault = false,
    ): T {
        // Verify that the setting is actually a setting
        const setting = SETTINGS[settingName];
        if (!setting) {
            throw new Error("Setting '" + settingName + "' does not appear to be a setting.");
        }

        const levelOrder = getLevelOrder(setting);
        if (!levelOrder.includes(SettingLevel.DEFAULT)) levelOrder.push(SettingLevel.DEFAULT); // always include default

        const minIndex = levelOrder.indexOf(level);
        if (minIndex === -1) throw new Error(`Level "${level}" for setting "${settingName}" is not prioritized`);

        const handlers = SettingsStore.getHandlers(settingName);

        // Check if we need to invert the setting at all. Do this after we get the setting
        // handlers though, otherwise we'll fail to read the value.
        if (setting.invertedSettingName) {
            //console.warn(`Inverting ${settingName} to be ${setting.invertedSettingName} - legacy setting`);
            settingName = setting.invertedSettingName;
        }

        if (explicit) {
            const handler = handlers[level];
            if (!handler) {
                return SettingsStore.getFinalValue(setting, level, roomId, null, null);
            }
            const value = handler.getValue(settingName, roomId);
            return SettingsStore.getFinalValue(setting, level, roomId, value, level);
        }

        for (let i = minIndex; i < levelOrder.length; i++) {
            const handler = handlers[levelOrder[i]];
            if (!handler) continue;
            if (excludeDefault && levelOrder[i] === "default") continue;

            const value = handler.getValue(settingName, roomId);
            if (value === null || value === undefined) continue;
            return SettingsStore.getFinalValue(setting, level, roomId, value, levelOrder[i]);
        }

        return SettingsStore.getFinalValue(setting, level, roomId, null, null);
    }

    /**
     * Gets the default value of a setting.
     * @param {string} settingName The name of the setting to read the value of.
     * @param {String} roomId The room ID to read the setting value in, may be null.
     * @return {*} The default value
     */
    public static getDefaultValue(settingName: string): any {
        // Verify that the setting is actually a setting
        if (!SETTINGS[settingName]) {
            throw new Error("Setting '" + settingName + "' does not appear to be a setting.");
        }

        return SETTINGS[settingName].default;
    }

    private static getFinalValue(
        setting: ISetting,
        level: SettingLevel,
        roomId: string | null,
        calculatedValue: any,
        calculatedAtLevel: SettingLevel | null,
    ): any {
        let resultingValue = calculatedValue;

        if (setting.controller) {
            const actualValue = setting.controller.getValueOverride(level, roomId, calculatedValue, calculatedAtLevel);
            if (actualValue !== undefined && actualValue !== null) resultingValue = actualValue;
        }

        if (setting.invertedSettingName) resultingValue = !resultingValue;
        return resultingValue;
    }

    /* eslint-disable valid-jsdoc */ //https://github.com/eslint/eslint/issues/7307
    /**
     * Sets the value for a setting. The room ID is optional if the setting is not being
     * set for a particular room, otherwise it should be supplied. The value may be null
     * to indicate that the level should no longer have an override.
     * @param {string} settingName The name of the setting to change.
     * @param {String} roomId The room ID to change the value in, may be null.
     * @param {SettingLevel} level The level
     * to change the value at.
     * @param {*} value The new value of the setting, may be null.
     * @return {Promise} Resolves when the setting has been changed.
     */

    /* eslint-enable valid-jsdoc */
    public static async setValue(
        settingName: string,
        roomId: string | null,
        level: SettingLevel,
        value: any,
    ): Promise<void> {
        // Verify that the setting is actually a setting
        const setting = SETTINGS[settingName];
        if (!setting) {
            throw new Error("Setting '" + settingName + "' does not appear to be a setting.");
        }

        const handler = SettingsStore.getHandler(settingName, level);
        if (!handler) {
            throw new Error("Setting " + settingName + " does not have a handler for " + level);
        }

        if (setting.invertedSettingName) {
            // Note: We can't do this when the `level` is "default", however we also
            // know that the user can't possible change the default value through this
            // function so we don't bother checking it.
            //console.warn(`Inverting ${settingName} to be ${setting.invertedSettingName} - legacy setting`);
            settingName = setting.invertedSettingName;
            value = !value;
        }

        if (!handler.canSetValue(settingName, roomId)) {
            throw new Error("User cannot set " + settingName + " at " + level + " in " + roomId);
        }

        if (setting.controller && !(await setting.controller.beforeChange(level, roomId, value))) {
            return; // controller says no
        }

        await handler.setValue(settingName, roomId, value);

        setting.controller?.onChange(level, roomId, value);
    }

    /**
     * Determines if the current user is permitted to set the given setting at the given
     * level for a particular room. The room ID is optional if the setting is not being
     * set for a particular room, otherwise it should be supplied.
     *
     * This takes into account both the value of {@link SettingController#settingDisabled} of the
     * `SettingController`, if any; and, for settings where {@link IBaseSetting#supportedLevelsAreOrdered} is true,
     * checks whether a level of higher precedence is set.
     *
     * Typically, if the user cannot set the setting, it should be hidden, to declutter the UI;
     * however some settings (typically, the labs flags) are exposed but greyed out, to unveil
     * what features are available with the right server support.
     *
     * @param {string} settingName The name of the setting to check.
     * @param {String} roomId The room ID to check in, may be null.
     * @param {SettingLevel} level The level to check at.
     * @return {boolean} True if the user may set the setting, false otherwise.
     */
    public static canSetValue(settingName: string, roomId: string | null, level: SettingLevel): boolean {
        const setting = SETTINGS[settingName];
        // Verify that the setting is actually a setting
        if (!setting) {
            throw new Error("Setting '" + settingName + "' does not appear to be a setting.");
        }

        if (setting.controller?.settingDisabled) {
            return false;
        }

        // For some config settings (mostly: non-beta features), a value in config.json overrides the local setting
        // (ie: we force them as enabled or disabled). In this case we should not let the user change the setting.
        if (
            setting?.supportedLevelsAreOrdered &&
            SettingsStore.settingIsOveriddenAtConfigLevel(settingName, roomId, level)
        ) {
            return false;
        }

        const handler = SettingsStore.getHandler(settingName, level);
        if (!handler) return false;
        return handler.canSetValue(settingName, roomId);
    }

    /**
     * Determines if the setting at the specified level is overidden by one at a config level.
     * @param settingName The name of the setting to check.
     * @param roomId The room ID to check in, may be null.
     * @param level The level to check at.
     * @returns
     */
    public static settingIsOveriddenAtConfigLevel(
        settingName: string,
        roomId: string | null,
        level: SettingLevel,
    ): boolean {
        const setting = SETTINGS[settingName];
        const levelOrders = getLevelOrder(setting);
        const configIndex = levelOrders.indexOf(SettingLevel.CONFIG);
        const levelIndex = levelOrders.indexOf(level);
        if (configIndex === -1 || levelIndex === -1 || configIndex >= levelIndex) {
            return false;
        }
        const configVal = SettingsStore.getValueAt(SettingLevel.CONFIG, settingName, roomId, true, true);
        return configVal === true || configVal === false;
    }

    /**
     * Determines if the given level is supported on this device.
     * @param {SettingLevel} level The level
     * to check the feasibility of.
     * @return {boolean} True if the level is supported, false otherwise.
     */
    public static isLevelSupported(level: SettingLevel): boolean {
        if (!LEVEL_HANDLERS[level]) return false;
        return LEVEL_HANDLERS[level].isSupported();
    }

    /**
     * Determines if a setting supports a particular level.
     * @param settingName The setting name.
     * @param level The level.
     * @returns True if supported, false otherwise. Note that this will not check to see if
     * the level itself can be supported by the runtime (ie: you will need to call #isLevelSupported()
     * on your own).
     */
    public static doesSettingSupportLevel(settingName: string, level: SettingLevel): boolean {
        const setting = SETTINGS[settingName];
        if (!setting) {
            throw new Error("Setting '" + settingName + "' does not appear to be a setting.");
        }

        return level === SettingLevel.DEFAULT || !!setting.supportedLevels?.includes(level);
    }

    /**
     * Determines the first supported level out of all the levels that can be used for a
     * specific setting.
     * @param {string} settingName The setting name.
     * @return {SettingLevel}
     */
    public static firstSupportedLevel(settingName: string): SettingLevel | null {
        // Verify that the setting is actually a setting
        const setting = SETTINGS[settingName];
        if (!setting) {
            throw new Error("Setting '" + settingName + "' does not appear to be a setting.");
        }

        const levelOrder = getLevelOrder(setting);
        if (!levelOrder.includes(SettingLevel.DEFAULT)) levelOrder.push(SettingLevel.DEFAULT); // always include default

        const handlers = SettingsStore.getHandlers(settingName);

        for (const level of levelOrder) {
            const handler = handlers[level];
            if (!handler) continue;
            return level;
        }
        return null;
    }

    /**
     * Migrate the setting for URL previews in e2e rooms from room account
     * data to the room device level.
     *
     * @param isFreshLogin True if the user has just logged in, false if a previous session is being restored.
     */
    private static async migrateURLPreviewsE2EE(isFreshLogin: boolean): Promise<void> {
        const MIGRATION_DONE_FLAG = "url_previews_e2ee_migration_done";
        if (localStorage.getItem(MIGRATION_DONE_FLAG)) return;
        if (isFreshLogin) return;

        const client = MatrixClientPeg.safeGet();

        const doMigration = async (): Promise<void> => {
            logger.info("Performing one-time settings migration of URL previews in E2EE rooms");

            const roomAccounthandler = LEVEL_HANDLERS[SettingLevel.ROOM_ACCOUNT];

            for (const room of client.getRooms()) {
                // We need to use the handler directly because this setting is no longer supported
                // at this level at all
                const val = roomAccounthandler.getValue("urlPreviewsEnabled_e2ee", room.roomId);

                if (val !== undefined) {
                    await SettingsStore.setValue("urlPreviewsEnabled_e2ee", room.roomId, SettingLevel.ROOM_DEVICE, val);
                }
            }

            localStorage.setItem(MIGRATION_DONE_FLAG, "true");
        };

        const onSync = (state: SyncState): void => {
            if (state === SyncState.Prepared) {
                client.removeListener(ClientEvent.Sync, onSync);

                doMigration().catch((e) => {
                    logger.error("Failed to migrate URL previews in E2EE rooms:", e);
                });
            }
        };

        client.on(ClientEvent.Sync, onSync);
    }

    /**
     * Runs or queues any setting migrations needed.
     */
    public static runMigrations(isFreshLogin: boolean): void {
        // This can be removed once enough users have run a version of Element with
        // this migration. A couple of months after its release should be sufficient
        // (so around October 2024).
        // The consequences of missing the migration are only that URL previews will
        // be disabled in E2EE rooms.
        SettingsStore.migrateURLPreviewsE2EE(isFreshLogin);

        // Dev notes: to add your migration, just add a new `migrateMyFeature` function, call it, and
        // add a comment to note when it can be removed.
        return;
    }

    /**
     * Debugging function for reading explicit setting values without going through the
     * complicated/biased functions in the SettingsStore. This will print information to
     * the console for analysis. Not intended to be used within the application.
     * @param {string} realSettingName The setting name to try and read.
     * @param {string} roomId Optional room ID to test the setting in.
     */
    public static debugSetting(realSettingName: string, roomId: string): void {
        logger.log(`--- DEBUG ${realSettingName}`);

        // Note: we intentionally use JSON.stringify here to avoid the console masking the
        // problem if there's a type representation issue. Also, this way it is guaranteed
        // to show up in a rageshake if required.

        const def = SETTINGS[realSettingName];
        logger.log(`--- definition: ${def ? JSON.stringify(def) : "<NOT_FOUND>"}`);
        logger.log(`--- default level order: ${JSON.stringify(LEVEL_ORDER)}`);
        logger.log(`--- registered handlers: ${JSON.stringify(Object.keys(LEVEL_HANDLERS))}`);

        const doChecks = (settingName: string): void => {
            for (const handlerName of Object.keys(LEVEL_HANDLERS)) {
                const handler = LEVEL_HANDLERS[handlerName as SettingLevel];

                try {
                    const value = handler.getValue(settingName, roomId);
                    logger.log(`---     ${handlerName}@${roomId || "<no_room>"} = ${JSON.stringify(value)}`);
                } catch (e) {
                    logger.log(
                        `---     ${handler.constructor.name}@${roomId || "<no_room>"} THREW ERROR: ${
                            e instanceof Error ? e.message : e
                        }`,
                    );
                    logger.error(e);
                }

                if (roomId) {
                    try {
                        const value = handler.getValue(settingName, null);
                        logger.log(`---     ${handlerName}@<no_room> = ${JSON.stringify(value)}`);
                    } catch (e) {
                        logger.log(
                            `---     ${handler.constructor.name}@<no_room> THREW ERROR: ${
                                e instanceof Error ? e.message : e
                            }`,
                        );
                        logger.error(e);
                    }
                }
            }

            logger.log(`--- calculating as returned by SettingsStore`);
            logger.log(`--- these might not match if the setting uses a controller - be warned!`);

            try {
                const value = SettingsStore.getValue(settingName, roomId);
                logger.log(`---     SettingsStore#generic@${roomId || "<no_room>"}  = ${JSON.stringify(value)}`);
            } catch (e) {
                logger.log(
                    `---     SettingsStore#generic@${roomId || "<no_room>"} THREW ERROR: ${
                        e instanceof Error ? e.message : e
                    }`,
                );
                logger.error(e);
            }

            if (roomId) {
                try {
                    const value = SettingsStore.getValue(settingName, null);
                    logger.log(`---     SettingsStore#generic@<no_room>  = ${JSON.stringify(value)}`);
                } catch (e) {
                    logger.log(
                        `---     SettingsStore#generic@$<no_room> THREW ERROR: ${e instanceof Error ? e.message : e}`,
                    );
                    logger.error(e);
                }
            }

            for (const level of LEVEL_ORDER) {
                try {
                    const value = SettingsStore.getValueAt(level, settingName, roomId);
                    logger.log(`---     SettingsStore#${level}@${roomId || "<no_room>"} = ${JSON.stringify(value)}`);
                } catch (e) {
                    logger.log(
                        `---     SettingsStore#${level}@${roomId || "<no_room>"} THREW ERROR: ${
                            e instanceof Error ? e.message : e
                        }`,
                    );
                    logger.error(e);
                }

                if (roomId) {
                    try {
                        const value = SettingsStore.getValueAt(level, settingName, null);
                        logger.log(`---     SettingsStore#${level}@<no_room> = ${JSON.stringify(value)}`);
                    } catch (e) {
                        logger.log(
                            `---     SettingsStore#${level}@$<no_room> THREW ERROR: ${
                                e instanceof Error ? e.message : e
                            }`,
                        );
                        logger.error(e);
                    }
                }
            }
        };

        doChecks(realSettingName);

        if (def.invertedSettingName) {
            logger.log(`--- TESTING INVERTED SETTING NAME`);
            logger.log(`--- inverted: ${def.invertedSettingName}`);
            doChecks(def.invertedSettingName);
        }

        logger.log(`--- END DEBUG`);
    }

    private static getHandler(settingName: string, level: SettingLevel): SettingsHandler | null {
        const handlers = SettingsStore.getHandlers(settingName);
        if (!handlers[level]) return null;
        return handlers[level]!;
    }

    private static getHandlers(settingName: string): HandlerMap {
        if (!SETTINGS[settingName]) return {};

        const handlers: Partial<Record<SettingLevel, SettingsHandler>> = {};
        for (const level of SETTINGS[settingName].supportedLevels) {
            if (!LEVEL_HANDLERS[level]) throw new Error("Unexpected level " + level);
            if (SettingsStore.isLevelSupported(level)) handlers[level] = LEVEL_HANDLERS[level];
        }

        // Always support 'default'
        if (!handlers["default"]) handlers["default"] = LEVEL_HANDLERS["default"];

        return handlers;
    }
}

// For debugging purposes
window.mxSettingsStore = SettingsStore;<|MERGE_RESOLUTION|>--- conflicted
+++ resolved
@@ -195,11 +195,7 @@
      * @param watcherReference The watcher reference (received from #watchSetting) to cancel.
      * Can be undefined to avoid needing an if around every caller.
      */
-<<<<<<< HEAD
-    public static unwatchSetting(watcherReference?: string): void {
-=======
     public static unwatchSetting(watcherReference: string | undefined): void {
->>>>>>> 1ccbdb21
         if (!watcherReference) return;
         if (!SettingsStore.watchers.has(watcherReference)) {
             logger.warn(`Ending non-existent watcher ID ${watcherReference}`);
