/*
Copyright 2020 The Matrix.org Foundation C.I.C.

Licensed under the Apache License, Version 2.0 (the "License");
you may not use this file except in compliance with the License.
You may obtain a copy of the License at

    http://www.apache.org/licenses/LICENSE-2.0

Unless required by applicable law or agreed to in writing, software
distributed under the License is distributed on an "AS IS" BASIS,
WITHOUT WARRANTIES OR CONDITIONS OF ANY KIND, either express or implied.
See the License for the specific language governing permissions and
limitations under the License.
*/

// see settings.md for documentation on conventions
export const enum UIFeature {
    AdvancedEncryption = "UIFeature.advancedEncryption",
    URLPreviews = "UIFeature.urlPreviews",
    Widgets = "UIFeature.widgets",
    LocationSharing = "UIFeature.locationSharing",
    Voip = "UIFeature.voip",
    Feedback = "UIFeature.feedback",
    Registration = "UIFeature.registration",
    PasswordReset = "UIFeature.passwordReset",
    Deactivate = "UIFeature.deactivate",
    ShareQRCode = "UIFeature.shareQrCode",
    ShareSocial = "UIFeature.shareSocial",
    IdentityServer = "UIFeature.identityServer",
    ThirdPartyID = "UIFeature.thirdPartyId",
    AdvancedSettings = "UIFeature.advancedSettings",
    RoomHistorySettings = "UIFeature.roomHistorySettings",
    TimelineEnableRelativeDates = "UIFeature.timelineEnableRelativeDates",
    BulkUnverifiedSessionsReminder = "UIFeature.BulkUnverifiedSessionsReminder",
    ShowCreateSpaceButton = "UIFeature.showCreateSpaceButton",
<<<<<<< HEAD
    ShowPlusMenuForMetaSpace = "UIFeature.showPlusMenuForMetaSpace",
    ShowStartChatPlusMenuForMetaSpace = "UIFeature.showStartChatPlusMenuForMetaSpace",
    ShowAddRoomPlusMenuForMetaSpace = "UIFeature.showAddRoomPlusMenuForMetaSpace",
=======
    ShowExploreRoomsButton = "UIFeature.showExploreRoomsButton",
    ShowAddWidgetsInRoomInfo = "UIFeature.showAddWidgetsInRoomInfo",
    AddExistingRoomToSpace = "UIFeature.addExistingRoomToSpace",
    ShowAddMoreButtonForSpaces = "UIFeature.showAddMoreButtonForSpaces",
    AddSubSpace = "UIFeature.addSubSpace",
    AddSpace = "UIFeature.addSpace",
    ShowStickersButtonSetting = "UIFeature.showStickersButtonSetting",
    InsertTrailingColonSetting = "UIFeature.insertTrailingColonSetting",
    ShowJoinLeavesSetting = "UIFeature.showJoinLeavesSetting",
    ShowChatEffectSetting = "UIFeature.showChatEffectSetting",
    UnverifiedSessionsToast = "UIFeature.unverifiedSessionsToast",
    SearchShortcutPreferences = "UIFeature.searchShortcutPreferences",
    HomePageButtons = "UIFeature.homePageButtons",
    UserInfoVerifyDevice = "UIFeature.userInfoVerifyDevice",
    UserInfoShareLinkToUserButton = "UIFeature.userInfoShareLinkToUserButton",
    UserInfoRedactButton = "UIFeature.userInfoRedactButton",
    RoomListExplorePublicRooms = "UIFeature.roomListExplorePublicRooms",
    CreateRoomE2eeSection = "UIFeature.createRoomE2eeSection",
    CreateRoomShowJoinRuleDropdown = "UIFeature.createRoomShowJoinRuleDropdown",
    CreateRoomShowAdvancedSettings = "UIFeature.createRoomShowAdvancedSettings",
    RoomSummaryFilesOption = "UIFeature.roomSummaryFilesOption",
    RoomSummaryCopyLink = "UIFeature.roomSummaryCopyLink",
    NewRoomIntroInviteThisRoom = "UIFeature.newRoomIntroInviteThisRoom",
    EmailAddressShowRemoveButton = "UIFeature.emailAddressShowRemoveButton",
    EmailAddressShowAddButton = "UIFeature.emailAddressShowAddButton",
    PhoneNumerShowRemoveButton = "UIFeature.phoneNumerShowRemoveButton",
    PhoneNumerShowAddButton = "UIFeature.phoneNumerShowAddButton",
    RoomSettingsAlias = "UIFeature.roomSettingsAlias",
    UserSettingsExternalAccount = "UIFeature.userSettingsExternalAccount",
    UserSettingsChangePassword = "UIFeature.userSettingsChangePassword",
    UserSettingsSetIdServer = "UIFeature.userSettingsSetIdServer",
    UserSettingsDiscovery = "UIFeature.userSettingsDiscovery",
    UserSettingsIntegrationManager = "UIFeature.userSettingsIntegrationManager",
    UserSettingsResetCrossSigning = "UIFeature.userSettingsResetCrossSigning",
    UserSettingsDeleteBackup = "UIFeature.userSettingsDeleteBackup",
    UserSettingsResetBackup = "UIFeature.userSettingsResetBackup",
    SetupEncryptionResetButton = "UIFeature.setupEncryptionResetButton",
    AccountSendAccountEvent = "UIFeature.accountSendAccountEvent",
    AccountSendRoomEvent = "UIFeature.accountSendRoomEvent",
    EnableLoginPage = "UIFeature.enableLoginPage",
    EnableNewRoomIntro = "UIFeature.enableNewRoomIntro",
    EnableRoomDevTools = "UIFeature.enableRoomDevTools",
    WidgetContextDeleteButton = "UIFeature.widgetContextDeleteButton",
    ExportDefaultSizeLimit = "UIFeature.exportDefaultSizeLimit",
    AllExportTypes = "UIFeature.allExportTypes",
    ExportAttatchmentsDefaultOff = "UIFeature.exportAttatchmentsDefaultOff",
    RoomSettingsSecurity = "UIFeature.roomSettingsSecurity",
    RoomPreviewRejectIgnoreButton = "UIFeature.roomPreviewRejectIgnoreButton",
    BaseToolActionButton = "UIFeature.baseToolActionButton",
    NetworkOptions = "UIFeature.networkOptions",
    SearchWarnings = "UIFeature.searchWarnings",
    PowerSelectorCustomValue = "UIFeature.powerSelectorCustomValue",
    CustomThemePanel = "UIFeature.customThemePanel",
    VideoMirrorLocalVideo = "UIFeature.videoMirrorLocalVideo",
    VideoConnectionSettings = "UIFeature.videoConnectionSettings",
    SpacesEnabled = "UIFeature.spacesEnabled",
    MultipleCallsInRoom = "UIFeature.multipleCallsInRoom",
    ShowSpaceLandingPageDetails = "UIFeature.showSpaceLandingPageDetails",
    ShowSendMessageToUserLink = "UIFeature.showSendMessageToUserLink",
>>>>>>> de5e1467
}

export enum UIComponent {
    /**
     * Components that lead to a user being invited.
     */
    InviteUsers = "UIComponent.sendInvites",

    /**
     * Components that lead to a room being created that aren't already
     * guarded by some other condition (ie: "only if you can edit this
     * space" is *not* guarded by this component, but "start DM" is).
     */
    CreateRooms = "UIComponent.roomCreation",

    /**
     * Components that lead to a Space being created that aren't already
     * guarded by some other condition (ie: "only if you can add subspaces"
     * is *not* guarded by this component, but "create new space" is).
     */
    CreateSpaces = "UIComponent.spaceCreation",

    /**
     * Components that lead to the public room directory.
     */
    ExploreRooms = "UIComponent.exploreRooms",

    /**
     * Components that lead to the user being able to easily add widgets
     * and integrations to the room, such as from the room information card.
     */
    AddIntegrations = "UIComponent.addIntegrations",

    /**
     * Component that lead to the user being able to search, dial, explore rooms
     */
    FilterContainer = "UIComponent.filterContainer",

    /**
     * Components that lead the user to room options menu.
     */
    RoomOptionsMenu = "UIComponent.roomOptionsMenu",
}<|MERGE_RESOLUTION|>--- conflicted
+++ resolved
@@ -34,11 +34,9 @@
     TimelineEnableRelativeDates = "UIFeature.timelineEnableRelativeDates",
     BulkUnverifiedSessionsReminder = "UIFeature.BulkUnverifiedSessionsReminder",
     ShowCreateSpaceButton = "UIFeature.showCreateSpaceButton",
-<<<<<<< HEAD
     ShowPlusMenuForMetaSpace = "UIFeature.showPlusMenuForMetaSpace",
     ShowStartChatPlusMenuForMetaSpace = "UIFeature.showStartChatPlusMenuForMetaSpace",
     ShowAddRoomPlusMenuForMetaSpace = "UIFeature.showAddRoomPlusMenuForMetaSpace",
-=======
     ShowExploreRoomsButton = "UIFeature.showExploreRoomsButton",
     ShowAddWidgetsInRoomInfo = "UIFeature.showAddWidgetsInRoomInfo",
     AddExistingRoomToSpace = "UIFeature.addExistingRoomToSpace",
@@ -98,7 +96,6 @@
     MultipleCallsInRoom = "UIFeature.multipleCallsInRoom",
     ShowSpaceLandingPageDetails = "UIFeature.showSpaceLandingPageDetails",
     ShowSendMessageToUserLink = "UIFeature.showSendMessageToUserLink",
->>>>>>> de5e1467
 }
 
 export enum UIComponent {
