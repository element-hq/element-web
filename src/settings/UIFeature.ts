--- conflicted
+++ resolved
@@ -100,11 +100,8 @@
     ShowSendMessageToUserLink = "UIFeature.showSendMessageToUserLink",
     SendInviteLinkPrompt = "UIFeature.sendInviteLinkPrompt",
     HelpShowMatrixDisclosurePolicyAndLinks = "UIFeature.helpShowMatrixDisclosurePolicyAndLinks",
-<<<<<<< HEAD
     ShowInviteToSpaceFromPeoplePlus = "UIFeature.showInviteToSpaceFromPeoplePlus",
-=======
     SettingShowMessageSearch = "UIFeature.settingShowMessageSearch",
->>>>>>> 9b95d50c
 }
 
 export enum UIComponent {
