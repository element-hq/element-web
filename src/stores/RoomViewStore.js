--- conflicted
+++ resolved
@@ -157,11 +157,8 @@
                     event_id: payload.event_id,
                     highlighted: payload.highlighted,
                     room_alias: payload.room_alias,
-<<<<<<< HEAD
                     auto_join: payload.auto_join,
-=======
                     oob_data: payload.oob_data,
->>>>>>> 94ec11d3
                 });
             }, (err) => {
                 dis.dispatch({
