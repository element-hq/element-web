{
    "Close": "Zavřít",
    "<a href=\"http://apple.com/safari\">Safari</a> and <a href=\"http://opera.com\">Opera</a> work too.": "<a href=\"http://apple.com/safari\">Safari</a> a <a href=\"http://opera.com\">Opera</a> fungují také.",
    "A new version of Riot is available.": "Je dostupná nová verze Riotu.",
    "Notifications": "Upozornění",
    "Search": "Hledání",
    "All Rooms": "Všechny místnosti",
    "Files": "Soubory",
    "Filter room names": "Filtrovat místnosti dle názvu",
    "Forward Message": "Přeposlat zprávu",
    "Invite to this room": "Pozvat do této místnosti",
    "Members": "Členové",
    "Permalink": "Trvalý odkaz",
    "Search…": "Vyhledat…",
    "This Room": "Tato místnost",
    "View Source": "Zobrazit zdroj",
    "Login": "Přihlásit",
    "Advanced notification settings": "Pokročilé nastavení upozornění",
    "All messages": "Všechny zprávy",
    "Cancel": "Storno",
    "Changelog": "Seznam změn",
    "Describe your problem here.": "Popište zde svůj problém.",
    "Direct Chat": "Přímý chat",
    "Directory": "Adresář",
    "Download this file": "Stáhnout tento soubor",
    "Error": "Chyba",
    "Failed to change settings": "Nepodařilo se změnit nastavení",
    "Failed to get public room list": "Nepodařilo se získat seznam veřejných místností",
    "Favourite": "V oblíbených",
    "Guests can join": "Hosté mohou vstoupit",
    "Hide panel": "Skrýt panel",
    "I understand the risks and wish to continue": "Rozumím rizikům a přeji si pokračovat",
    "Keywords": "Klíčová slova",
    "Leave": "Opustit",
    "Loading bug report module": "Nahrává se modul nahlašování chyb",
    "Low Priority": "Nízká priorita",
    "Mentions only": "Pouze zmínky",
    "Messages containing my display name": "Zprávy obsahující mé zobrazované jméno",
    "Messages containing <span>keywords</span>": "Zprávy obsahující <span>klíčová slova</span>",
    "Messages containing my user name": "Zprávy obsahující mé uživatelské jméno",
    "Messages in group chats": "Zprávy ve skupinových chatech",
    "Messages sent by bot": "Zprávy poslané robotem",
    "more": "více",
    "Mute": "Ztlumit",
    "All messages (loud)": "Všechny zprávy (hlasitě)",
    "Couldn't load home page": "Nepodařilo se nahrát úvodní stránku",
    "All notifications are currently disabled for all targets.": "Veškeré notifikace jsou aktuálně pro všechny cíle vypnuty.",
    "Cancel Sending": "Zrušit odesílání",
    "Can't update user notification settings": "Nelze aktualizovat uživatelské nastavení upozornění",
    "delete the alias.": "smazat alias.",
    "Set Password": "Nastavit heslo",
    "You have successfully set a password and an email address!": "Úspěšně jste si nastavili heslo a e-mailovou adresu!",
    "Remember, you can always set an email address in user settings if you change your mind.": "Vězte, že kdybyste si to rozmysleli, e-mailovou adresu můžete kdykoliv doplnit v uživatelském nastavení.",
    "Continue": "Pokračovat",
    "Please set a password!": "Prosím nastavte si heslo!",
    "You have successfully set a password!": "Úspěšně jste si nastavili heslo!",
    "Failed to change password. Is your password correct?": "Nepodařilo se změnit heslo. Je vaše heslo správné?",
    "No update available.": "Není dostupná žádná aktualizace.",
    "Downloading update...": "Stahování aktualizace...",
    "Welcome to Riot.im": "Vítá vás Riot.im",
    "Enable desktop notifications": "Zapnout upozornění na desktopu",
    "Enable email notifications": "Zapnout upozornění přes e-mail",
    "Enable notifications for this account": "Zapnout upozornění na tomto účtu",
    "#example": "#příklad",
    "Off": "Vypnout",
    "On": "Zapnout",
    "Operation failed": "Chyba operace",
<<<<<<< HEAD
    "Please Register": "Zaregistrujte se prosím",
=======
>>>>>>> e405d6cb
    "Remove %(name)s from the directory?": "Odebrat %(name)s z adresáře?",
    "Remove": "Odebrat",
    "remove %(name)s from the directory.": "odebrat %(name)s z adresáře.",
    "Remove from Directory": "Odebrat z adresáře",
    "Report a bug": "Nahlásit chybu",
    "Resend": "Poslat znovu",
    "Room not found": "Místnost nenalezena",
    "Search for a room": "Hledat místnost",
    "Send": "Odeslat",
    "Send logs": "Odeslat záznamy",
    "Source URL": "Zdrojová URL",
    "The server may be unavailable or overloaded": "Server může být nedostupný nebo přetížený",
    "Unable to join network": "Nelze se připojit k síti",
    "Unable to look up room ID from server": "Nelze získat ID místnosti ze serveru",
    "Unavailable": "Nedostupné",
    "Unknown device": "Neznámé zařízení",
    "unknown error code": "neznámý kód chyby",
    "Unnamed room": "Nepojmenovaná místnost",
    "Update": "Aktualizace",
    "What's New": "Co je nového",
    "What's new?": "Co je nového?",
    "Waiting for response from server": "Čekám na odezvu ze serveru",
    "You cannot delete this image. (%(code)s)": "Tento obrázek nemůžete smazat. (%(code)s)",
    "You cannot delete this message. (%(code)s)": "Tuto zprávu nemůžete smazat. (%(code)s)",
    "You are not receiving desktop notifications": "Nedostáváte upozornění na desktopu",
    "Sunday": "Neděle",
    "Monday": "Pondělí",
    "Tuesday": "Úterý",
    "Wednesday": "Středa",
    "Thursday": "Čtvrtek",
    "Friday": "Pátek",
    "Saturday": "Sobota",
    "Today": "Dnes",
    "Yesterday": "Včera",
    "OK": "OK",
    "Warning": "Varování",
    "Checking for an update...": "Kontrola aktualizací...",
    "An error occurred whilst saving your email notification preferences.": "Při ukládání nastavení e-mailových upozornění nastala chyba.",
    "Collecting app version information": "Sbírání informací o verzi aplikace",
    "Collecting logs": "Sbírání logů",
    "Couldn't find a matching Matrix room": "Odpovídající Matrix místost nenalezena",
    "Delete the room alias %(alias)s and remove %(name)s from the directory?": "Smazat alias místnosti %(alias)s a odstranit %(name)s z adresáře?",
    "Enable audible notifications in web client": "Povolit zvuková upozornění ve webové aplikaci",
    "Enable them now": "Povolit nyní",
    "Enter keywords separated by a comma:": "Vložte klíčová slova oddělená čárkou:",
    "Error saving email notification preferences": "Chyba při ukládání nastavení e-mailových upozornění",
    "Failed to add tag %(tagName)s to room": "Nepodařilo se přidat štítek %(tagName)s k místnosti",
    "Failed to forget room %(errCode)s": "Nepodařilo se zapomenout místnost %(errCode)s",
    "Failed to update keywords": "Nepodařilo se aktualizovat klíčová slova",
    "Failed to get protocol list from Home Server": "Z domovského serveru se nepodařilo získat seznam protokolů",
    "Failed to remove tag %(tagName)s from room": "Nepodařilo se odstranit štítek %(tagName)s z místnosti",
    "Failed to send report: ": "Nepodařilo se odeslat hlášení: ",
    "Forget": "Zapomenout",
    "(HTTP status %(httpStatus)s)": "(HTTP status %(httpStatus)s)",
    "In order to diagnose problems, logs from this client will be sent with this bug report. If you would prefer to only send the text above, please untick:": "Kvůli diagnostice budou spolu s tímto hlášením o chybě odeslány i záznamy z klienta. Chcete-li odeslat pouze text výše, prosím odškrtněte:",
    "No rooms to show": "Žádné místnosti k zobrazení",
    "Notify for all other messages/rooms": "Upozorni na všechny ostatní zprávy/místnosti",
    "Notify me for anything else": "Upozorni mě na cokoliv jiného",
    "Please describe the bug. What did you do? What did you expect to happen? What actually happened?": "Prosím popište chybu. Co jste dělal/a? Co jste čekal/a, že se stane? Co se stalo?",
    "Please describe the bug and/or send logs.": "Prosím popište chybu a/nebo pošlete záznamy.",
    "Please install <a href=\"https://www.google.com/chrome\">Chrome</a> or <a href=\"https://getfirefox.com\">Firefox</a> for the best experience.": "Prosím nainstalujte si <a href=\"https://www.google.com/chrome\">Chrome</a> nebo <a href=\"https://getfirefox.com\">Firefox</a> pro nejlepší zážitek.",
    "Quote": "Citace",
    "Reject": "Odmítnout",
    "Riot does not know how to join a room on this network": "Riot neví, jak vstoupit do místosti na této síti",
    "Riot is not supported on mobile web. Install the app?": "Riot není podporovaný na mobilním webu. Nainstalovat aplikaci?",
    "Riot uses many advanced browser features, some of which are not available or experimental in your current browser.": "Riot používá mnoho pokročilých funkcí, z nichž některé jsou ve vašem současném prohlížeči nedostupné nebo experimentální.",
    "Sorry, your browser is <b>not</b> able to run Riot.": "Omlouváme se, váš prohlížeč <b>není</b> schopný spustit Riot.",
    "There are advanced notifications which are not shown here": "Jsou k dispozici pokročilá upozornění, která zde nejsou zobrazena",
    "Unhide Preview": "Zobrazit náhled",
    "Uploaded on %(date)s by %(user)s": "Nahráno %(date)s uživatelem %(user)s",
    "Uploading report": "Nahrávám hlášení",
    "View Decrypted Source": "Zobrazit dešifrovaný zdroj",
    "When I'm invited to a room": "Pokud jsem pozván do místnosti",
    "World readable": "Viditelné pro všechny",
    "You might have configured them in a client other than Riot. You cannot tune them in Riot but they still apply": "Snad jste je nastavili v jiném klientu než Riot. V Riotu je nemůžete upravit, ale přesto platí",
    "Error encountered (%(errorDetail)s).": "Nastala chyba (%(errorDetail)s).",
    "You need to be using HTTPS to place a screen-sharing call.": "Pro uskutečnění hovoru se sdílením obrazovky musíte používat HTTPS.",
    "With your current browser, the look and feel of the application may be completely incorrect, and some or all features may not function. If you want to try it anyway you can continue, but you are on your own in terms of any issues you may encounter!": "Vzhled a chování aplikace může být ve vašem aktuální prohlížeči nesprávné a některé nebo všechny funkce mohou být chybné. Chcete-li i přes to pokračovat, nebudeme vám bránit, ale se všemi problémy, na které narazíte, si musíte poradit sami!",
    "Search the room directory": "Prohledat adresář místností",
    "Chat with Riot Bot": "Chatujte s Riot Botem",
    "Get started with some tips from Riot Bot!": "Začněte s radami od Riot Bota!",
    "General discussion about Matrix and Riot": "Obecná diskuse o Matrixu a Riotu",
    "Discussion of all things Matrix!": "Diskuse o všem okolo Matrixu!",
    "Matrix technical discussions": "Technické diskuse o Matrixu",
    "Running Matrix services": "Provozování Matrix služeb",
    "Community-run support for Synapse": "Komunitou řízená podpora pro Synapse",
    "Announcements about Synapse releases": "Oznámení o vydáních Synapse",
    "Support for those using and running matrix-appservice-irc": "Podpora pro používání matrix-appservice-irc",
    "Building services on Matrix": "Stavění služeb na Matrixu",
    "Add an email address above to configure email notifications": "Abyste mohli nastavovat e-mailová upozornění, musíte uvést svoji e-mailovou adresu v kolonce výše",
    "Call invitation": "Pozvánka k hovoru",
    "Collapse panel": "Sbalit panel",
    "Dismiss": "Zahodit",
    "Expand panel": "Rozbalit panel",
    "Failed to set direct chat tag": "Nepodařilo se nastavit štítek přímého chatu",
    "Failed to set Direct Message status of room": "Nepodařilo se přiřadit místnosti status Přímé zprávy",
    "powered by Matrix": "poháněno Matrixem",
    "Riot Desktop on %(platformName)s": "Riot Desktop na %(platformName)s",
    "The Home Server may be too old to support third party networks": "Tento domovský server může být příliš zastaralý na to, aby podporoval sítě třetích stran",
    "Admin support for Dendrite": "Správcovská podpora pro Dendrite",
    "Support for those using the Matrix spec": "Podpora pro uživatele Matrix specifikace",
    "Design and implementation of E2E in Matrix": "Návrh a implementace E2E v Matrixu",
    "Implementing VR services with Matrix": "Implementace VR služeb v Matrixu",
    "Implementing VoIP services with Matrix": "Implementace VoIP služeb v Matrixu",
    "Support for those using, running and writing other bridges": "Podpora pro ty, kteří používají, provozují nebo vyvíjejí ostatní můstky",
    "Contributing code to Matrix and Riot": "Přispívaní kódem do Matrixu a Riotu",
    "Dev chat for the Riot/Web dev team": "Chat vývojového týmu Riot/Web",
    "Dev chat for the Dendrite dev team": "Chat vývojového týmu Dendrite",
    "Co-ordination for Riot/Web translators": "Součinnost překladatelů Riot/Web",
    "Lots of rooms already exist in Matrix, linked to existing networks (Slack, IRC, Gitter etc) or independent. Check out the directory!": "V Matrixu je spousta samostatných, nebo s jinými sítěmi (Slack, IRC, Gitter aj.) propojených místností. Prohlédněte si jejich adresář!",
    "%(appName)s via %(browserName)s on %(osName)s": "%(appName)s přes %(browserName)s na %(osName)s",
    "customServer_text": "Ve vlastních serverových volbách se můžete přihlásit na ostatní Matrix servery, a to tak, že určíte URL jiného domovského serveru.<br/>To znamená, že můžete používat Riot s již existujícím Matrix účtem na jiném domovském serveru.<br/><br/>Taky můžete nastavit vlastní server identity, pak ale nebudete moci zvát ostatní nebo naopak být ostatními zván prostřednictvím e-mailové adresy.",
    "Custom Server Options": "Vlastní serverové volby",
    "Decentralised, encrypted chat &amp; collaboration powered by [matrix]": "Decentralizovaný, šifrovaný chat a spolupráce na platformě [matrix]",
    "Riot/Web &amp; Desktop chat": "Riot/Web a Desktop chat",
    "Riot/iOS &amp; matrix-ios-sdk chat": "Riot/iOS a matrix-ios-sdk chat",
    "Riot/Android &amp; matrix-android-sdk chat": "Riot/Android a matrix-android-sdk chat",
    "To return to your account in future you need to <u>set a password</u>": "Abyste se mohli ke svému účtu v budoucnu vrátit, musíte si <u>nastavit heslo</u>",
    "This will allow you to return to your account after signing out, and sign in on other devices.": "Toto vám umožní vrátit se po odhlášení ke svému účtu a používat jej na ostatních zařízeních.",
    "You can now return to your account after signing out, and sign in on other devices.": "Nyní se můžete ke svému účtu vrátit i po odhlášení a používat jej na ostatních zařízeních.",
    "Fetching third party location failed": "Nepodařilo se zjistit umístění třetí strany",
    "Messages in one-to-one chats": "Zprávy v individuálních chatech",
    "Notification targets": "Cíle upozornění",
    "Notifications on the following keywords follow rules which can’t be displayed here:": "Upozornění na následující klíčová slova se řídí pravidly, která zde nelze zobrazit:",
    "Unable to fetch notification target list": "Nepodařilo se získat seznam cílů upozornění",
    "Discussion of the Identity Service API": "Diskuze o API služby identity",
    "Noisy": "Hlučný",
    "Bug report sent": "Hlášení o chybě bylo odesláno",
    "Thank you!": "Děkujeme vám!",
    "Back": "Zpět",
    "Event Type": "Typ události",
    "Event Content": "Obsah události",
    "Developer Tools": "Nástroje pro vývojáře",
    "Filter results": "Filtrovat výsledky",
    "You must specify an event type!": "Musíte určit typ události!",
    "Event sent!": "Událost odeslána!",
    "Invite to this group": "Pozvat do této místnosti",
    "Failed to send custom event.": "Nepodařilo se odeslat vlastní událost.",
    "Send Custom Event": "Odeslat vlastní událost"
}<|MERGE_RESOLUTION|>--- conflicted
+++ resolved
@@ -65,10 +65,6 @@
     "Off": "Vypnout",
     "On": "Zapnout",
     "Operation failed": "Chyba operace",
-<<<<<<< HEAD
-    "Please Register": "Zaregistrujte se prosím",
-=======
->>>>>>> e405d6cb
     "Remove %(name)s from the directory?": "Odebrat %(name)s z adresáře?",
     "Remove": "Odebrat",
     "remove %(name)s from the directory.": "odebrat %(name)s z adresáře.",
