--- conflicted
+++ resolved
@@ -32,22 +32,6 @@
         snoozeBulkUnverifiedDeviceReminder();
     };
 
-<<<<<<< HEAD
-    ToastStore.sharedInstance().addOrReplaceToast({
-        key: TOAST_KEY,
-        title: _t("encryption|verification|unverified_sessions_toast_title"),
-        icon: "verification_warning",
-        props: {
-            description: _t("encryption|verification|unverified_sessions_toast_description"),
-            primaryLabel: _t("action|review"),
-            onPrimaryClick: onAccept,
-            secondaryLabel: _t("encryption|verification|unverified_sessions_toast_reject"),
-            onSecondaryClick: onReject,
-        },
-        component: GenericToast,
-        priority: 50,
-    });
-=======
     if (SettingsStore.getValue(UIFeature.UnverifiedSessionsToast)) {
         ToastStore.sharedInstance().addOrReplaceToast({
             key: TOAST_KEY,
@@ -55,16 +39,15 @@
             icon: "verification_warning",
             props: {
                 description: _t("encryption|verification|unverified_sessions_toast_description"),
-                acceptLabel: _t("action|review"),
-                onAccept,
-                rejectLabel: _t("encryption|verification|unverified_sessions_toast_reject"),
-                onReject,
+                primaryLabel: _t("action|review"),
+                onPrimaryClick: onAccept,
+                secondaryLabel: _t("encryption|verification|unverified_sessions_toast_reject"),
+                onSecondaryClick: onReject,
             },
             component: GenericToast,
             priority: 50,
         });
     }
->>>>>>> 62d6dc70
 };
 
 export const hideToast = (): void => {
