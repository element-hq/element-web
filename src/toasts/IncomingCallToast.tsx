--- conflicted
+++ resolved
@@ -14,11 +14,8 @@
 import CrossIcon from "@vector-im/compound-design-tokens/assets/web/icons/close";
 import { logger } from "matrix-js-sdk/src/logger";
 import { type IRTCNotificationContent } from "matrix-js-sdk/src/matrixrtc";
-<<<<<<< HEAD
 import { VoiceCallIcon } from "@vector-im/compound-design-tokens/assets/web/icons";
-=======
 import { AvatarWithDetails } from "@element-hq/web-shared-components";
->>>>>>> ac0a91be
 
 import { _t } from "../languageHandler";
 import RoomAvatar from "../components/views/avatars/RoomAvatar";
@@ -36,11 +33,7 @@
 import LegacyCallHandler, { AudioID } from "../LegacyCallHandler";
 import { useEventEmitter } from "../hooks/useEventEmitter";
 import { CallStore, CallStoreEvent } from "../stores/CallStore";
-<<<<<<< HEAD
-import { AvatarWithDetails } from "../shared-components/avatar/AvatarWithDetails";
 import DMRoomMap from "../utils/DMRoomMap";
-=======
->>>>>>> ac0a91be
 
 /**
  * Get the key for the incoming call toast. A combination of the event ID and room ID.
