--- conflicted
+++ resolved
@@ -229,11 +229,7 @@
             if (widget && promptPinWidget) {
                 WidgetLayoutStore.instance.moveToContainer(room, widget, Container.Top);
             } else {
-<<<<<<< HEAD
-                placeCall(room, CallType.Voice, callPlatformType, evt?.shiftKey ?? false, true);
-=======
-                placeCall(room, CallType.Voice, callPlatformType, evt?.shiftKey || undefined);
->>>>>>> 7483d210
+                placeCall(room, CallType.Voice, callPlatformType, evt?.shiftKey || undefined, true);
             }
         },
         [promptPinWidget, room, widget],
@@ -244,11 +240,7 @@
             if (widget && promptPinWidget) {
                 WidgetLayoutStore.instance.moveToContainer(room, widget, Container.Top);
             } else {
-<<<<<<< HEAD
-                placeCall(room, CallType.Video, callPlatformType, evt?.shiftKey ?? false, false);
-=======
-                placeCall(room, CallType.Video, callPlatformType, evt?.shiftKey || undefined);
->>>>>>> 7483d210
+                placeCall(room, CallType.Video, callPlatformType, evt?.shiftKey || undefined, false);
             }
         },
         [widget, promptPinWidget, room],
