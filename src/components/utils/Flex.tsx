--- conflicted
+++ resolved
@@ -7,11 +7,7 @@
 */
 
 import classNames from "classnames";
-<<<<<<< HEAD
-import React, { ComponentProps, JSXElementConstructor, useEffect, useRef } from "react";
-=======
-import React, { useMemo } from "react";
->>>>>>> b7f6e0f8
+import React, { ComponentProps, JSXElementConstructor, useMemo } from "react";
 
 type FlexProps<T extends keyof JSX.IntrinsicElements | JSXElementConstructor<any>> = {
     /**
@@ -67,11 +63,7 @@
     className,
     children,
     ...props
-<<<<<<< HEAD
 }: React.PropsWithChildren<FlexProps<T>>): JSX.Element {
-    const ref = useRef<HTMLElement>();
-=======
-}: React.PropsWithChildren<FlexProps>): JSX.Element {
     const style = useMemo(
         () => ({
             "--mx-flex-display": display,
@@ -82,7 +74,6 @@
         }),
         [align, direction, display, gap, justify],
     );
->>>>>>> b7f6e0f8
 
     return React.createElement(as, { ...props, className: classNames("mx_Flex", className), style }, children);
 }