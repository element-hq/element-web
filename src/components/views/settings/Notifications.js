--- conflicted
+++ resolved
@@ -749,21 +749,6 @@
             // and this wouldn't be hard to add.
             var rows = [];
             for (var i = 0; i < this.state.pushers.length; ++i) {
-<<<<<<< HEAD
-                var p = this.state.pushers[i];
-
-                rows.push(<tr key={p.app_id+p.pushkey}>
-                    <td>{p.app_display_name}</td>
-                    <td>{p.device_display_name}</td>
-                </tr>);
-            }
-            devicesSection = (<table className="mx_UserSettings_devicesTable"><thead>
-                <tr>
-                    <th>Application</th>
-                    <th>Device</th>
-                </tr></thead>
-                <tbody>{rows}</tbody>
-=======
                 rows.push(<tr key={ i }>
                     <td>{this.state.pushers[i].app_display_name}</td>
                     <td>{this.state.pushers[i].device_display_name}</td>
@@ -779,7 +764,6 @@
                 <tbody>
                     {rows}
                 </tbody>
->>>>>>> b8018942
             </table>);
         }
 
