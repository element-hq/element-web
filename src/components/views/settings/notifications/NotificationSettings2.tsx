--- conflicted
+++ resolved
@@ -111,195 +111,11 @@
                 </SettingsBanner>
             )}
             <SettingsSection>
-<<<<<<< HEAD
                 <Form.Root
                     onSubmit={(evt) => {
                         evt.preventDefault();
                         evt.stopPropagation();
                     }}
-=======
-                <div className="mx_SettingsSubsection_content mx_NotificationSettings2_flags">
-                    <LabelledToggleSwitch
-                        label={_t("settings|notifications|enable_notifications_account")}
-                        value={!settings.globalMute}
-                        disabled={disabled}
-                        onChange={(value) => {
-                            reconcile({
-                                ...model!,
-                                globalMute: !value,
-                            });
-                        }}
-                    />
-                    <LabelledToggleSwitch
-                        label={_t("settings|notifications|enable_desktop_notifications_session")}
-                        value={desktopNotifications}
-                        onChange={(value) =>
-                            SettingsStore.setValue("notificationsEnabled", null, SettingLevel.DEVICE, value)
-                        }
-                    />
-                    <LabelledToggleSwitch
-                        label={_t("settings|notifications|desktop_notification_message_preview")}
-                        value={desktopShowBody}
-                        onChange={(value) =>
-                            SettingsStore.setValue("notificationBodyEnabled", null, SettingLevel.DEVICE, value)
-                        }
-                    />
-                    <LabelledToggleSwitch
-                        label={_t("settings|notifications|enable_audible_notifications_session")}
-                        value={audioNotifications}
-                        onChange={(value) =>
-                            SettingsStore.setValue("audioNotificationsEnabled", null, SettingLevel.DEVICE, value)
-                        }
-                    />
-                </div>
-                <SettingsSubsection
-                    heading={
-                        <SettingsSubsectionHeading
-                            heading={_t("settings|notifications|default_setting_section")}
-                            as="h2"
-                        />
-                    }
-                    description={_t("settings|notifications|default_setting_description")}
-                >
-                    <StyledRadioGroup
-                        name="defaultNotificationLevel"
-                        value={toDefaultLevels(settings.defaultLevels)}
-                        disabled={disabled}
-                        definitions={NotificationOptions}
-                        onChange={(value) => {
-                            reconcile({
-                                ...model!,
-                                defaultLevels: {
-                                    ...model!.defaultLevels,
-                                    dm:
-                                        value !== NotificationDefaultLevels.MentionsKeywords
-                                            ? RoomNotifState.AllMessages
-                                            : RoomNotifState.MentionsOnly,
-                                    room:
-                                        value === NotificationDefaultLevels.AllMessages
-                                            ? RoomNotifState.AllMessages
-                                            : RoomNotifState.MentionsOnly,
-                                },
-                            });
-                        }}
-                    />
-                </SettingsSubsection>
-                <SettingsSubsection
-                    heading={
-                        <SettingsSubsectionHeading
-                            heading={_t("settings|notifications|play_sound_for_section")}
-                            as="h2"
-                        />
-                    }
-                    description={_t("settings|notifications|play_sound_for_description")}
-                >
-                    <LabelledCheckbox
-                        label={_t("common|people")}
-                        value={settings.sound.people !== undefined}
-                        disabled={disabled || settings.defaultLevels.dm === RoomNotifState.MentionsOnly}
-                        onChange={(value) => {
-                            reconcile({
-                                ...model!,
-                                sound: {
-                                    ...model!.sound,
-                                    people: value ? "default" : undefined,
-                                },
-                            });
-                        }}
-                    />
-                    <LabelledCheckbox
-                        label={_t("settings|notifications|mentions_keywords")}
-                        value={settings.sound.mentions !== undefined}
-                        disabled={disabled}
-                        onChange={(value) => {
-                            reconcile({
-                                ...model!,
-                                sound: {
-                                    ...model!.sound,
-                                    mentions: value ? "default" : undefined,
-                                },
-                            });
-                        }}
-                    />
-                    <LabelledCheckbox
-                        label={_t("settings|notifications|voip")}
-                        value={settings.sound.calls !== undefined}
-                        disabled={disabled}
-                        onChange={(value) => {
-                            reconcile({
-                                ...model!,
-                                sound: {
-                                    ...model!.sound,
-                                    calls: value ? "ring" : undefined,
-                                },
-                            });
-                        }}
-                    />
-                </SettingsSubsection>
-                <SettingsSubsection
-                    heading={<SettingsSubsectionHeading heading={_t("settings|notifications|other_section")} as="h2" />}
-                >
-                    <LabelledCheckbox
-                        label={_t("settings|notifications|invites")}
-                        value={settings.activity.invite}
-                        disabled={disabled}
-                        onChange={(value) => {
-                            reconcile({
-                                ...model!,
-                                activity: {
-                                    ...model!.activity,
-                                    invite: value,
-                                },
-                            });
-                        }}
-                    />
-                    <LabelledCheckbox
-                        label={_t("settings|notifications|room_activity")}
-                        value={settings.activity.status_event}
-                        disabled={disabled}
-                        onChange={(value) => {
-                            reconcile({
-                                ...model!,
-                                activity: {
-                                    ...model!.activity,
-                                    status_event: value,
-                                },
-                            });
-                        }}
-                    />
-                    <LabelledCheckbox
-                        label={_t("settings|notifications|notices")}
-                        value={settings.activity.bot_notices}
-                        disabled={disabled}
-                        onChange={(value) => {
-                            reconcile({
-                                ...model!,
-                                activity: {
-                                    ...model!.activity,
-                                    bot_notices: value,
-                                },
-                            });
-                        }}
-                    />
-                </SettingsSubsection>
-                <SettingsSubsection
-                    heading={
-                        <SettingsSubsectionHeading heading={_t("settings|notifications|mentions_keywords")} as="h2" />
-                    }
-                    description={_t(
-                        "settings|notifications|keywords",
-                        {},
-                        {
-                            badge: (
-                                <StatelessNotificationBadge
-                                    symbol="1"
-                                    count={1}
-                                    level={NotificationLevel.Notification}
-                                />
-                            ),
-                        },
-                    )}
->>>>>>> 8b17591f
                 >
                     <div className="mx_SettingsSubsection_content mx_NotificationSettings2_flags">
                         <SettingsToggleInput
@@ -323,7 +139,12 @@
                         <SettingsFlag name="audioNotificationsEnabled" level={SettingLevel.DEVICE} />
                     </div>
                     <SettingsSubsection
-                        heading={_t("settings|notifications|default_setting_section")}
+                        heading={
+                            <SettingsSubsectionHeading
+                                heading={_t("settings|notifications|default_setting_section")}
+                                as="h2"
+                            />
+                        }
                         description={_t("settings|notifications|default_setting_description")}
                     >
                         <StyledRadioGroup
@@ -350,7 +171,12 @@
                         />
                     </SettingsSubsection>
                     <SettingsSubsection
-                        heading={_t("settings|notifications|play_sound_for_section")}
+                        heading={
+                            <SettingsSubsectionHeading
+                                heading={_t("settings|notifications|play_sound_for_section")}
+                                as="h2"
+                            />
+                        }
                         description={_t("settings|notifications|play_sound_for_description")}
                     >
                         <LabelledCheckbox
@@ -396,7 +222,9 @@
                             }}
                         />
                     </SettingsSubsection>
-                    <SettingsSubsection heading={_t("settings|notifications|other_section")}>
+                    <SettingsSubsection
+                        heading={<SettingsSubsectionHeading heading={_t("settings|notifications|other_section")} as="h2" />}
+                    >
                         <LabelledCheckbox
                             label={_t("settings|notifications|invites")}
                             value={settings.activity.invite}
@@ -441,7 +269,9 @@
                         />
                     </SettingsSubsection>
                     <SettingsSubsection
-                        heading={_t("settings|notifications|mentions_keywords")}
+                        heading={
+                            <SettingsSubsectionHeading heading={_t("settings|notifications|mentions_keywords")} as="h2" />
+                        }
                         description={_t(
                             "settings|notifications|keywords",
                             {},
