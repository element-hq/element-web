--- conflicted
+++ resolved
@@ -39,13 +39,8 @@
  */
 export function ThemeChoicePanel(): JSX.Element {
     const themeState = useTheme();
-<<<<<<< HEAD
     const themeWatcher = useMemo(() => new ThemeWatcher(), []);
-    const customThemeEnabled = useSettingValue<boolean>("feature_custom_themes");
-=======
-    const themeWatcher = useRef(new ThemeWatcher());
     const customThemeEnabled = useSettingValue("feature_custom_themes");
->>>>>>> 13913ba8
 
     return (
         <SettingsSubsection heading={_t("common|theme")} legacy={false} data-testid="themePanel">
