--- conflicted
+++ resolved
@@ -30,10 +30,11 @@
 import dis from "../../../dispatcher/dispatcher";
 import { RecheckThemePayload } from "../../../dispatcher/payloads/RecheckThemePayload";
 import { Action } from "../../../dispatcher/actions";
-<<<<<<< HEAD
 import { useTheme } from "../../../hooks/useTheme";
 import { findHighContrastTheme, getOrderedThemes, CustomTheme as CustomThemeType, ITheme } from "../../../theme";
 import { useSettingValue } from "../../../hooks/useSettings";
+
+// VERJI MERGE - Heavily altered file, we must likely revisit and reimplement the SettingsStore.getValue(UIFeature.CustomThemePanel) Feature flag
 
 /**
  * Panel to choose the theme
@@ -53,17 +54,6 @@
         </SettingsSubsection>
     );
 }
-=======
-import StyledCheckbox from "../elements/StyledCheckbox";
-import Field from "../elements/Field";
-import StyledRadioGroup from "../elements/StyledRadioGroup";
-import { SettingLevel } from "../../../settings/SettingLevel";
-import PosthogTrackers from "../../../PosthogTrackers";
-import SettingsSubsection from "./shared/SettingsSubsection";
-import { UIFeature } from "../../../settings/UIFeature";
-
-interface IProps {}
->>>>>>> 62d6dc70
 
 /**
  * Component to toggle the system theme
@@ -338,7 +328,6 @@
                                 }
                             }}
                         >
-<<<<<<< HEAD
                             <DeleteIcon />
                         </IconButton>
                     </li>
@@ -346,45 +335,4 @@
             })}
         </ul>
     );
-=======
-                            {_t("settings|appearance|custom_theme_add_button")}
-                        </AccessibleButton>
-                        {messageElement}
-                    </form>
-                </div>
-            );
-        }
-
-        const orderedThemes = getOrderedThemes();
-        return (
-            <SettingsSubsection heading={_t("common|theme")} data-testid="mx_ThemeChoicePanel">
-                {systemThemeSection}
-                <div className="mx_ThemeChoicePanel_themeSelectors" data-testid="theme-choice-panel-selectors">
-                    <StyledRadioGroup
-                        name="theme"
-                        definitions={orderedThemes.map((t) => ({
-                            value: t.id,
-                            label: t.name,
-                            disabled: this.state.useSystemTheme,
-                            className: "mx_ThemeSelector_" + t.id,
-                        }))}
-                        onChange={this.onThemeChange}
-                        value={this.apparentSelectedThemeId()}
-                        outlined
-                    />
-                </div>
-                {this.renderHighContrastCheckbox()}
-                {SettingsStore.getValue(UIFeature.CustomThemePanel) && customThemeForm}
-            </SettingsSubsection>
-        );
-    }
-
-    public apparentSelectedThemeId(): string | undefined {
-        if (this.state.useSystemTheme) {
-            return undefined;
-        }
-        const nonHighContrast = findNonHighContrastTheme(this.state.theme);
-        return nonHighContrast ? nonHighContrast : this.state.theme;
-    }
->>>>>>> 62d6dc70
 }