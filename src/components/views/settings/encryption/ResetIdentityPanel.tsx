--- conflicted
+++ resolved
@@ -61,11 +61,7 @@
                         : _t("settings|encryption|advanced|breadcrumb_title")
                 }
             >
-<<<<<<< HEAD
-                <div>
-=======
                 <EncryptionCardEmphasisedContent>
->>>>>>> e8954f08
                     <VisualList>
                         <VisualListItem Icon={CheckIcon} success={true}>
                             {_t("settings|encryption|advanced|breadcrumb_first_description")}
