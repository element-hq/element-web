/*
Copyright 2025 New Vector Ltd.

SPDX-License-Identifier: AGPL-3.0-only OR GPL-3.0-only OR LicenseRef-Element-Commercial
Please see LICENSE files in the repository root for full details.
*/

import React, { type ChangeEventHandler, type FC, useCallback, useState } from "react";
import { Root, SettingsToggleInput } from "@vector-im/compound-web";
import { logger } from "matrix-js-sdk/src/logger";

import { _t } from "../../../../../languageHandler";
import { useSettingValue } from "../../../../../hooks/useSettings";
import SettingsStore from "../../../../../settings/SettingsStore";
import { SettingLevel } from "../../../../../settings/SettingLevel";

/**
 * A settings component which allows the user to enable/disable invite blocking.
 *
 * Uses whichever of MSC4155 and MSC4380 is available on the server; if neither is available, the toggle is disabled. If
 * both are available, the toggle will use MSC4380 to block invites.
 */
export const InviteRulesAccountSetting: FC = () => {
    const msc4155Rules = useSettingValue("inviteRules");
    const msc4380BlockInvites = useSettingValue("blockInvites");

    const msc4155Disabled = SettingsStore.disabledMessage("inviteRules");
    const msc4380Disabled = SettingsStore.disabledMessage("blockInvites");

    const [busy, setBusy] = useState(false);

<<<<<<< HEAD
    const onChange = useCallback<ChangeEventHandler<HTMLInputElement>>(async (evt) => {
        try {
            setBusy(true);
            await SettingsStore.setValue("inviteRules", null, SettingLevel.ACCOUNT, {
                allBlocked: !evt.target.checked,
            });
        } catch (ex) {
            logger.error(`Unable to set invite rules`, ex);
        } finally {
            setBusy(false);
        }
    }, []);
=======
    const onChange = useCallback(
        async (allowInvites: boolean) => {
            try {
                setBusy(true);
                if (allowInvites) {
                    // When allowing invites, clear the block setting on both bits of account data.
                    await SettingsStore.setValue("blockInvites", null, SettingLevel.ACCOUNT, false);
                    await SettingsStore.setValue("inviteRules", null, SettingLevel.ACCOUNT, { allBlocked: false });
                } else {
                    // When blocking invites, prefer MSC4380 over MSC4155.
                    if (!msc4380Disabled) {
                        await SettingsStore.setValue("blockInvites", null, SettingLevel.ACCOUNT, true);
                    } else if (!msc4155Disabled) {
                        await SettingsStore.setValue("inviteRules", null, SettingLevel.ACCOUNT, { allBlocked: true });
                    }
                }
            } catch (ex) {
                logger.error(`Unable to set invite rules`, ex);
            } finally {
                setBusy(false);
            }
        },
        [msc4155Disabled, msc4380Disabled, setBusy],
    );

    const disabledMessage = msc4155Disabled && msc4380Disabled;
    const invitesBlocked = (!msc4155Disabled && msc4155Rules.allBlocked) || (!msc4380Disabled && msc4380BlockInvites);
>>>>>>> 2e87f7cb
    return (
        <Root
            className="mx_MediaPreviewAccountSetting_Form"
            onSubmit={(evt) => {
                evt.preventDefault();
                evt.stopPropagation();
            }}
        >
            <SettingsToggleInput
                className="mx_MediaPreviewAccountSetting_ToggleSwitch"
                name="invite_control_blocked"
                label={_t("settings|invite_controls|default_label")}
<<<<<<< HEAD
                checked={!rules.allBlocked}
                onChange={onChange}
                disabledMessage={settingsDisabled}
                disabled={!!settingsDisabled || busy}
=======
                value={!invitesBlocked}
                onChange={onChange}
                tooltip={disabledMessage}
                disabled={!!disabledMessage || busy}
>>>>>>> 2e87f7cb
            />
        </Root>
    );
};<|MERGE_RESOLUTION|>--- conflicted
+++ resolved
@@ -5,14 +5,15 @@
 Please see LICENSE files in the repository root for full details.
 */
 
-import React, { type ChangeEventHandler, type FC, useCallback, useState } from "react";
-import { Root, SettingsToggleInput } from "@vector-im/compound-web";
+import React, { type FC, useCallback, useState } from "react";
+import { Root } from "@vector-im/compound-web";
 import { logger } from "matrix-js-sdk/src/logger";
 
 import { _t } from "../../../../../languageHandler";
 import { useSettingValue } from "../../../../../hooks/useSettings";
 import SettingsStore from "../../../../../settings/SettingsStore";
 import { SettingLevel } from "../../../../../settings/SettingLevel";
+import LabelledToggleSwitch from "../../../elements/LabelledToggleSwitch";
 
 /**
  * A settings component which allows the user to enable/disable invite blocking.
@@ -29,20 +30,6 @@
 
     const [busy, setBusy] = useState(false);
 
-<<<<<<< HEAD
-    const onChange = useCallback<ChangeEventHandler<HTMLInputElement>>(async (evt) => {
-        try {
-            setBusy(true);
-            await SettingsStore.setValue("inviteRules", null, SettingLevel.ACCOUNT, {
-                allBlocked: !evt.target.checked,
-            });
-        } catch (ex) {
-            logger.error(`Unable to set invite rules`, ex);
-        } finally {
-            setBusy(false);
-        }
-    }, []);
-=======
     const onChange = useCallback(
         async (allowInvites: boolean) => {
             try {
@@ -70,30 +57,15 @@
 
     const disabledMessage = msc4155Disabled && msc4380Disabled;
     const invitesBlocked = (!msc4155Disabled && msc4155Rules.allBlocked) || (!msc4380Disabled && msc4380BlockInvites);
->>>>>>> 2e87f7cb
     return (
-        <Root
-            className="mx_MediaPreviewAccountSetting_Form"
-            onSubmit={(evt) => {
-                evt.preventDefault();
-                evt.stopPropagation();
-            }}
-        >
-            <SettingsToggleInput
+        <Root className="mx_MediaPreviewAccountSetting_Form">
+            <LabelledToggleSwitch
                 className="mx_MediaPreviewAccountSetting_ToggleSwitch"
-                name="invite_control_blocked"
                 label={_t("settings|invite_controls|default_label")}
-<<<<<<< HEAD
-                checked={!rules.allBlocked}
-                onChange={onChange}
-                disabledMessage={settingsDisabled}
-                disabled={!!settingsDisabled || busy}
-=======
                 value={!invitesBlocked}
                 onChange={onChange}
                 tooltip={disabledMessage}
                 disabled={!!disabledMessage || busy}
->>>>>>> 2e87f7cb
             />
         </Root>
     );
