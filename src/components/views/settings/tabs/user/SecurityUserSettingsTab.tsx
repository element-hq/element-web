/*
Copyright 2024 New Vector Ltd.
Copyright 2019-2023 The Matrix.org Foundation C.I.C.

SPDX-License-Identifier: AGPL-3.0-only OR GPL-3.0-only OR LicenseRef-Element-Commercial
Please see LICENSE files in the repository root for full details.
*/

import React, { type JSX, type ReactNode } from "react";
import { sleep } from "matrix-js-sdk/src/utils";
import { type Room, RoomEvent, type IServerVersions } from "matrix-js-sdk/src/matrix";
import { KnownMembership, type Membership } from "matrix-js-sdk/src/types";
import { logger } from "matrix-js-sdk/src/logger";
<<<<<<< HEAD
import { Form } from "@vector-im/compound-web";
=======
import { WarningIcon } from "@vector-im/compound-design-tokens/assets/web/icons";
>>>>>>> 2e87f7cb

import { _t } from "../../../../../languageHandler";
import { MatrixClientPeg } from "../../../../../MatrixClientPeg";
import AccessibleButton from "../../../elements/AccessibleButton";
import dis from "../../../../../dispatcher/dispatcher";
import { SettingLevel } from "../../../../../settings/SettingLevel";
import SettingsStore from "../../../../../settings/SettingsStore";
import { UIFeature } from "../../../../../settings/UIFeature";
import { type ActionPayload } from "../../../../../dispatcher/payloads";
import SettingsFlag from "../../../elements/SettingsFlag";
import EventIndexPanel from "../../EventIndexPanel";
import InlineSpinner from "../../../elements/InlineSpinner";
import { PosthogAnalytics } from "../../../../../PosthogAnalytics";
import { showDialog as showAnalyticsLearnMoreDialog } from "../../../dialogs/AnalyticsLearnMoreDialog";
import { privateShouldBeEncrypted } from "../../../../../utils/rooms";
import SettingsTab from "../SettingsTab";
import { SettingsSection } from "../../shared/SettingsSection";
import { SettingsSubsection, SettingsSubsectionText } from "../../shared/SettingsSubsection";
import { useOwnDevices } from "../../devices/useOwnDevices";
import { DiscoverySettings } from "../../discovery/DiscoverySettings";
import SetIntegrationManager from "../../SetIntegrationManager";

interface IIgnoredUserProps {
    userId: string;
    onUnignored: (userId: string) => void;
    inProgress: boolean;
}

const SecureBackup: React.FC = () => {
    const { dehydratedDeviceId } = useOwnDevices();
    if (!dehydratedDeviceId) return null;

    return (
        <SettingsSubsection heading={_t("common|secure_backup")}>
            <div className="mx_SettingsSubsection_content">
                <div className="mx_SettingsFlag_label">{_t("settings|security|dehydrated_device_enabled")}</div>
                <div className="mx_SettingsSubsection_text">
                    {_t("settings|security|dehydrated_device_description")}
                </div>
            </div>
        </SettingsSubsection>
    );
};

export class IgnoredUser extends React.Component<IIgnoredUserProps> {
    private onUnignoreClicked = (): void => {
        this.props.onUnignored(this.props.userId);
    };

    public render(): React.ReactNode {
        const id = `mx_SecurityUserSettingsTab_ignoredUser_${this.props.userId}`;
        return (
            <li className="mx_SecurityUserSettingsTab_ignoredUser" aria-label={this.props.userId}>
                <AccessibleButton
                    onClick={this.onUnignoreClicked}
                    kind="primary_sm"
                    aria-describedby={id}
                    disabled={this.props.inProgress}
                >
                    {_t("action|unignore")}
                </AccessibleButton>
                <span id={id}>{this.props.userId}</span>
            </li>
        );
    }
}

interface IProps {
    closeSettingsFn: () => void;
}

interface IState {
    ignoredUserIds: string[];
    waitingUnignored: string[];
    managingInvites: boolean;
    invitedRoomIds: Set<string>;
    versions?: IServerVersions;
}

export default class SecurityUserSettingsTab extends React.Component<IProps, IState> {
    private dispatcherRef?: string;

    public constructor(props: IProps) {
        super(props);

        // Get rooms we're invited to
        const invitedRoomIds = new Set(this.getInvitedRooms().map((room) => room.roomId));

        this.state = {
            ignoredUserIds: MatrixClientPeg.safeGet().getIgnoredUsers(),
            waitingUnignored: [],
            managingInvites: false,
            invitedRoomIds,
        };
    }

    private onAction = ({ action }: ActionPayload): void => {
        if (action === "ignore_state_changed") {
            const ignoredUserIds = MatrixClientPeg.safeGet().getIgnoredUsers();
            const newWaitingUnignored = this.state.waitingUnignored.filter((e) => ignoredUserIds.includes(e));
            this.setState({ ignoredUserIds, waitingUnignored: newWaitingUnignored });
        }
    };

    public componentDidMount(): void {
        this.dispatcherRef = dis.register(this.onAction);
        MatrixClientPeg.safeGet().on(RoomEvent.MyMembership, this.onMyMembership);
        MatrixClientPeg.safeGet()
            .getVersions()
            .then((versions) => this.setState({ versions }));
    }

    public componentWillUnmount(): void {
        dis.unregister(this.dispatcherRef);
        MatrixClientPeg.safeGet().removeListener(RoomEvent.MyMembership, this.onMyMembership);
    }

    private onMyMembership = (room: Room, membership: Membership): void => {
        if (room.isSpaceRoom()) {
            return;
        }

        if (membership === KnownMembership.Invite) {
            this.addInvitedRoom(room);
        } else if (this.state.invitedRoomIds.has(room.roomId)) {
            // The user isn't invited anymore
            this.removeInvitedRoom(room.roomId);
        }
    };

    private addInvitedRoom = (room: Room): void => {
        this.setState(({ invitedRoomIds }) => ({
            invitedRoomIds: new Set(invitedRoomIds).add(room.roomId),
        }));
    };

    private removeInvitedRoom = (roomId: string): void => {
        this.setState(({ invitedRoomIds }) => {
            const newInvitedRoomIds = new Set(invitedRoomIds);
            newInvitedRoomIds.delete(roomId);

            return {
                invitedRoomIds: newInvitedRoomIds,
            };
        });
    };

    private onUserUnignored = async (userId: string): Promise<void> => {
        const { ignoredUserIds, waitingUnignored } = this.state;
        const currentlyIgnoredUserIds = ignoredUserIds.filter((e) => !waitingUnignored.includes(e));

        const index = currentlyIgnoredUserIds.indexOf(userId);
        if (index !== -1) {
            currentlyIgnoredUserIds.splice(index, 1);
            this.setState(({ waitingUnignored }) => ({ waitingUnignored: [...waitingUnignored, userId] }));
            MatrixClientPeg.safeGet().setIgnoredUsers(currentlyIgnoredUserIds);
        }
    };

    private getInvitedRooms = (): Room[] => {
        return MatrixClientPeg.safeGet()
            .getRooms()
            .filter((r) => {
                return r.hasMembershipState(MatrixClientPeg.safeGet().getUserId()!, KnownMembership.Invite);
            });
    };

    private manageInvites = async (accept: boolean): Promise<void> => {
        this.setState({
            managingInvites: true,
        });

        // iterate with a normal for loop in order to retry on action failure
        const invitedRoomIdsValues = Array.from(this.state.invitedRoomIds);

        // Execute all acceptances/rejections sequentially
        const cli = MatrixClientPeg.safeGet();
        const action = accept ? cli.joinRoom.bind(cli) : cli.leave.bind(cli);
        for (let i = 0; i < invitedRoomIdsValues.length; i++) {
            const roomId = invitedRoomIdsValues[i];

            // Accept/reject invite
            await action(roomId).then(
                () => {
                    // No error, update invited rooms button
                    this.removeInvitedRoom(roomId);
                },
                async (e): Promise<void> => {
                    // Action failure
                    if (e.errcode === "M_LIMIT_EXCEEDED") {
                        // Add a delay between each invite change in order to avoid rate
                        // limiting by the server.
                        await sleep(e.retry_after_ms || 2500);

                        // Redo last action
                        i--;
                    } else {
                        // Print out error with joining/leaving room
                        logger.warn(e);
                    }
                },
            );
        }

        this.setState({
            managingInvites: false,
        });
    };

    private onAcceptAllInvitesClicked = (): void => {
        this.manageInvites(true);
    };

    private onRejectAllInvitesClicked = (): void => {
        this.manageInvites(false);
    };

    private renderIgnoredUsers(): JSX.Element {
        const { waitingUnignored, ignoredUserIds } = this.state;
        if (!ignoredUserIds?.length) {
            return (
                <SettingsSubsection heading={_t("settings|security|ignore_users_section")}>
                    <SettingsSubsectionText>{_t("settings|security|ignore_users_empty")}</SettingsSubsectionText>
                </SettingsSubsection>
            );
        }

        return (
            <SettingsSubsection
                id="mx_SecurityUserSettingsTab_ignoredUsersHeading"
                heading={_t("settings|security|ignore_users_section")}
            >
                <SettingsSubsectionText>
                    <ul
                        aria-label={_t("settings|security|ignore_users_section")}
                        className="mx_SecurityUserSettingsTab_ignoredUsers"
                    >
                        {ignoredUserIds.map((u) => (
                            <IgnoredUser
                                userId={u}
                                onUnignored={this.onUserUnignored}
                                key={u}
                                inProgress={waitingUnignored.includes(u)}
                            />
                        ))}
                    </ul>
                </SettingsSubsectionText>
            </SettingsSubsection>
        );
    }

    private renderManageInvites(): ReactNode {
        const { invitedRoomIds } = this.state;

        if (invitedRoomIds.size === 0) {
            return null;
        }

        return (
            <SettingsSubsection heading={_t("settings|security|bulk_options_section")}>
                <div className="mx_SecurityUserSettingsTab_bulkOptions">
                    <AccessibleButton
                        onClick={this.onAcceptAllInvitesClicked}
                        kind="primary_outline"
                        disabled={this.state.managingInvites}
                    >
                        {_t("settings|security|bulk_options_accept_all_invites", { invitedRooms: invitedRoomIds.size })}
                    </AccessibleButton>
                    <AccessibleButton
                        onClick={this.onRejectAllInvitesClicked}
                        kind="danger_outline"
                        disabled={this.state.managingInvites}
                    >
                        {_t("settings|security|bulk_options_reject_all_invites", { invitedRooms: invitedRoomIds.size })}
                    </AccessibleButton>
                    {this.state.managingInvites ? <InlineSpinner /> : <div />}
                </div>
            </SettingsSubsection>
        );
    }

    public render(): React.ReactNode {
        const secureBackup = <SecureBackup />;

        const eventIndex = (
            <SettingsSubsection heading={_t("settings|security|message_search_section")}>
                <EventIndexPanel />
            </SettingsSubsection>
        );

        let warning;
        if (!privateShouldBeEncrypted(MatrixClientPeg.safeGet())) {
            warning = (
                <div className="mx_SecurityUserSettingsTab_warning">
                    <WarningIcon />
                    {_t("settings|security|e2ee_default_disabled_warning")}
                </div>
            );
        }

        let posthogSection;
        if (PosthogAnalytics.instance.isEnabled()) {
            const onClickAnalyticsLearnMore = (): void => {
                showAnalyticsLearnMoreDialog({
                    primaryButton: _t("action|ok"),
                    hasCancel: false,
                });
            };
            posthogSection = (
                <>
                    <SettingsSubsection
                        heading={_t("common|analytics")}
                        description={_t("settings|security|analytics_description")}
                    >
                        <AccessibleButton kind="link" onClick={onClickAnalyticsLearnMore}>
                            {_t("action|learn_more")}
                        </AccessibleButton>
                        {PosthogAnalytics.instance.isEnabled() && (
                            <SettingsFlag name="pseudonymousAnalyticsOptIn" level={SettingLevel.ACCOUNT} />
                        )}
                    </SettingsSubsection>
                    <SettingsSubsection heading={_t("settings|sessions|title")}>
                        <SettingsFlag name="deviceClientInformationOptIn" level={SettingLevel.ACCOUNT} />
                    </SettingsSubsection>
                </>
            );
        }

        let advancedSection;
        if (SettingsStore.getValue(UIFeature.AdvancedSettings)) {
            const ignoreUsersPanel = this.renderIgnoredUsers();
            const invitesPanel = this.renderManageInvites();
            // only show the section if there's something to show
            if (ignoreUsersPanel || invitesPanel) {
                advancedSection = (
                    <SettingsSection heading={_t("common|advanced")}>
                        {ignoreUsersPanel}
                        {invitesPanel}
                    </SettingsSection>
                );
            }
        }

        return (
            <SettingsTab>
                {warning}
                <SetIntegrationManager />
                <Form.Root
                    onSubmit={(evt) => {
                        evt.preventDefault();
                        evt.stopPropagation();
                    }}
                >
                    <SettingsSection heading={_t("settings|security|encryption_section")}>
                        {secureBackup}
                        {eventIndex}
                    </SettingsSection>
                </Form.Root>
                <SettingsSection heading={_t("common|privacy")}>
                    <DiscoverySettings />
                    <Form.Root
                        onSubmit={(evt) => {
                            evt.preventDefault();
                            evt.stopPropagation();
                        }}
                    >
                        {posthogSection}
                    </Form.Root>
                </SettingsSection>
                {advancedSection}
            </SettingsTab>
        );
    }
}<|MERGE_RESOLUTION|>--- conflicted
+++ resolved
@@ -11,11 +11,7 @@
 import { type Room, RoomEvent, type IServerVersions } from "matrix-js-sdk/src/matrix";
 import { KnownMembership, type Membership } from "matrix-js-sdk/src/types";
 import { logger } from "matrix-js-sdk/src/logger";
-<<<<<<< HEAD
-import { Form } from "@vector-im/compound-web";
-=======
 import { WarningIcon } from "@vector-im/compound-design-tokens/assets/web/icons";
->>>>>>> 2e87f7cb
 
 import { _t } from "../../../../../languageHandler";
 import { MatrixClientPeg } from "../../../../../MatrixClientPeg";
@@ -363,27 +359,13 @@
             <SettingsTab>
                 {warning}
                 <SetIntegrationManager />
-                <Form.Root
-                    onSubmit={(evt) => {
-                        evt.preventDefault();
-                        evt.stopPropagation();
-                    }}
-                >
-                    <SettingsSection heading={_t("settings|security|encryption_section")}>
-                        {secureBackup}
-                        {eventIndex}
-                    </SettingsSection>
-                </Form.Root>
+                <SettingsSection heading={_t("settings|security|encryption_section")}>
+                    {secureBackup}
+                    {eventIndex}
+                </SettingsSection>
                 <SettingsSection heading={_t("common|privacy")}>
                     <DiscoverySettings />
-                    <Form.Root
-                        onSubmit={(evt) => {
-                            evt.preventDefault();
-                            evt.stopPropagation();
-                        }}
-                    >
-                        {posthogSection}
-                    </Form.Root>
+                    {posthogSection}
                 </SettingsSection>
                 {advancedSection}
             </SettingsTab>
