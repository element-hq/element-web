--- conflicted
+++ resolved
@@ -301,7 +301,7 @@
                         </div>
 
                         {/* Verji start */}
-                        {/* <b><span className='mx_SettingsTab_subheading'>{_t("verji|user_settings_help_about|bug_report")}</span></b> */}
+                        {/* <strong><span className='mx_SettingsTab_subheading'>{_t("verji|user_settings_help_about|bug_report")}</span></strong> */}
                         <div className="mx_SettingsTab_subsectionText">
                             <p>{_t("verji|user_settings_help_about|experience_errors")}</p>
                             <a href={_t("verji|user_settings_help_about|mailto_support")}>
@@ -309,10 +309,10 @@
                             </a>
                             <p>{_t("verji|user_settings_help_about|support_phone")}</p>
                             <p>
-                                <b>{_t("verji|user_settings_help_about|monday_friday")}</b>
+                                <strong>{_t("verji|user_settings_help_about|monday_friday")}</strong>
                             </p>
                             <p>
-                                <b>{_t("verji|user_settings_help_about|opening_hours")}</b>
+                                <strong>{_t("verji|user_settings_help_about|opening_hours")}</strong>
                             </p>
                         </div>
                         {/* Verji end */}
@@ -342,26 +342,6 @@
                                     },
                                 )}
                             </SettingsSubsectionText>
-<<<<<<< HEAD
-                        )}
-                        <SettingsSubsectionText>
-                            <details>
-                                <summary className="mx_HelpUserSettingsTab_accessTokenDetails">
-                                    {_t("common|access_token")}
-                                </summary>
-                                <strong>{_t("setting|help_about|access_token_detail")}</strong>
-                                <CopyableText getTextToCopy={() => this.context.getAccessToken()}>
-                                    {this.context.getAccessToken()}
-                                </CopyableText>
-                            </details>
-                        </SettingsSubsectionText>
-                        <AccessibleButton onClick={this.onClearCacheAndReload} kind="danger_outline">
-                            {_t("setting|help_about|clear_cache_reload")}
-                        </AccessibleButton>
-                    </SettingsSubsection>
-                </SettingsSection>
-            </SettingsTab>
-=======
                             {this.context.getIdentityServerUrl() && (
                                 <SettingsSubsectionText>
                                     <CopyableText getTextToCopy={this.getVersionTextToCopy}>
@@ -393,7 +373,7 @@
                                     <summary className="mx_HelpUserSettingsTab_accessTokenDetails">
                                         {_t("common|access_token")}
                                     </summary>
-                                    <b>{_t("setting|help_about|access_token_detail")}</b>
+                                    <strong>{_t("setting|help_about|access_token_detail")}</strong>
                                     <CopyableText getTextToCopy={() => this.context.getAccessToken()}>
                                         {this.context.getAccessToken()}
                                     </CopyableText>
@@ -407,7 +387,6 @@
                     </SettingsSection>
                 </SettingsTab>
             </CustomHelpUserSettingsTab.CustomComponent>
->>>>>>> 62d6dc70
         );
     }
 }