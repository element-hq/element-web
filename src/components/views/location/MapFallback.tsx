--- conflicted
+++ resolved
@@ -16,10 +16,6 @@
 interface Props extends React.HTMLAttributes<HTMLDivElement> {
     className?: string;
     isLoading?: boolean;
-<<<<<<< HEAD
-    children?: React.ReactNode | React.ReactNode[];
-=======
->>>>>>> cc634e16
 }
 
 const MapFallback: React.FC<Props> = ({ className, isLoading, children, ...rest }) => {
