--- conflicted
+++ resolved
@@ -9,18 +9,14 @@
 Please see LICENSE files in the repository root for full details.
 */
 
-<<<<<<< HEAD
-import React, { type ContextType, createRef, type CSSProperties, type RefObject, type ReactNode } from "react";
-=======
 import React, {
     type JSX,
     type ContextType,
     createRef,
     type CSSProperties,
-    type MutableRefObject,
+    type RefObject,
     type ReactNode,
 } from "react";
->>>>>>> a5673f60
 import classNames from "classnames";
 import { type IWidget, MatrixCapabilities } from "matrix-widget-api";
 import { type Room, RoomEvent } from "matrix-js-sdk/src/matrix";
