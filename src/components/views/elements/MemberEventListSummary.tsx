/*
Copyright 2016 OpenMarket Ltd
Copyright 2019, 2020 The Matrix.org Foundation C.I.C.
Copyright 2019 Michael Telatynski <7t3chguy@gmail.com>

Licensed under the Apache License, Version 2.0 (the "License");
you may not use this file except in compliance with the License.
You may obtain a copy of the License at

    http://www.apache.org/licenses/LICENSE-2.0

Unless required by applicable law or agreed to in writing, software
distributed under the License is distributed on an "AS IS" BASIS,
WITHOUT WARRANTIES OR CONDITIONS OF ANY KIND, either express or implied.
See the License for the specific language governing permissions and
limitations under the License.
*/

import React, { ComponentProps } from 'react';
import { MatrixEvent } from "matrix-js-sdk/src/models/event";
import { RoomMember } from "matrix-js-sdk/src/models/room-member";
import { EventType } from 'matrix-js-sdk/src/@types/event';

import { _t } from '../../../languageHandler';
import { formatCommaSeparatedList } from '../../../utils/FormattingUtils';
import { isValid3pidInvite } from "../../../RoomInvite";
import EventListSummary from "./EventListSummary";
import { replaceableComponent } from "../../../utils/replaceableComponent";
import defaultDispatcher from '../../../dispatcher/dispatcher';
import { RightPanelPhases } from '../../../stores/RightPanelStorePhases';
import { Action } from '../../../dispatcher/actions';
import { SetRightPanelPhasePayload } from '../../../dispatcher/payloads/SetRightPanelPhasePayload';
import { jsxJoin } from '../../../utils/ReactUtils';
<<<<<<< HEAD
import { Layout } from '../../../settings/Layout';
=======
import { EventType } from 'matrix-js-sdk/src/@types/event';
import { Layout } from '../../../settings/enums/Layout';
>>>>>>> 2b52e17a

const onPinnedMessagesClick = (): void => {
    defaultDispatcher.dispatch<SetRightPanelPhasePayload>({
        action: Action.SetRightPanelPhase,
        phase: RightPanelPhases.PinnedMessages,
        allowClose: false,
    });
};

const SENDER_AS_DISPLAY_NAME_EVENTS = [EventType.RoomServerAcl, EventType.RoomPinnedEvents];

interface IProps extends Omit<ComponentProps<typeof EventListSummary>, "summaryText" | "summaryMembers"> {
    // The maximum number of names to show in either each summary e.g. 2 would result "A, B and 234 others left"
    summaryLength?: number;
    // The maximum number of avatars to display in the summary
    avatarsMaxLength?: number;
    // The currently selected layout
    layout: Layout;
}

interface IUserEvents {
    // The original event
    mxEvent: MatrixEvent;
    // The display name of the user (if not, then user ID)
    displayName: string;
    // The original index of the event in this.props.events
    index: number;
}

enum TransitionType {
    Joined = "joined",
    Left = "left",
    JoinedAndLeft = "joined_and_left",
    LeftAndJoined = "left_and_joined",
    InviteReject = "invite_reject",
    InviteWithdrawal = "invite_withdrawal",
    Invited = "invited",
    Banned = "banned",
    Unbanned = "unbanned",
    Kicked = "kicked",
    ChangedName = "changed_name",
    ChangedAvatar = "changed_avatar",
    NoChange = "no_change",
    ServerAcl = "server_acl",
    ChangedPins = "pinned_messages"
}

const SEP = ",";

@replaceableComponent("views.elements.MemberEventListSummary")
export default class MemberEventListSummary extends React.Component<IProps> {
    static defaultProps = {
        summaryLength: 1,
        threshold: 3,
        avatarsMaxLength: 5,
        layout: Layout.Group,
    };

    shouldComponentUpdate(nextProps) {
        // Update if
        //  - The number of summarised events has changed
        //  - or if the summary is about to toggle to become collapsed
        //  - or if there are fewEvents, meaning the child eventTiles are shown as-is
        return (
            nextProps.events.length !== this.props.events.length ||
            nextProps.events.length < this.props.threshold
        );
    }

    /**
     * Generate the text for users aggregated by their transition sequences (`eventAggregates`) where
     * the sequences are ordered by `orderedTransitionSequences`.
     * @param {object} eventAggregates a map of transition sequence to array of user display names
     * or user IDs.
     * @param {string[]} orderedTransitionSequences an array which is some ordering of
     * `Object.keys(eventAggregates)`.
     * @returns {string} the textual summary of the aggregated events that occurred.
     */
    private generateSummary(
        eventAggregates: Record<string, string[]>,
        orderedTransitionSequences: string[],
    ): string | JSX.Element {
        const summaries = orderedTransitionSequences.map((transitions) => {
            const userNames = eventAggregates[transitions];
            const nameList = this.renderNameList(userNames);

            const splitTransitions = transitions.split(SEP) as TransitionType[];

            // Some neighbouring transitions are common, so canonicalise some into "pair"
            // transitions
            const canonicalTransitions = MemberEventListSummary.getCanonicalTransitions(splitTransitions);
            // Transform into consecutive repetitions of the same transition (like 5
            // consecutive 'joined_and_left's)
            const coalescedTransitions = MemberEventListSummary.coalesceRepeatedTransitions(canonicalTransitions);

            const descs = coalescedTransitions.map((t) => {
                return MemberEventListSummary.getDescriptionForTransition(
                    t.transitionType, userNames.length, t.repeats,
                );
            });

            const desc = formatCommaSeparatedList(descs);

            return _t('%(nameList)s %(transitionList)s', { nameList, transitionList: desc });
        });

        if (!summaries) {
            return null;
        }

        return jsxJoin(summaries, ", ");
    }

    /**
     * @param {string[]} users an array of user display names or user IDs.
     * @returns {string} a comma-separated list that ends with "and [n] others" if there are
     * more items in `users` than `this.props.summaryLength`, which is the number of names
     * included before "and [n] others".
     */
    private renderNameList(users: string[]) {
        return formatCommaSeparatedList(users, this.props.summaryLength);
    }

    /**
     * Canonicalise an array of transitions such that some pairs of transitions become
     * single transitions. For example an input ['joined','left'] would result in an output
     * ['joined_and_left'].
     * @param {string[]} transitions an array of transitions.
     * @returns {string[]} an array of transitions.
     */
    private static getCanonicalTransitions(transitions: TransitionType[]): TransitionType[] {
        const modMap = {
            [TransitionType.Joined]: {
                after: TransitionType.Left,
                newTransition: TransitionType.JoinedAndLeft,
            },
            [TransitionType.Left]: {
                after: TransitionType.Joined,
                newTransition: TransitionType.LeftAndJoined,
            },
            // $currentTransition : {
            //     'after' : $nextTransition,
            //     'newTransition' : 'new_transition_type',
            // },
        };
        const res: TransitionType[] = [];

        for (let i = 0; i < transitions.length; i++) {
            const t = transitions[i];
            const t2 = transitions[i + 1];

            let transition = t;

            if (i < transitions.length - 1 && modMap[t] && modMap[t].after === t2) {
                transition = modMap[t].newTransition;
                i++;
            }

            res.push(transition);
        }
        return res;
    }

    /**
     * Transform an array of transitions into an array of transitions and how many times
     * they are repeated consecutively.
     *
     * An array of 123 "joined_and_left" transitions, would result in:
     * ```
     * [{
     *   transitionType: "joined_and_left"
     *   repeats: 123
     * }]
     * ```
     * @param {string[]} transitions the array of transitions to transform.
     * @returns {object[]} an array of coalesced transitions.
     */
    private static coalesceRepeatedTransitions(transitions: TransitionType[]) {
        const res: {
            transitionType: TransitionType;
            repeats: number;
        }[] = [];

        for (let i = 0; i < transitions.length; i++) {
            if (res.length > 0 && res[res.length - 1].transitionType === transitions[i]) {
                res[res.length - 1].repeats += 1;
            } else {
                res.push({
                    transitionType: transitions[i],
                    repeats: 1,
                });
            }
        }
        return res;
    }

    /**
     * For a certain transition, t, describe what happened to the users that
     * underwent the transition.
     * @param {string} t the transition type.
     * @param {number} userCount number of usernames
     * @param {number} repeats the number of times the transition was repeated in a row.
     * @returns {string} the written Human Readable equivalent of the transition.
     */
    private static getDescriptionForTransition(
        t: TransitionType,
        userCount: number,
        repeats: number,
    ): string | JSX.Element {
        // The empty interpolations 'severalUsers' and 'oneUser'
        // are there only to show translators to non-English languages
        // that the verb is conjugated to plural or singular Subject.
        let res = null;
        switch (t) {
            case "joined":
                res = (userCount > 1)
                    ? _t("%(severalUsers)sjoined %(count)s times", { severalUsers: "", count: repeats })
                    : _t("%(oneUser)sjoined %(count)s times", { oneUser: "", count: repeats });
                break;
            case "left":
                res = (userCount > 1)
                    ? _t("%(severalUsers)sleft %(count)s times", { severalUsers: "", count: repeats })
                    : _t("%(oneUser)sleft %(count)s times", { oneUser: "", count: repeats });
                break;
            case "joined_and_left":
                res = (userCount > 1)
                    ? _t("%(severalUsers)sjoined and left %(count)s times", { severalUsers: "", count: repeats })
                    : _t("%(oneUser)sjoined and left %(count)s times", { oneUser: "", count: repeats });
                break;
            case "left_and_joined":
                res = (userCount > 1)
                    ? _t("%(severalUsers)sleft and rejoined %(count)s times", { severalUsers: "", count: repeats })
                    : _t("%(oneUser)sleft and rejoined %(count)s times", { oneUser: "", count: repeats });
                break;
            case "invite_reject":
                res = (userCount > 1)
                    ? _t("%(severalUsers)srejected their invitations %(count)s times", {
                        severalUsers: "",
                        count: repeats,
                    })
                    : _t("%(oneUser)srejected their invitation %(count)s times", { oneUser: "", count: repeats });
                break;
            case "invite_withdrawal":
                res = (userCount > 1)
                    ? _t("%(severalUsers)shad their invitations withdrawn %(count)s times", {
                        severalUsers: "",
                        count: repeats,
                    })
                    : _t("%(oneUser)shad their invitation withdrawn %(count)s times", { oneUser: "", count: repeats });
                break;
            case "invited":
                res = (userCount > 1)
                    ? _t("were invited %(count)s times", { count: repeats })
                    : _t("was invited %(count)s times", { count: repeats });
                break;
            case "banned":
                res = (userCount > 1)
                    ? _t("were banned %(count)s times", { count: repeats })
                    : _t("was banned %(count)s times", { count: repeats });
                break;
            case "unbanned":
                res = (userCount > 1)
                    ? _t("were unbanned %(count)s times", { count: repeats })
                    : _t("was unbanned %(count)s times", { count: repeats });
                break;
            case "kicked":
                res = (userCount > 1)
                    ? _t("were kicked %(count)s times", { count: repeats })
                    : _t("was kicked %(count)s times", { count: repeats });
                break;
            case "changed_name":
                res = (userCount > 1)
                    ? _t("%(severalUsers)schanged their name %(count)s times", { severalUsers: "", count: repeats })
                    : _t("%(oneUser)schanged their name %(count)s times", { oneUser: "", count: repeats });
                break;
            case "changed_avatar":
                res = (userCount > 1)
                    ? _t("%(severalUsers)schanged their avatar %(count)s times", { severalUsers: "", count: repeats })
                    : _t("%(oneUser)schanged their avatar %(count)s times", { oneUser: "", count: repeats });
                break;
            case "no_change":
                res = (userCount > 1)
                    ? _t("%(severalUsers)smade no changes %(count)s times", { severalUsers: "", count: repeats })
                    : _t("%(oneUser)smade no changes %(count)s times", { oneUser: "", count: repeats });
                break;
            case "server_acl":
                res = (userCount > 1)
                    ? _t("%(severalUsers)schanged the server ACLs %(count)s times",
                        { severalUsers: "", count: repeats })
                    : _t("%(oneUser)schanged the server ACLs %(count)s times", { oneUser: "", count: repeats });
                break;
            case "pinned_messages":
                res = (userCount > 1)
                    ? _t("%(severalUsers)schanged the <a>pinned messages</a> for the room %(count)s times.",
                        { severalUsers: "", count: repeats },
                        { "a": (sub) => <a onClick={onPinnedMessagesClick}> { sub } </a> })
                    : _t("%(oneUser)schanged the <a>pinned messages</a> for the room %(count)s times.",
                        { oneUser: "", count: repeats },
                        { "a": (sub) => <a onClick={onPinnedMessagesClick}> { sub } </a> });
                break;
        }

        return res;
    }

    private static getTransitionSequence(events: IUserEvents[]) {
        return events.map(MemberEventListSummary.getTransition);
    }

    /**
     * Label a given membership event, `e`, where `getContent().membership` has
     * changed for each transition allowed by the Matrix protocol. This attempts to
     * label the membership changes that occur in `../../../TextForEvent.js`.
     * @param {MatrixEvent} e the membership change event to label.
     * @returns {string?} the transition type given to this event. This defaults to `null`
     * if a transition is not recognised.
     */
    private static getTransition(e: IUserEvents): TransitionType {
        const type = e.mxEvent.getType();

        if (type === EventType.RoomThirdPartyInvite) {
            // Handle 3pid invites the same as invites so they get bundled together
            if (!isValid3pidInvite(e.mxEvent)) {
                return TransitionType.InviteWithdrawal;
            }
            return TransitionType.Invited;
        } else if (type === EventType.RoomServerAcl) {
            return TransitionType.ServerAcl;
        } else if (type === EventType.RoomPinnedEvents) {
            return TransitionType.ChangedPins;
        }

        switch (e.mxEvent.getContent().membership) {
            case 'invite': return TransitionType.Invited;
            case 'ban': return TransitionType.Banned;
            case 'join':
                if (e.mxEvent.getPrevContent().membership === 'join') {
                    if (e.mxEvent.getContent().displayname !==
                        e.mxEvent.getPrevContent().displayname) {
                        return TransitionType.ChangedName;
                    } else if (e.mxEvent.getContent().avatar_url !==
                        e.mxEvent.getPrevContent().avatar_url) {
                        return TransitionType.ChangedAvatar;
                    }
                    // console.log("MELS ignoring duplicate membership join event");
                    return TransitionType.NoChange;
                } else {
                    return TransitionType.Joined;
                }
            case 'leave':
                if (e.mxEvent.getSender() === e.mxEvent.getStateKey()) {
                    switch (e.mxEvent.getPrevContent().membership) {
                        case 'invite': return TransitionType.InviteReject;
                        default: return TransitionType.Left;
                    }
                }
                switch (e.mxEvent.getPrevContent().membership) {
                    case 'invite': return TransitionType.InviteWithdrawal;
                    case 'ban': return TransitionType.Unbanned;
                    // sender is not target and made the target leave, if not from invite/ban then this is a kick
                    default: return TransitionType.Kicked;
                }
            default: return null;
        }
    }

    getAggregate(userEvents: Record<string, IUserEvents[]>) {
        // A map of aggregate type to arrays of display names. Each aggregate type
        // is a comma-delimited string of transitions, e.g. "joined,left,kicked".
        // The array of display names is the array of users who went through that
        // sequence during eventsToRender.
        const aggregate: Record<string, string[]> = {
            // $aggregateType : []:string
        };
        // A map of aggregate types to the indices that order them (the index of
        // the first event for a given transition sequence)
        const aggregateIndices: Record<string, number> = {
            // $aggregateType : int
        };

        const users = Object.keys(userEvents);
        users.forEach(
            (userId) => {
                const firstEvent = userEvents[userId][0];
                const displayName = firstEvent.displayName;

                const seq = MemberEventListSummary.getTransitionSequence(userEvents[userId]).join(SEP);
                if (!aggregate[seq]) {
                    aggregate[seq] = [];
                    aggregateIndices[seq] = -1;
                }

                aggregate[seq].push(displayName);

                if (aggregateIndices[seq] === -1 ||
                    firstEvent.index < aggregateIndices[seq]
                ) {
                    aggregateIndices[seq] = firstEvent.index;
                }
            },
        );

        return {
            names: aggregate,
            indices: aggregateIndices,
        };
    }

    render() {
        const eventsToRender = this.props.events;

        // Map user IDs to latest Avatar Member. ES6 Maps are ordered by when the key was created,
        // so this works perfectly for us to match event order whilst storing the latest Avatar Member
        const latestUserAvatarMember = new Map<string, RoomMember>();

        // Object mapping user IDs to an array of IUserEvents
        const userEvents: Record<string, IUserEvents[]> = {};
        eventsToRender.forEach((e, index) => {
            const type = e.getType();
            const userId = type === EventType.RoomServerAcl ? e.getSender() : e.getStateKey();
            // Initialise a user's events
            if (!userEvents[userId]) {
                userEvents[userId] = [];
            }

            if (SENDER_AS_DISPLAY_NAME_EVENTS.includes(type as EventType)) {
                latestUserAvatarMember.set(userId, e.sender);
            } else if (e.target) {
                latestUserAvatarMember.set(userId, e.target);
            }

            let displayName = userId;
            if (type === EventType.RoomThirdPartyInvite) {
                displayName = e.getContent().display_name;
            } else if (SENDER_AS_DISPLAY_NAME_EVENTS.includes(type as EventType)) {
                displayName = e.sender.name;
            } else if (e.target) {
                displayName = e.target.name;
            }

            userEvents[userId].push({
                mxEvent: e,
                displayName,
                index: index,
            });
        });

        const aggregate = this.getAggregate(userEvents);

        // Sort types by order of lowest event index within sequence
        const orderedTransitionSequences = Object.keys(aggregate.names).sort(
            (seq1, seq2) => aggregate.indices[seq1] - aggregate.indices[seq2],
        );

        return <EventListSummary
            events={this.props.events}
            threshold={this.props.threshold}
            onToggle={this.props.onToggle}
            startExpanded={this.props.startExpanded}
            children={this.props.children}
            summaryMembers={[...latestUserAvatarMember.values()]}
            layout={this.props.layout}
            summaryText={this.generateSummary(aggregate.names, orderedTransitionSequences)} />;
    }
}<|MERGE_RESOLUTION|>--- conflicted
+++ resolved
@@ -19,7 +19,6 @@
 import React, { ComponentProps } from 'react';
 import { MatrixEvent } from "matrix-js-sdk/src/models/event";
 import { RoomMember } from "matrix-js-sdk/src/models/room-member";
-import { EventType } from 'matrix-js-sdk/src/@types/event';
 
 import { _t } from '../../../languageHandler';
 import { formatCommaSeparatedList } from '../../../utils/FormattingUtils';
@@ -31,12 +30,8 @@
 import { Action } from '../../../dispatcher/actions';
 import { SetRightPanelPhasePayload } from '../../../dispatcher/payloads/SetRightPanelPhasePayload';
 import { jsxJoin } from '../../../utils/ReactUtils';
-<<<<<<< HEAD
-import { Layout } from '../../../settings/Layout';
-=======
 import { EventType } from 'matrix-js-sdk/src/@types/event';
 import { Layout } from '../../../settings/enums/Layout';
->>>>>>> 2b52e17a
 
 const onPinnedMessagesClick = (): void => {
     defaultDispatcher.dispatch<SetRightPanelPhasePayload>({
