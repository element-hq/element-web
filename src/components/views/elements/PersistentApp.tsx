--- conflicted
+++ resolved
@@ -7,11 +7,7 @@
 Please see LICENSE files in the repository root for full details.
 */
 
-<<<<<<< HEAD
-import React, { type ContextType, type CSSProperties, type RefObject, type ReactNode } from "react";
-=======
-import React, { type JSX, type ContextType, type CSSProperties, type MutableRefObject, type ReactNode } from "react";
->>>>>>> a5673f60
+import React, { type JSX, type ContextType, type CSSProperties, type RefObject, type ReactNode } from "react";
 import { type Room } from "matrix-js-sdk/src/matrix";
 
 import WidgetUtils from "../../../utils/WidgetUtils";
