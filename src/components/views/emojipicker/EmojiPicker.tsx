--- conflicted
+++ resolved
@@ -9,11 +9,8 @@
 
 import React, { type Dispatch } from "react";
 import { DATA_BY_CATEGORY, getEmojiFromUnicode, type Emoji as IEmoji } from "@matrix-org/emojibase-bindings";
-<<<<<<< HEAD
 import { clamp } from "@element-hq/web-shared-components";
-=======
 import classNames from "classnames";
->>>>>>> 24fc0188
 
 import { _t } from "../../../languageHandler";
 import * as recent from "../../../emojipicker/recent";
