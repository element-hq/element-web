--- conflicted
+++ resolved
@@ -7,12 +7,8 @@
 */
 
 import React, { useCallback, useMemo, type ComponentProps } from "react";
-<<<<<<< HEAD
-import { type Room, RoomType, KnownMembership } from "matrix-js-sdk/src/matrix";
-=======
 import { type Room, RoomType, KnownMembership, EventType } from "matrix-js-sdk/src/matrix";
 import { type RoomAvatarEventContent } from "matrix-js-sdk/src/types";
->>>>>>> 6fc3dd46
 
 import BaseAvatar from "./BaseAvatar";
 import ImageView from "../elements/ImageView";
@@ -21,15 +17,10 @@
 import { mediaFromMxc } from "../../../customisations/Media";
 import { type IOOBData } from "../../../stores/ThreepidInviteStore";
 import { filterBoolean } from "../../../utils/arrays";
-<<<<<<< HEAD
-import { MediaPreviewValue } from "../../../@types/media_preview";
-import { useRoomAvatar } from "../../../hooks/room/useRoomAvatar";
-import { useSettingValue } from "../../../hooks/useSettings";
-=======
 import { useSettingValue } from "../../../hooks/useSettings";
 import { useRoomState } from "../../../hooks/useRoomState";
 import { useRoomIdName } from "../../../hooks/room/useRoomIdName";
->>>>>>> 6fc3dd46
+import { MediaPreviewValue } from "../../../@types/media_preview";
 
 interface IProps extends Omit<ComponentProps<typeof BaseAvatar>, "name" | "idName" | "url" | "onClick" | "size"> {
     // Room may be left unset here, but if it is,
@@ -45,49 +36,16 @@
     onClick?(): void;
 }
 
-<<<<<<< HEAD
-export function idNameForRoom(room: Room): string {
-    const dmMapUserId = DMRoomMap.shared().getUserIdForRoomId(room.roomId);
-    // If the room is a DM, we use the other user's ID for the color hash
-    // in order to match the room avatar with their avatar
-    if (dmMapUserId) return dmMapUserId;
-
-    if (room instanceof LocalRoom && room.targets.length === 1) {
-        return room.targets[0].userId;
-    }
-
-    return room.roomId;
-}
-
-const RoomAvatar: React.FC<IProps> = ({ room, viewAvatarOnClick, onClick, oobData, ...otherProps }) => {
-    const size = otherProps.size ?? "36px";
-
-    const roomName = room?.name ?? oobData?.name ?? "?";
-    const roomAvatarMxc = useRoomAvatar(room);
-    const roomIdName = useMemo(() => {
-        if (room) {
-            return idNameForRoom(room);
-        } else {
-            return oobData?.roomId;
-        }
-    }, [oobData, room]);
-
-    const mediaPreviewEnabled =
-        useSettingValue("mediaPreviewConfig", room?.roomId).invite_avatars === MediaPreviewValue.On;
-
-    const onRoomAvatarClick = useCallback(() => {
-        const avatarUrl = Avatar.avatarUrlForRoom(room ?? null, undefined, undefined, undefined);
-=======
 const RoomAvatar: React.FC<IProps> = ({ room, viewAvatarOnClick, onClick, oobData, size = "36px", ...otherProps }) => {
     const roomName = room?.name ?? oobData?.name ?? "?";
     const avatarEvent = useRoomState(room, (state) => state.getStateEvents(EventType.RoomAvatar, ""));
     const roomIdName = useRoomIdName(room, oobData);
 
-    const showAvatarsOnInvites = useSettingValue("showAvatarsOnInvites", room?.roomId);
+    const showAvatarsOnInvites =
+        useSettingValue("mediaPreviewConfig", room?.roomId).invite_avatars === MediaPreviewValue.On;
 
     const onRoomAvatarClick = useCallback(() => {
         const avatarUrl = Avatar.avatarUrlForRoom(room ?? null);
->>>>>>> 6fc3dd46
         if (!avatarUrl) return;
         const params = {
             src: avatarUrl,
@@ -98,18 +56,6 @@
     }, [room]);
 
     const urls = useMemo(() => {
-<<<<<<< HEAD
-        // Apparently parseInt ignores suffixes.
-        const sizeInt = parseInt(size, 10);
-        const myMembership = room?.getMyMembership();
-        if (myMembership === KnownMembership.Invite || !myMembership) {
-            if (!mediaPreviewEnabled) {
-                // The user has opted out of showing avatars, so return no urls here.
-                return [];
-            }
-        }
-        let oobAvatar: string | null = null;
-=======
         const myMembership = room?.getMyMembership();
         if (!showAvatarsOnInvites && (myMembership === KnownMembership.Invite || !myMembership)) {
             // The user has opted out of showing avatars, so return no urls here.
@@ -119,19 +65,12 @@
         // parseInt ignores suffixes.
         const sizeInt = parseInt(size, 10);
         let oobAvatar: string | null = null;
-
->>>>>>> 6fc3dd46
         if (oobData?.avatarUrl) {
             oobAvatar = mediaFromMxc(oobData?.avatarUrl).getThumbnailOfSourceHttp(sizeInt, sizeInt, "crop");
         }
 
         return filterBoolean([
             oobAvatar, // highest priority
-<<<<<<< HEAD
-            roomAvatarMxc && Avatar.avatarUrlForRoom(room ?? null, sizeInt, sizeInt, "crop"),
-        ]);
-    }, [mediaPreviewEnabled, room, size, roomAvatarMxc, oobData]);
-=======
             Avatar.avatarUrlForRoom(
                 room ?? null,
                 sizeInt,
@@ -141,7 +80,6 @@
             ),
         ]);
     }, [showAvatarsOnInvites, room, size, avatarEvent, oobData]);
->>>>>>> 6fc3dd46
 
     return (
         <BaseAvatar
