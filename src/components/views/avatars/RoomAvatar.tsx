--- conflicted
+++ resolved
@@ -49,7 +49,7 @@
     return room.roomId;
 }
 
-const RoomAvatar: React.FC<IProps> = ({ room, viewAvatarOnClick, onClick, className, oobData, ...otherProps }) => {
+const RoomAvatar: React.FC<IProps> = ({ room, viewAvatarOnClick, onClick, oobData, ...otherProps }) => {
     const size = otherProps.size ?? "36px";
 
     const roomName = room?.name ?? oobData?.name ?? "?";
@@ -95,7 +95,6 @@
             oobAvatar, // highest priority
             roomAvatarMxc && Avatar.avatarUrlForRoom(room ?? null, sizeInt, sizeInt, "crop"),
         ]);
-<<<<<<< HEAD
     }, [mediaPreviewEnabled, room, size, roomAvatarMxc, oobData]);
 
     return (
@@ -111,51 +110,4 @@
     );
 };
 
-export default RoomAvatar;
-=======
-    }
-
-    private static getRoomAvatarUrl(props: IProps): string | null {
-        if (!props.room) return null;
-
-        return Avatar.avatarUrlForRoom(props.room, parseInt(props.size, 10), parseInt(props.size, 10), "crop");
-    }
-
-    private onRoomAvatarClick = (): void => {
-        const avatarUrl = Avatar.avatarUrlForRoom(this.props.room ?? null, undefined, undefined, undefined);
-        if (!avatarUrl) return;
-        const params = {
-            src: avatarUrl,
-            name: this.props.room?.name,
-        };
-
-        Modal.createDialog(ImageView, params, "mx_Dialog_lightbox", undefined, true);
-    };
-
-    private get roomIdName(): string | undefined {
-        const room = this.props.room;
-
-        if (room) {
-            return idNameForRoom(room);
-        } else {
-            return this.props.oobData?.roomId;
-        }
-    }
-
-    public render(): React.ReactNode {
-        const { room, oobData, viewAvatarOnClick, onClick, ...otherProps } = this.props;
-        const roomName = room?.name ?? oobData.name ?? "?";
-
-        return (
-            <BaseAvatar
-                {...otherProps}
-                type={(room?.getType() ?? this.props.oobData?.roomType) === RoomType.Space ? "square" : "round"}
-                name={roomName}
-                idName={this.roomIdName}
-                urls={this.state.urls}
-                onClick={viewAvatarOnClick && this.state.urls[0] ? this.onRoomAvatarClick : onClick}
-            />
-        );
-    }
-}
->>>>>>> 07d5a72f
+export default RoomAvatar;