--- conflicted
+++ resolved
@@ -24,12 +24,9 @@
 import { sendSentryReport } from "../../../sentry";
 import defaultDispatcher from "../../../dispatcher/dispatcher";
 import { Action } from "../../../dispatcher/actions";
-<<<<<<< HEAD
 import { getBrowserSupport } from "../../../SupportedBrowser";
-=======
 import SettingsStore from "../../../settings/SettingsStore";
 import { UIFeature } from "../../../settings/UIFeature";
->>>>>>> 62d6dc70
 
 interface IProps {
     onFinished: (success: boolean) => void;
@@ -227,26 +224,7 @@
                     {warning}
                     <p>{_t("bug_reporting|description")}</p>
                     <p>
-<<<<<<< HEAD
                         <strong>
-                            {_t(
-                                "bug_reporting|before_submitting",
-                                {},
-                                {
-                                    a: (sub) => (
-                                        <a
-                                            target="_blank"
-                                            href={SdkConfig.get().feedback.new_issue_url}
-                                            rel="noreferrer noopener"
-                                        >
-                                            {sub}
-                                        </a>
-                                    ),
-                                },
-                            )}
-                        </strong>
-=======
-                        <b>
                             {SettingsStore.getValue(UIFeature.HelpShowMatrixDisclosurePolicyAndLinks) &&
                                 _t(
                                     "bug_reporting|before_submitting",
@@ -263,8 +241,7 @@
                                         ),
                                     },
                                 )}
-                        </b>
->>>>>>> 62d6dc70
+                        </strong>
                     </p>
 
                     <div className="mx_BugReportDialog_download">
