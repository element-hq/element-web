/*
Copyright 2017 Vector Creations Ltd

Licensed under the Apache License, Version 2.0 (the "License");
you may not use this file except in compliance with the License.
You may obtain a copy of the License at

    http://www.apache.org/licenses/LICENSE-2.0

Unless required by applicable law or agreed to in writing, software
distributed under the License is distributed on an "AS IS" BASIS,
WITHOUT WARRANTIES OR CONDITIONS OF ANY KIND, either express or implied.
See the License for the specific language governing permissions and
limitations under the License.
*/

import React from 'react';
import sdk from '../../../index';
import MatrixClientPeg from '../../../MatrixClientPeg';
import GeminiScrollbar from 'react-gemini-scrollbar';
import Resend from '../../../Resend';
import { _t } from '../../../languageHandler';
import SettingsStore from "../../../settings/SettingsStore";

function DeviceListEntry(props) {
    const {userId, device} = props;

    const DeviceVerifyButtons = sdk.getComponent('elements.DeviceVerifyButtons');

    return (
        <li>
            <DeviceVerifyButtons device={device} userId={userId} />
            { device.deviceId }
            <br />
            { device.getDisplayName() }
        </li>
    );
}

DeviceListEntry.propTypes = {
    userId: React.PropTypes.string.isRequired,

    // deviceinfo
    device: React.PropTypes.object.isRequired,
};


function UserUnknownDeviceList(props) {
    const {userId, userDevices} = props;

    const deviceListEntries = Object.keys(userDevices).map((deviceId) =>
       <DeviceListEntry key={deviceId} userId={userId}
           device={userDevices[deviceId]} />,
    );

    return (
        <ul className="mx_UnknownDeviceDialog_deviceList">
            { deviceListEntries }
        </ul>
    );
}

UserUnknownDeviceList.propTypes = {
    userId: React.PropTypes.string.isRequired,

    // map from deviceid -> deviceinfo
    userDevices: React.PropTypes.object.isRequired,
};


function UnknownDeviceList(props) {
    const {devices} = props;

    const userListEntries = Object.keys(devices).map((userId) =>
        <li key={userId}>
            <p>{ userId }:</p>
            <UserUnknownDeviceList userId={userId} userDevices={devices[userId]} />
        </li>,
    );

    return <ul>{ userListEntries }</ul>;
}

UnknownDeviceList.propTypes = {
    // map from userid -> deviceid -> deviceinfo
    devices: React.PropTypes.object.isRequired,
};


export default React.createClass({
    displayName: 'UnknownDeviceDialog',

    propTypes: {
        room: React.PropTypes.object.isRequired,

        // map from userid -> deviceid -> deviceinfo
        devices: React.PropTypes.object.isRequired,
        onFinished: React.PropTypes.func.isRequired,
    },

    componentDidMount: function() {
        // Given we've now shown the user the unknown device, it is no longer
        // unknown to them. Therefore mark it as 'known'.
        Object.keys(this.props.devices).forEach((userId) => {
            Object.keys(this.props.devices[userId]).map((deviceId) => {
                MatrixClientPeg.get().setDeviceKnown(userId, deviceId, true);
            });
        });

        // XXX: temporary logging to try to diagnose
        // https://github.com/vector-im/riot-web/issues/3148
        console.log('Opening UnknownDeviceDialog');
    },

    render: function() {
<<<<<<< HEAD
        if (this.state.devices === null) {
            const Spinner = sdk.getComponent("elements.Spinner");
            return <Spinner />;
        }
=======
        const client = MatrixClientPeg.get();
        const blacklistUnverified = client.getGlobalBlacklistUnverifiedDevices() ||
              this.props.room.getBlacklistUnverifiedDevices();
>>>>>>> be5e6724

        let warning;
        if (SettingsStore.getValue("blacklistUnverifiedDevices", this.props.room.roomId)) {
            warning = (
                <h4>
                    { _t("You are currently blacklisting unverified devices; to send " +
                    "messages to these devices you must verify them.") }
                </h4>
            );
        } else {
            warning = (
                <div>
                    <p>
                        { _t("We recommend you go through the verification process " +
                            "for each device to confirm they belong to their legitimate owner, " +
                            "but you can resend the message without verifying if you prefer.") }
                    </p>
                </div>
            );
        }

        const BaseDialog = sdk.getComponent('views.dialogs.BaseDialog');
        return (
            <BaseDialog className='mx_UnknownDeviceDialog'
                onFinished={() => {
                            // XXX: temporary logging to try to diagnose
                            // https://github.com/vector-im/riot-web/issues/3148
                            console.log("UnknownDeviceDialog closed by escape");
                            this.props.onFinished();
                }}
                title={_t('Room contains unknown devices')}
            >
                <GeminiScrollbar autoshow={false} className="mx_Dialog_content">
                    <h4>
                        { _t('"%(RoomName)s" contains devices that you haven\'t seen before.', {RoomName: this.props.room.name}) }
                    </h4>
                    { warning }
                    { _t("Unknown devices") }:

                    <UnknownDeviceList devices={this.props.devices} />
                </GeminiScrollbar>
                <div className="mx_Dialog_buttons">
                    <button className="mx_Dialog_primary" autoFocus={true}
                            onClick={() => {
                                this.props.onFinished();
                                Resend.resendUnsentEvents(this.props.room);
                            }}>
                        { _t("Send anyway") }
                    </button>
                    <button className="mx_Dialog_primary" autoFocus={true}
                            onClick={() => {
                                // XXX: temporary logging to try to diagnose
                                // https://github.com/vector-im/riot-web/issues/3148
                                console.log("UnknownDeviceDialog closed by OK");
                                this.props.onFinished();
                            }}>
                        OK
                    </button>
                </div>
            </BaseDialog>
        );
        // XXX: do we want to give the user the option to enable blacklistUnverifiedDevices for this room (or globally) at this point?
        // It feels like confused users will likely turn it on and then disappear in a cloud of UISIs...
    },
});<|MERGE_RESOLUTION|>--- conflicted
+++ resolved
@@ -113,16 +113,10 @@
     },
 
     render: function() {
-<<<<<<< HEAD
         if (this.state.devices === null) {
             const Spinner = sdk.getComponent("elements.Spinner");
             return <Spinner />;
         }
-=======
-        const client = MatrixClientPeg.get();
-        const blacklistUnverified = client.getGlobalBlacklistUnverifiedDevices() ||
-              this.props.room.getBlacklistUnverifiedDevices();
->>>>>>> be5e6724
 
         let warning;
         if (SettingsStore.getValue("blacklistUnverifiedDevices", this.props.room.roomId)) {
