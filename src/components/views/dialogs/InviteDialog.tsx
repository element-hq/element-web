/*
Copyright 2019 - 2023 The Matrix.org Foundation C.I.C.

Licensed under the Apache License, Version 2.0 (the "License");
you may not use this file except in compliance with the License.
You may obtain a copy of the License at

    http://www.apache.org/licenses/LICENSE-2.0

Unless required by applicable law or agreed to in writing, software
distributed under the License is distributed on an "AS IS" BASIS,
WITHOUT WARRANTIES OR CONDITIONS OF ANY KIND, either express or implied.
See the License for the specific language governing permissions and
limitations under the License.
*/

import React, { createRef, ReactNode, SyntheticEvent } from "react";
import classNames from "classnames";
import { RoomMember, Room, MatrixError, EventType } from "matrix-js-sdk/src/matrix";
import { KnownMembership } from "matrix-js-sdk/src/types";
import { MatrixCall } from "matrix-js-sdk/src/webrtc/call";
import { logger } from "matrix-js-sdk/src/logger";
import { uniqBy } from "lodash";

import { Icon as InfoIcon } from "../../../../res/img/element-icons/info.svg";
import { Icon as EmailPillAvatarIcon } from "../../../../res/img/icon-email-pill-avatar.svg";
import { _t, _td } from "../../../languageHandler";
import { MatrixClientPeg } from "../../../MatrixClientPeg";
import { makeRoomPermalink, makeUserPermalink } from "../../../utils/permalinks/Permalinks";
import DMRoomMap from "../../../utils/DMRoomMap";
import * as Email from "../../../email";
import { getDefaultIdentityServerUrl, setToDefaultIdentityServer } from "../../../utils/IdentityServerUtils";
import { buildActivityScores, buildMemberScores, compareMembers } from "../../../utils/SortMembers";
import { abbreviateUrl } from "../../../utils/UrlUtils";
import IdentityAuthClient from "../../../IdentityAuthClient";
import { humanizeTime } from "../../../utils/humanize";
import { IInviteResult, inviteMultipleToRoom, showAnyInviteErrors } from "../../../RoomInvite";
import { Action } from "../../../dispatcher/actions";
import { DefaultTagID } from "../../../stores/room-list/models";
import RoomListStore from "../../../stores/room-list/RoomListStore";
import SettingsStore from "../../../settings/SettingsStore";
import { UIFeature } from "../../../settings/UIFeature";
import { mediaFromMxc } from "../../../customisations/Media";
import BaseAvatar from "../avatars/BaseAvatar";
import { SearchResultAvatar } from "../avatars/SearchResultAvatar";
import AccessibleButton, { ButtonEvent } from "../elements/AccessibleButton";
import { selectText } from "../../../utils/strings";
import Field from "../elements/Field";
import TabbedView, { Tab, TabLocation } from "../../structures/TabbedView";
import Dialpad from "../voip/DialPad";
import QuestionDialog from "./QuestionDialog";
import Spinner from "../elements/Spinner";
import BaseDialog from "./BaseDialog";
import DialPadBackspaceButton from "../elements/DialPadBackspaceButton";
import LegacyCallHandler from "../../../LegacyCallHandler";
import UserIdentifierCustomisations from "../../../customisations/UserIdentifier";
import CopyableText from "../elements/CopyableText";
import { ScreenName } from "../../../PosthogTrackers";
import { KeyBindingAction } from "../../../accessibility/KeyboardShortcuts";
import { getKeyBindingsManager } from "../../../KeyBindingsManager";
import {
    DirectoryMember,
    IDMUserTileProps,
    Member,
    startDmOnFirstMessage,
    ThreepidMember,
} from "../../../utils/direct-messages";
import { InviteKind } from "./InviteDialogTypes";
import Modal from "../../../Modal";
import dis from "../../../dispatcher/dispatcher";
import { privateShouldBeEncrypted } from "../../../utils/rooms";
import { NonEmptyArray } from "../../../@types/common";
import { UNKNOWN_PROFILE_ERRORS } from "../../../utils/MultiInviter";
import AskInviteAnywayDialog, { UnknownProfiles } from "./AskInviteAnywayDialog";
import { SdkContextClass } from "../../../contexts/SDKContext";
import { UserProfilesStore } from "../../../stores/UserProfilesStore";

// we have a number of types defined from the Matrix spec which can't reasonably be altered here.
/* eslint-disable camelcase */

const extractTargetUnknownProfiles = async (
    targets: Member[],
    profilesStores: UserProfilesStore,
): Promise<UnknownProfiles> => {
    const directoryMembers = targets.filter((t): t is DirectoryMember => t instanceof DirectoryMember);
    await Promise.all(directoryMembers.map((t) => profilesStores.getOrFetchProfile(t.userId)));
    return directoryMembers.reduce<UnknownProfiles>((unknownProfiles: UnknownProfiles, target: DirectoryMember) => {
        const lookupError = profilesStores.getProfileLookupError(target.userId);

        if (
            lookupError instanceof MatrixError &&
            lookupError.errcode &&
            UNKNOWN_PROFILE_ERRORS.includes(lookupError.errcode)
        ) {
            unknownProfiles.push({
                userId: target.userId,
                errorText: lookupError.data.error || "",
            });
        }

        return unknownProfiles;
    }, []);
};

interface Result {
    userId: string;
    user: Member;
    lastActive?: number;
}

const INITIAL_ROOMS_SHOWN = 3; // Number of rooms to show at first
const INCREMENT_ROOMS_SHOWN = 5; // Number of rooms to add when 'show more' is clicked

enum TabId {
    UserDirectory = "users",
    DialPad = "dialpad",
}

class DMUserTile extends React.PureComponent<IDMUserTileProps> {
    private onRemove = (e: ButtonEvent): void => {
        // Stop the browser from highlighting text
        e.preventDefault();
        e.stopPropagation();

        this.props.onRemove!(this.props.member);
    };

    public render(): React.ReactNode {
        const avatarSize = "20px";
        const avatar = <SearchResultAvatar user={this.props.member} size={avatarSize} />;

        let closeButton;
        if (this.props.onRemove) {
            closeButton = (
                <AccessibleButton className="mx_InviteDialog_userTile_remove" onClick={this.onRemove}>
                    <img
                        src={require("../../../../res/img/icon-pill-remove.svg").default}
                        alt={_t("action|remove")}
                        width={8}
                        height={8}
                    />
                </AccessibleButton>
            );
        }

        return (
            <span className="mx_InviteDialog_userTile">
                <span className="mx_InviteDialog_userTile_pill">
                    {avatar}
                    <span className="mx_InviteDialog_userTile_name">{this.props.member.name}</span>
                </span>
                {closeButton}
            </span>
        );
    }
}
<<<<<<< HEAD
/* VERJI START */
class DMEmailTile extends React.PureComponent<IDMUserTileProps> {
    private onRemove = (e: any): void => {
        // Stop the browser from highlighting text
        e.preventDefault();
        e.stopPropagation();
        console.log(e);
        const asMember: Member = {
            name: this.props.email ?? "",
            userId: this.props.email ?? "",
            getMxcAvatarUrl: () => {
                return "";
            },
        };
        if (this.props.onRemove) {
            this.props.onRemove(asMember);
        }
    };
=======
>>>>>>> 040bacbe

/**
 * Converts a RoomMember to a Member.
 * Returns the Member if it is already a Member.
 */
const toMember = (member: RoomMember | Member): Member => {
    return member instanceof RoomMember
        ? new DirectoryMember({
              user_id: member.userId,
              display_name: member.name,
              avatar_url: member.getMxcAvatarUrl(),
          })
        : member;
};

interface IDMRoomTileProps {
    member: Member;
    lastActiveTs?: number;
    onToggle(member: Member): void;
    highlightWord: string;
    isSelected: boolean;
}

class DMRoomTile extends React.PureComponent<IDMRoomTileProps> {
    private onClick = (e: ButtonEvent): void => {
        // Stop the browser from highlighting text
        e.preventDefault();
        e.stopPropagation();

        this.props.onToggle(this.props.member);
    };

    private highlightName(str: string): ReactNode {
        if (!this.props.highlightWord) return str;

        // We convert things to lowercase for index searching, but pull substrings from
        // the submitted text to preserve case. Note: we don't need to htmlEntities the
        // string because React will safely encode the text for us.
        const lowerStr = str.toLowerCase();
        const filterStr = this.props.highlightWord.toLowerCase();

        const result: JSX.Element[] = [];

        let i = 0;
        let ii: number;
        while ((ii = lowerStr.indexOf(filterStr, i)) >= 0) {
            // Push any text we missed (first bit/middle of text)
            if (ii > i) {
                // Push any text we aren't highlighting (middle of text match, or beginning of text)
                result.push(<span key={i + "begin"}>{str.substring(i, ii)}</span>);
            }

            i = ii; // copy over ii only if we have a match (to preserve i for end-of-text matching)

            // Highlight the word the user entered
            const substr = str.substring(i, filterStr.length + i);
            result.push(
                <span className="mx_InviteDialog_tile--room_highlight" key={i + "bold"}>
                    {substr}
                </span>,
            );
            i += substr.length;
        }

        // Push any text we missed (end of text)
        if (i < str.length) {
            result.push(<span key={i + "end"}>{str.substring(i)}</span>);
        }

        return result;
    }

    public render(): React.ReactNode {
        let timestamp: JSX.Element | undefined;
        if (this.props.lastActiveTs) {
            const humanTs = humanizeTime(this.props.lastActiveTs);
            timestamp = <span className="mx_InviteDialog_tile--room_time">{humanTs}</span>;
        }

        const avatarSize = "36px";
        const avatar = (this.props.member as ThreepidMember).isEmail ? (
            <EmailPillAvatarIcon width={avatarSize} height={avatarSize} />
        ) : (
            <BaseAvatar
                url={
                    this.props.member.getMxcAvatarUrl()
                        ? mediaFromMxc(this.props.member.getMxcAvatarUrl()!).getSquareThumbnailHttp(
                              parseInt(avatarSize, 10),
                          )
                        : null
                }
                name={this.props.member.name}
                idName={this.props.member.userId}
                size={avatarSize}
            />
        );

        let checkmark: JSX.Element | undefined;
        if (this.props.isSelected) {
            // To reduce flickering we put the 'selected' room tile above the real avatar
            checkmark = <div className="mx_InviteDialog_tile--room_selected" />;
        }

        // To reduce flickering we put the checkmark on top of the actual avatar (prevents
        // the browser from reloading the image source when the avatar remounts).
        const stackedAvatar = (
            <span className="mx_InviteDialog_tile_avatarStack">
                {avatar}
                {checkmark}
            </span>
        );

        const userIdentifier = UserIdentifierCustomisations.getDisplayUserIdentifier(this.props.member.userId, {
            withDisplayName: true,
        });

        const caption = (this.props.member as ThreepidMember).isEmail
            ? _t("invite|email_caption")
            : this.highlightName(userIdentifier || this.props.member.userId);

        return (
            <AccessibleButton className="mx_InviteDialog_tile mx_InviteDialog_tile--room" onClick={this.onClick}>
                {stackedAvatar}
                <span className="mx_InviteDialog_tile_nameStack">
                    <div className="mx_InviteDialog_tile_nameStack_name">
                        {this.highlightName(this.props.member.name)}
                    </div>
                    <div className="mx_InviteDialog_tile_nameStack_userId">{caption}</div>
                </span>
                {timestamp}
            </AccessibleButton>
        );
    }
}

interface BaseProps {
    // Takes a boolean which is true if a user / users were invited /
    // a call transfer was initiated or false if the dialog was cancelled
    // with no action taken.
    onFinished: (success?: boolean) => void;

    // Initial value to populate the filter with
    initialText?: string;
}

interface InviteDMProps extends BaseProps {
    // The kind of invite being performed. Assumed to be InviteKind.Dm if not provided.
    kind?: InviteKind.Dm;
}

interface InviteRoomProps extends BaseProps {
    kind: InviteKind.Invite;

    // The room ID this dialog is for. Only required for InviteKind.Invite.
    roomId: string;
}

function isRoomInvite(props: Props): props is InviteRoomProps {
    return props.kind === InviteKind.Invite;
}

interface InviteCallProps extends BaseProps {
    kind: InviteKind.CallTransfer;

    // The call to transfer. Only required for InviteKind.CallTransfer.
    call: MatrixCall;
}

type Props = InviteDMProps | InviteRoomProps | InviteCallProps;

interface IInviteDialogState {
    targets: Member[]; // array of Member objects (see interface above)
    filterText: string;
    recents: Result[];
    numRecentsShown: number;
    suggestions: Result[];
    numSuggestionsShown: number;
    serverResultsMixin: Result[];
    threepidResultsMixin: Result[];
    canUseIdentityServer: boolean;
    tryingIdentityServer: boolean;
    consultFirst: boolean;
    dialPadValue: string;
    currentTabId: TabId;

    // These two flags are used for the 'Go' button to communicate what is going on.
    busy: boolean;
    errorText?: string;
}

export default class InviteDialog extends React.PureComponent<Props, IInviteDialogState> {
    public static defaultProps: Partial<Props> = {
        kind: InviteKind.Dm,
        initialText: "",
    };

    private debounceTimer: number | null = null; // actually number because we're in the browser
    private editorRef = createRef<HTMLInputElement>();
    private numberEntryFieldRef: React.RefObject<Field> = createRef();
    private unmounted = false;
    private encryptionByDefault = false;
    private profilesStore: UserProfilesStore;

    public constructor(props: Props) {
        super(props);

        if (props.kind === InviteKind.Invite && !props.roomId) {
            throw new Error("When using InviteKind.Invite a roomId is required for an InviteDialog");
        } else if (props.kind === InviteKind.CallTransfer && !props.call) {
            throw new Error("When using InviteKind.CallTransfer a call is required for an InviteDialog");
        }

        this.profilesStore = SdkContextClass.instance.userProfilesStore;

        const excludedIds = new Set([MatrixClientPeg.safeGet().getUserId()!]);
        if (isRoomInvite(props)) {
            const room = MatrixClientPeg.safeGet().getRoom(props.roomId);
            const isFederated = room?.currentState.getStateEvents(EventType.RoomCreate, "")?.getContent()["m.federate"];
            if (!room) throw new Error("Room ID given to InviteDialog does not look like a room");
            room.getMembersWithMembership(KnownMembership.Invite).forEach((m) => excludedIds.add(m.userId));
            room.getMembersWithMembership(KnownMembership.Join).forEach((m) => excludedIds.add(m.userId));
            // add banned users, so we don't try to invite them
            room.getMembersWithMembership(KnownMembership.Ban).forEach((m) => excludedIds.add(m.userId));
            if (isFederated === false) {
                // exclude users from external servers
                const homeserver = props.roomId.split(":")[1];
                this.excludeExternals(homeserver, excludedIds);
            }
        }

        this.state = {
            targets: [], // array of Member objects (see interface above)
            filterText: this.props.initialText || "",
            // Mutates alreadyInvited set so that buildSuggestions doesn't duplicate any users
            recents: InviteDialog.buildRecents(excludedIds),
            numRecentsShown: INITIAL_ROOMS_SHOWN,
            suggestions: this.buildSuggestions(excludedIds),
            numSuggestionsShown: INITIAL_ROOMS_SHOWN,
            serverResultsMixin: [],
            threepidResultsMixin: [],
            canUseIdentityServer: !!MatrixClientPeg.safeGet().getIdentityServerUrl(),
            tryingIdentityServer: false,
            consultFirst: false,
            dialPadValue: "",
            currentTabId: TabId.UserDirectory,

            // These two flags are used for the 'Go' button to communicate what is going on.
            busy: false,
        };
    }

    public componentDidMount(): void {
        this.encryptionByDefault = privateShouldBeEncrypted(MatrixClientPeg.safeGet());

        if (this.props.initialText) {
            this.updateSuggestions(this.props.initialText);
        }
    }

    public componentWillUnmount(): void {
        this.unmounted = true;
    }

    private onConsultFirstChange = (ev: React.ChangeEvent<HTMLInputElement>): void => {
        this.setState({ consultFirst: ev.target.checked });
    };

    private excludeExternals(homeserver: string, excludedTargetIds: Set<string>): void {
        const client = MatrixClientPeg.safeGet();
        // users with room membership
        const members = Object.values(buildMemberScores(client)).map(({ member }) => member.userId);
        // users with dm membership
        const roomMembers = Object.keys(DMRoomMap.shared().getUniqueRoomsWithIndividuals());
        roomMembers.forEach((id) => members.push(id));
        // filter duplicates and user IDs from external servers
        const externals = new Set(members.filter((id) => !id.includes(homeserver)));
        externals.forEach((id) => excludedTargetIds.add(id));
    }

    public static buildRecents(excludedTargetIds: Set<string>): Result[] {
        const rooms = DMRoomMap.shared().getUniqueRoomsWithIndividuals(); // map of userId => js-sdk Room

        // Also pull in all the rooms tagged as DefaultTagID.DM so we don't miss anything. Sometimes the
        // room list doesn't tag the room for the DMRoomMap, but does for the room list.
        const dmTaggedRooms = RoomListStore.instance.orderedLists[DefaultTagID.DM] || [];
        const myUserId = MatrixClientPeg.safeGet().getUserId();
        for (const dmRoom of dmTaggedRooms) {
            const otherMembers = dmRoom.getJoinedMembers().filter((u) => u.userId !== myUserId);
            for (const member of otherMembers) {
                if (rooms[member.userId]) continue; // already have a room

                logger.warn(`Adding DM room for ${member.userId} as ${dmRoom.roomId} from tag, not DM map`);
                rooms[member.userId] = dmRoom;
            }
        }

        const recents: {
            userId: string;
            user: Member;
            lastActive: number;
        }[] = [];

        for (const userId in rooms) {
            // Filter out user IDs that are already in the room / should be excluded
            if (excludedTargetIds.has(userId)) {
                logger.warn(`[Invite:Recents] Excluding ${userId} from recents`);
                continue;
            }

            const room = rooms[userId];
            const roomMember = room.getMember(userId);
            if (!roomMember) {
                // just skip people who don't have memberships for some reason
                logger.warn(`[Invite:Recents] ${userId} is missing a member object in their own DM (${room.roomId})`);
                continue;
            }

            // Find the last timestamp for a message event
            const searchTypes = ["m.room.message", "m.room.encrypted", "m.sticker"];
            const maxSearchEvents = 20; // to prevent traversing history
            let lastEventTs = 0;
            if (room.timeline && room.timeline.length) {
                for (let i = room.timeline.length - 1; i >= 0; i--) {
                    const ev = room.timeline[i];
                    if (searchTypes.includes(ev.getType())) {
                        lastEventTs = ev.getTs();
                        break;
                    }
                    if (room.timeline.length - i > maxSearchEvents) break;
                }
            }
            if (!lastEventTs) {
                // something weird is going on with this room
                logger.warn(`[Invite:Recents] ${userId} (${room.roomId}) has a weird last timestamp: ${lastEventTs}`);
                continue;
            }

            recents.push({ userId, user: toMember(roomMember), lastActive: lastEventTs });
            // We mutate the given set so that any later callers avoid duplicating these users
            excludedTargetIds.add(userId);
        }
        if (!recents) logger.warn("[Invite:Recents] No recents to suggest!");

        // Sort the recents by last active to save us time later
        recents.sort((a, b) => b.lastActive - a.lastActive);

        return recents;
    }

    private buildSuggestions(excludedTargetIds: Set<string>): { userId: string; user: Member }[] {
        const cli = MatrixClientPeg.safeGet();
        const activityScores = buildActivityScores(cli);
        const memberScores = buildMemberScores(cli);

        const memberComparator = compareMembers(activityScores, memberScores);

        return Object.values(memberScores)
            .map(({ member }) => member)
            .filter((member) => !excludedTargetIds.has(member.userId))
            .sort(memberComparator)
            .map((member) => ({ userId: member.userId, user: toMember(member) }));
    }

    private shouldAbortAfterInviteError(result: IInviteResult, room: Room): boolean {
        this.setState({ busy: false });
        const userMap = new Map<string, Member>(this.state.targets.map((member) => [member.userId, member]));
        return !showAnyInviteErrors(result.states, room, result.inviter, userMap);
    }

    private convertFilter(): Member[] {
        // Check to see if there's anything to convert first
        if (!this.state.filterText || !this.state.filterText.includes("@")) return this.state.targets || [];

        if (!this.canInviteMore()) {
            // There should only be one third-party invite → do not allow more targets
            return this.state.targets;
        }

        let newMember: Member | undefined;
        if (this.state.filterText.startsWith("@")) {
            // Assume mxid
            newMember = new DirectoryMember({ user_id: this.state.filterText });
        } else if (SettingsStore.getValue(UIFeature.IdentityServer)) {
            // Assume email
            if (this.canInviteThirdParty()) {
                newMember = new ThreepidMember(this.state.filterText);
            }
        }
        if (!newMember) return this.state.targets;

        const newTargets = [...(this.state.targets || []), newMember];
        this.setState({ targets: newTargets, filterText: "" });
        return newTargets;
    }

    /**
     * Check if there are unknown profiles if promptBeforeInviteUnknownUsers setting is enabled.
     * If so show the "invite anyway?" dialog. Otherwise directly create the DM local room.
     */
    private checkProfileAndStartDm = async (): Promise<void> => {
        this.setBusy(true);
        const targets = this.convertFilter();

        if (SettingsStore.getValue("promptBeforeInviteUnknownUsers")) {
            const unknownProfileUsers = await extractTargetUnknownProfiles(targets, this.profilesStore);

            if (unknownProfileUsers.length) {
                this.showAskInviteAnywayDialog(unknownProfileUsers);
                return;
            }
        }

        await this.startDm();
    };

    private startDm = async (): Promise<void> => {
        this.setBusy(true);

        try {
            const cli = MatrixClientPeg.safeGet();
            const targets = this.convertFilter();
            await startDmOnFirstMessage(cli, targets);
            this.props.onFinished(true);
        } catch (err) {
            logger.error(err);
            this.setState({
                busy: false,
                errorText: _t("invite|error_dm"),
            });
        }
    };

    private setBusy(busy: boolean): void {
        this.setState({
            busy,
        });
    }

    private showAskInviteAnywayDialog(unknownProfileUsers: { userId: string; errorText: string }[]): void {
        Modal.createDialog(AskInviteAnywayDialog, {
            unknownProfileUsers,
            onInviteAnyways: () => this.startDm(),
            onGiveUp: () => {
                this.setBusy(false);
            },
            description: _t("invite|ask_anyway_description"),
            inviteNeverWarnLabel: _t("invite|ask_anyway_never_warn_label"),
            inviteLabel: _t("invite|ask_anyway_label"),
        });
    }

    private inviteUsers = async (): Promise<void> => {
        if (this.props.kind !== InviteKind.Invite) return;
        this.setState({ busy: true });
        this.convertFilter();
        const targets = this.convertFilter();
        const targetIds = targets.map((t) => t.userId);

        const cli = MatrixClientPeg.safeGet();
        const room = cli.getRoom(this.props.roomId);
        if (!room) {
            logger.error("Failed to find the room to invite users to");
            this.setState({
                busy: false,
                errorText: _t("invite|error_find_room"),
            });
            return;
        }

        try {
            const result = await inviteMultipleToRoom(cli, this.props.roomId, targetIds, true);
            if (!this.shouldAbortAfterInviteError(result, room)) {
                // handles setting error message too
                this.props.onFinished(true);
            }
        } catch (err) {
            logger.error(err);
            this.setState({
                busy: false,
                errorText: _t("invite|error_invite"),
            });
        }
    };

    private transferCall = async (): Promise<void> => {
        if (this.props.kind !== InviteKind.CallTransfer) return;
        if (this.state.currentTabId == TabId.UserDirectory) {
            this.convertFilter();
            const targets = this.convertFilter();
            const targetIds = targets.map((t) => t.userId);
            if (targetIds.length > 1) {
                this.setState({
                    errorText: _t("invite|error_transfer_multiple_target"),
                });
                return;
            }

            LegacyCallHandler.instance.startTransferToMatrixID(this.props.call, targetIds[0], this.state.consultFirst);
        } else {
            LegacyCallHandler.instance.startTransferToPhoneNumber(
                this.props.call,
                this.state.dialPadValue,
                this.state.consultFirst,
            );
        }
        this.props.onFinished(true);
    };

    private onKeyDown = (e: React.KeyboardEvent<HTMLInputElement>): void => {
        if (this.state.busy) return;

        let handled = false;
        const value = e.currentTarget.value.trim();
        const action = getKeyBindingsManager().getAccessibilityAction(e);

        switch (action) {
            case KeyBindingAction.Backspace:
                if (value || this.state.targets.length <= 0) break;

                // when the field is empty and the user hits backspace remove the right-most target
                this.removeMember(this.state.targets[this.state.targets.length - 1]);
                handled = true;
                break;
            case KeyBindingAction.Space:
                if (!value || !value.includes("@") || value.includes(" ")) break;

                // when the user hits space and their input looks like an e-mail/MXID then try to convert it
                this.convertFilter();
                handled = true;
                break;
            case KeyBindingAction.Enter:
                if (!value) break;

                // when the user hits enter with something in their field try to convert it
                this.convertFilter();
                handled = true;
                break;
        }

        if (handled) {
            e.preventDefault();
        }
    };

    private onCancel = (): void => {
        this.props.onFinished(false);
    };

    private updateSuggestions = async (term: string): Promise<void> => {
        MatrixClientPeg.safeGet()
            .searchUserDirectory({ term })
            .then(async (r): Promise<void> => {
                if (term !== this.state.filterText) {
                    // Discard the results - we were probably too slow on the server-side to make
                    // these results useful. This is a race we want to avoid because we could overwrite
                    // more accurate results.
                    return;
                }

                if (!r.results) r.results = [];

                // While we're here, try and autocomplete a search result for the mxid itself
                // if there's no matches (and the input looks like a mxid).
                if (term[0] === "@" && term.indexOf(":") > 1) {
                    try {
                        const profile = await this.profilesStore.getOrFetchProfile(term, { shouldThrow: true });

                        if (profile) {
                            // If we have a profile, we have enough information to assume that
                            // the mxid can be invited - add it to the list. We stick it at the
                            // top so it is most obviously presented to the user.
                            r.results.splice(0, 0, {
                                user_id: term,
                                display_name: profile["displayname"],
                                avatar_url: profile["avatar_url"],
                            });
                        }
                    } catch (e) {
                        logger.warn("Non-fatal error trying to make an invite for a user ID", e);
                    }
                }

                this.setState({
                    serverResultsMixin: r.results.map((u) => ({
                        userId: u.user_id,
                        user: new DirectoryMember(u),
                    })),
                });
            })
            .catch((e) => {
                logger.error("Error searching user directory:");
                logger.error(e);
                this.setState({ serverResultsMixin: [] }); // clear results because it's moderately fatal
            });

        // Whenever we search the directory, also try to search the identity server. It's
        // all debounced the same anyways.
        if (!this.state.canUseIdentityServer) {
            // The user doesn't have an identity server set - warn them of that.
            this.setState({ tryingIdentityServer: true });
            return;
        }
        if (Email.looksValid(term) && this.canInviteThirdParty() && SettingsStore.getValue(UIFeature.IdentityServer)) {
            // Start off by suggesting the plain email while we try and resolve it
            // to a real account.
            this.setState({
                // per above: the userId is a lie here - it's just a regular identifier
                threepidResultsMixin: [{ user: new ThreepidMember(term), userId: term }],
            });
            try {
                const authClient = new IdentityAuthClient();
                const token = await authClient.getAccessToken();
                // No token → unable to try a lookup
                if (!token) return;

                if (term !== this.state.filterText) return; // abandon hope

                const lookup = await MatrixClientPeg.safeGet().lookupThreePid("email", term, token);
                if (term !== this.state.filterText) return; // abandon hope

                if (!lookup || !("mxid" in lookup)) {
                    // We weren't able to find anyone - we're already suggesting the plain email
                    // as an alternative, so do nothing.
                    return;
                }

                // We append the user suggestion to give the user an option to click
                // the email anyways, and so we don't cause things to jump around. In
                // theory, the user would see the user pop up and think "ah yes, that
                // person!"
                const profile = await this.profilesStore.getOrFetchProfile(lookup.mxid);
                if (term !== this.state.filterText || !profile) return; // abandon hope
                this.setState({
                    threepidResultsMixin: [
                        ...this.state.threepidResultsMixin,
                        {
                            user: new DirectoryMember({
                                user_id: lookup.mxid,
                                display_name: profile.displayname,
                                avatar_url: profile.avatar_url,
                            }),
                            // Use the search term as identifier, so that it shows up in suggestions.
                            userId: term,
                        },
                    ],
                });
            } catch (e) {
                logger.error("Error searching identity server:");
                logger.error(e);
                this.setState({ threepidResultsMixin: [] }); // clear results because it's moderately fatal
            }
        }
    };

    private updateFilter = (e: React.ChangeEvent<HTMLInputElement>): void => {
        const term = e.target.value;
        this.setState({ filterText: term });

        // Debounce server lookups to reduce spam. We don't clear the existing server
        // results because they might still be vaguely accurate, likewise for races which
        // could happen here.
        if (this.debounceTimer) {
            clearTimeout(this.debounceTimer);
        }
        this.debounceTimer = window.setTimeout(() => {
            this.updateSuggestions(term);
        }, 150); // 150ms debounce (human reaction time + some)
    };

    private showMoreRecents = (): void => {
        this.setState({ numRecentsShown: this.state.numRecentsShown + INCREMENT_ROOMS_SHOWN });
    };

    private showMoreSuggestions = (): void => {
        this.setState({ numSuggestionsShown: this.state.numSuggestionsShown + INCREMENT_ROOMS_SHOWN });
    };

    private toggleMember = (member: Member): void => {
        if (!this.state.busy) {
            let filterText = this.state.filterText;
            let targets = this.state.targets.map((t) => t); // cheap clone for mutation
            const idx = targets.findIndex((m) => m.userId === member.userId);
            if (idx >= 0) {
                targets.splice(idx, 1);
            } else {
                if (this.props.kind === InviteKind.CallTransfer && targets.length > 0) {
                    targets = [];
                }
                targets.push(member);
                filterText = ""; // clear the filter when the user accepts a suggestion
            }
            this.setState({ targets, filterText });

            if (this.editorRef && this.editorRef.current) {
                this.editorRef.current.focus();
            }
        }
    };

<<<<<<< HEAD
    /* VERJI START */
    private removeEmailInvite = (email: string | Member): void => {
        if (this.state.busy) return;
        const _email = (email as Member)?.name ?? (email as string);

        const targets = this.state.targetEmails.map((t) => t); // cheap clone for mutation
        const idx = targets.indexOf(_email);
        if (idx >= 0) {
            targets.splice(idx, 1);
            this.setState({ targetEmails: targets });
        }

        if (this.editorRef && this.editorRef.current) {
            this.editorRef.current.focus();
        }
    };
    /* VERJI END */
=======
>>>>>>> 040bacbe
    private removeMember = (member: Member): void => {
        if (this.state.busy) return;
        const targets = this.state.targets.map((t) => t); // cheap clone for mutation
        const idx = targets.indexOf(member);
        if (idx >= 0) {
            targets.splice(idx, 1);
            this.setState({ targets });
        }

        if (this.editorRef && this.editorRef.current) {
            this.editorRef.current.focus();
        }
    };

    private parseFilter(filter: string): string[] {
        return filter
            .split(/[\s,]+/)
            .map((p) => p.trim())
            .filter((p) => !!p); // filter empty strings
    }

    private onPaste = async (e: React.ClipboardEvent): Promise<void> => {
        if (this.state.filterText) {
            // if the user has already typed something, just let them
            // paste normally.
            return;
        }

        const text = e.clipboardData.getData("text");
        const potentialAddresses = this.parseFilter(text);
        // one search term which is not a mxid or email address
        if (potentialAddresses.length === 1 && !potentialAddresses[0].includes("@")) {
            return;
        }

        // Prevent the text being pasted into the input
        e.preventDefault();

        // Process it as a list of addresses to add instead
        const possibleMembers = [
            // If we can avoid hitting the profile endpoint, we should.
            ...this.state.recents,
            ...this.state.suggestions,
            ...this.state.serverResultsMixin,
            ...this.state.threepidResultsMixin,
        ];
        const toAdd: Member[] = [];
        const failed: string[] = [];

        // Addresses that could not be added.
        // Will be displayed as filter text to provide feedback.
        const unableToAddMore: string[] = [];

        for (const address of potentialAddresses) {
            const member = possibleMembers.find((m) => m.userId === address);
            if (member) {
                if (this.canInviteMore([...this.state.targets, ...toAdd])) {
                    toAdd.push(member.user);
                } else {
                    // Invite not possible for current targets and pasted targets.
                    unableToAddMore.push(address);
                }
                continue;
            }

            if (Email.looksValid(address)) {
                if (this.canInviteThirdParty([...this.state.targets, ...toAdd])) {
                    toAdd.push(new ThreepidMember(address));
                } else {
                    // Third-party invite not possible for current targets and pasted targets.
                    unableToAddMore.push(address);
                }
                continue;
            }

            if (address[0] !== "@") {
                failed.push(address); // not a user ID
                continue;
            }

            try {
                const profile = await this.profilesStore.getOrFetchProfile(address);
                toAdd.push(
                    new DirectoryMember({
                        user_id: address,
                        display_name: profile?.displayname,
                        avatar_url: profile?.avatar_url,
                    }),
                );
            } catch (e) {
                logger.error("Error looking up profile for " + address);
                logger.error(e);
                failed.push(address);
            }
        }
        if (this.unmounted) return;

        if (failed.length > 0) {
            Modal.createDialog(QuestionDialog, {
                title: _t("invite|error_find_user_title"),
                description: _t("invite|error_find_user_description", { csvNames: failed.join(", ") }),
                button: _t("action|ok"),
            });
        }

        if (unableToAddMore) {
            this.setState({
                filterText: unableToAddMore.join(" "),
                targets: uniqBy([...this.state.targets, ...toAdd], (t) => t.userId),
            });
        } else {
            this.setState({
                targets: uniqBy([...this.state.targets, ...toAdd], (t) => t.userId),
            });
        }
    };

    private onClickInputArea = (e: React.MouseEvent): void => {
        // Stop the browser from highlighting text
        e.preventDefault();
        e.stopPropagation();

        if (this.editorRef && this.editorRef.current) {
            this.editorRef.current.focus();
        }
    };

    private onUseDefaultIdentityServerClick = (e: ButtonEvent): void => {
        e.preventDefault();

        // Update the IS in account data. Actually using it may trigger terms.
        // eslint-disable-next-line react-hooks/rules-of-hooks
        setToDefaultIdentityServer(MatrixClientPeg.safeGet());
        this.setState({ canUseIdentityServer: true, tryingIdentityServer: false });
    };

    private onManageSettingsClick = (e: ButtonEvent): void => {
        e.preventDefault();
        dis.fire(Action.ViewUserSettings);
        this.props.onFinished(false);
    };

    private renderSection(kind: "recents" | "suggestions"): ReactNode {
        let sourceMembers = kind === "recents" ? this.state.recents : this.state.suggestions;
        let showNum = kind === "recents" ? this.state.numRecentsShown : this.state.numSuggestionsShown;
        const showMoreFn = kind === "recents" ? this.showMoreRecents.bind(this) : this.showMoreSuggestions.bind(this);
        const lastActive = (m: Result): number | undefined => (kind === "recents" ? m.lastActive : undefined);
        let sectionName = kind === "recents" ? _t("invite|recents_section") : _t("common|suggestions");

        if (this.props.kind === InviteKind.Invite) {
            sectionName = kind === "recents" ? _t("invite|suggestions_section") : _t("common|suggestions");
        }

        // Mix in the server results if we have any, but only if we're searching. We track the additional
        // members separately because we want to filter sourceMembers but trust the mixin arrays to have
        // the right members in them.
        let priorityAdditionalMembers: Result[] = []; // Shows up before our own suggestions, higher quality
        let otherAdditionalMembers: Result[] = []; // Shows up after our own suggestions, lower quality
        const hasMixins = this.state.serverResultsMixin || this.state.threepidResultsMixin;
        if (this.state.filterText && hasMixins && kind === "suggestions") {
            // We don't want to duplicate members though, so just exclude anyone we've already seen.
            // The type of u is a pain to define but members of both mixins have the 'userId' property
            const notAlreadyExists = (u: any): boolean => {
                return (
                    !this.state.recents.some((m) => m.userId === u.userId) &&
                    !sourceMembers.some((m) => m.userId === u.userId) &&
                    !priorityAdditionalMembers.some((m) => m.userId === u.userId) &&
                    !otherAdditionalMembers.some((m) => m.userId === u.userId)
                );
            };

            otherAdditionalMembers = this.state.serverResultsMixin.filter(notAlreadyExists);
            priorityAdditionalMembers = this.state.threepidResultsMixin.filter(notAlreadyExists);
        }
        const hasAdditionalMembers = priorityAdditionalMembers.length > 0 || otherAdditionalMembers.length > 0;

        // Hide the section if there's nothing to filter by
        if (sourceMembers.length === 0 && !hasAdditionalMembers) return null;

        if (!this.canInviteThirdParty()) {
            // It is currently not allowed to add more third-party invites. Filter them out.
            priorityAdditionalMembers = priorityAdditionalMembers.filter((s) => s instanceof ThreepidMember);
        }

        // Do some simple filtering on the input before going much further. If we get no results, say so.
        if (this.state.filterText) {
            const filterBy = this.state.filterText.toLowerCase();
            sourceMembers = sourceMembers.filter(
                (m) => m.user.name.toLowerCase().includes(filterBy) || m.userId.toLowerCase().includes(filterBy),
            );

            if (sourceMembers.length === 0 && !hasAdditionalMembers) {
                return (
                    <div className="mx_InviteDialog_section">
                        <h3>{sectionName}</h3>
                        <p>{_t("common|no_results")}</p>
                    </div>
                );
            }
        }

        // Now we mix in the additional members. Again, we presume these have already been filtered. We
        // also assume they are more relevant than our suggestions and prepend them to the list.
        sourceMembers = [...priorityAdditionalMembers, ...sourceMembers, ...otherAdditionalMembers];

        // If we're going to hide one member behind 'show more', just use up the space of the button
        // with the member's tile instead.
        if (showNum === sourceMembers.length - 1) showNum++;

        // .slice() will return an incomplete array but won't error on us if we go too far
        const toRender = sourceMembers.slice(0, showNum);
        const hasMore = toRender.length < sourceMembers.length;

        let showMore: JSX.Element | undefined;
        if (hasMore) {
            showMore = (
                <div className="mx_InviteDialog_section_showMore">
                    <AccessibleButton onClick={showMoreFn} kind="link">
                        {_t("common|show_more")}
                    </AccessibleButton>
                </div>
            );
        }

        const tiles = toRender.map((r) => (
            <DMRoomTile
                member={r.user}
                lastActiveTs={lastActive(r)}
                key={r.user.userId}
                onToggle={this.toggleMember}
                highlightWord={this.state.filterText}
                isSelected={this.state.targets.some((t) => t.userId === r.userId)}
            />
        ));
        return (
            <div className="mx_InviteDialog_section">
                <h3>{sectionName}</h3>
                {tiles}
                {showMore}
            </div>
        );
    }

    private renderEditor(): JSX.Element {
        const hasPlaceholder =
            this.props.kind == InviteKind.CallTransfer &&
            this.state.targets.length === 0 &&
            this.state.filterText.length === 0;
<<<<<<< HEAD
        // const targets = this.state.targets.map((t) => (
        //     <DMUserTile member={t} onRemove={this.state.busy ? undefined : this.removeMember} key={t.userId} />
        // ));
        /* ROSBERG START */
        let targets;
        if (this.allowOnboardingFlag) {
            if (this.state.targetEmails?.length > 0) {
                targets = this.state.targetEmails.map((t) => (
                    <DMEmailTile member={{} as Member} email={t} onRemove={this.removeEmailInvite} key={t ?? null} /> // ROSBERG
                ));
            } else {
                targets = this.state.targets.map((t) =>
                    t?.userId && t?.name ? (
                        <DMUserTile member={t} onRemove={this.removeMember} key={t?.userId ?? t?.name ?? null} />
                    ) : null,
                );
            }
        } else {
            targets = this.state.targets.map((t) =>
                t?.userId && t?.name ? (
                    <DMUserTile member={t} onRemove={this.removeMember} key={t?.userId ?? t?.name ?? null} />
                ) : null,
            );
        }
        /* ROSBERG END */
=======
        const targets = this.state.targets.map((t) => (
            <DMUserTile member={t} onRemove={this.state.busy ? undefined : this.removeMember} key={t.userId} />
        ));
>>>>>>> 040bacbe
        const input = (
            <input
                type="text"
                onKeyDown={this.onKeyDown}
                onChange={this.updateFilter}
                value={this.state.filterText}
                ref={this.editorRef}
                onPaste={this.onPaste}
                autoFocus={true}
                disabled={
                    this.state.busy || (this.props.kind == InviteKind.CallTransfer && this.state.targets.length > 0)
                }
                autoComplete="off"
                placeholder={hasPlaceholder ? _t("action|search") : undefined}
                data-testid="invite-dialog-input"
            />
        );
        return (
            <div className="mx_InviteDialog_editor" onClick={this.onClickInputArea}>
                {targets}
                {input}
            </div>
        );
    }

    private renderIdentityServerWarning(): ReactNode {
        if (
            !this.state.tryingIdentityServer ||
            this.state.canUseIdentityServer ||
            !SettingsStore.getValue(UIFeature.IdentityServer)
        ) {
            return null;
        }

        const defaultIdentityServerUrl = getDefaultIdentityServerUrl();
        if (defaultIdentityServerUrl) {
            return (
                <div className="mx_InviteDialog_identityServer">
                    {_t(
                        "invite|email_use_default_is",
                        {
                            defaultIdentityServerName: abbreviateUrl(defaultIdentityServerUrl),
                        },
                        {
                            default: (sub) => (
                                <AccessibleButton kind="link_inline" onClick={this.onUseDefaultIdentityServerClick}>
                                    {sub}
                                </AccessibleButton>
                            ),
                            settings: (sub) => (
                                <AccessibleButton kind="link_inline" onClick={this.onManageSettingsClick}>
                                    {sub}
                                </AccessibleButton>
                            ),
                        },
                    )}
                </div>
            );
        } else {
            return (
                <div className="mx_InviteDialog_identityServer">
                    {_t(
                        "invite|email_use_is",
                        {},
                        {
                            settings: (sub) => (
                                <AccessibleButton kind="link_inline" onClick={this.onManageSettingsClick}>
                                    {sub}
                                </AccessibleButton>
                            ),
                        },
                    )}
                </div>
            );
        }
    }

    private onDialFormSubmit = (ev: SyntheticEvent): void => {
        ev.preventDefault();
        this.transferCall();
    };

    private onDialChange = (ev: React.ChangeEvent<HTMLInputElement>): void => {
        this.setState({ dialPadValue: ev.currentTarget.value });
    };

    private onDigitPress = (digit: string, ev: ButtonEvent): void => {
        this.setState({ dialPadValue: this.state.dialPadValue + digit });

        // Keep the number field focused so that keyboard entry is still available
        // However, don't focus if this wasn't the result of directly clicking on the button,
        // i.e someone using keyboard navigation.
        if (ev.type === "click") {
            this.numberEntryFieldRef.current?.focus();
        }
    };

    private onDeletePress = (ev: ButtonEvent): void => {
        if (this.state.dialPadValue.length === 0) return;
        this.setState({ dialPadValue: this.state.dialPadValue.slice(0, -1) });

        // Keep the number field focused so that keyboard entry is still available
        // However, don't focus if this wasn't the result of directly clicking on the button,
        // i.e someone using keyboard navigation.
        if (ev.type === "click") {
            this.numberEntryFieldRef.current?.focus();
        }
    };

    private onTabChange = (tabId: TabId): void => {
        this.setState({ currentTabId: tabId });
    };

    private async onLinkClick(e: React.MouseEvent<HTMLAnchorElement>): Promise<void> {
        e.preventDefault();
        selectText(e.currentTarget);
    }

    private get screenName(): ScreenName | undefined {
        switch (this.props.kind) {
            case InviteKind.Dm:
                return "StartChat";
            default:
                return undefined;
        }
    }

    /**
     * If encryption by default is enabled, third-party invites should be encrypted as well.
     * For encryption to work, the other side requires a device.
     * To achieve this Element implements a waiting room until all have joined.
     * Waiting for many users degrades the UX → only one email invite is allowed at a time.
     *
     * @param targets - Optional member list to check. Uses targets from state if not provided.
     */
    private canInviteMore(targets?: (Member | RoomMember)[]): boolean {
        targets = targets || this.state.targets;
        return this.canInviteThirdParty(targets) || !targets.some((t) => t instanceof ThreepidMember);
    }

    /**
     * A third-party invite is possible if
     * - this is a non-DM dialog or
     * - there are no invites yet or
     * - encryption by default is not enabled
     *
     * Also see {@link InviteDialog#canInviteMore}.
     *
     * @param targets - Optional member list to check. Uses targets from state if not provided.
     */
    private canInviteThirdParty(targets?: (Member | RoomMember)[]): boolean {
        targets = targets || this.state.targets;
        return this.props.kind !== InviteKind.Dm || targets.length === 0 || !this.encryptionByDefault;
    }

    private hasFilterAtLeastOneEmail(): boolean {
        if (!this.state.filterText) return false;

        return this.parseFilter(this.state.filterText).some((address: string) => {
            return Email.looksValid(address);
        });
    }

    public render(): React.ReactNode {
        let spinner: JSX.Element | undefined;
        if (this.state.busy) {
            spinner = <Spinner w={20} h={20} />;
        }

        let title;
        let helpText;
        let buttonText;
        let goButtonFn: (() => Promise<void>) | null = null;
        let consultConnectSection;
        let extraSection;
        let footer;
        let keySharingWarning = <span />;

        const identityServersEnabled = SettingsStore.getValue(UIFeature.IdentityServer);

        const hasSelection =
            this.state.targets.length > 0 || (this.state.filterText && this.state.filterText.includes("@"));

        const cli = MatrixClientPeg.safeGet();
        const userId = cli.getUserId()!;
        if (this.props.kind === InviteKind.Dm) {
            title = _t("space|add_existing_room_space|dm_heading");

            if (identityServersEnabled) {
                helpText = _t(
                    "invite|start_conversation_name_email_mxid_prompt",
                    {},
                    {
                        userId: () => {
                            return (
                                <a href={makeUserPermalink(userId)} rel="noreferrer noopener" target="_blank">
                                    {userId}
                                </a>
                            );
                        },
                    },
                );
            } else {
                helpText = _t(
                    "invite|start_conversation_name_mxid_prompt",
                    {},
                    {
                        userId: () => {
                            return (
                                <a href={makeUserPermalink(userId)} rel="noreferrer noopener" target="_blank">
                                    {userId}
                                </a>
                            );
                        },
                    },
                );
            }

            buttonText = _t("action|go");
            goButtonFn = this.checkProfileAndStartDm;
            extraSection = (
                <div className="mx_InviteDialog_section_hidden_suggestions_disclaimer">
                    <span>{_t("invite|suggestions_disclaimer")}</span>
                    <p>{_t("invite|suggestions_disclaimer_prompt")}</p>
                </div>
            );
            const link = makeUserPermalink(MatrixClientPeg.safeGet().getSafeUserId());
            footer = (
                <div className="mx_InviteDialog_footer">
                    <h3>{_t("invite|send_link_prompt")}</h3>
                    <CopyableText getTextToCopy={() => makeUserPermalink(MatrixClientPeg.safeGet().getSafeUserId())}>
                        <a className="mx_InviteDialog_footer_link" href={link} onClick={this.onLinkClick}>
                            {link}
                        </a>
                    </CopyableText>
                </div>
            );
        } else if (this.props.kind === InviteKind.Invite) {
            const roomId = this.props.roomId;
            const room = MatrixClientPeg.get()?.getRoom(roomId);
            const isSpace = room?.isSpaceRoom();
            title = isSpace
                ? _t("invite|to_space", {
                      spaceName: room?.name || _t("common|unnamed_space"),
                  })
                : _t("invite|to_room", {
                      roomName: room?.name || _t("common|unnamed_room"),
                  });

            let helpTextUntranslated;
            if (isSpace) {
                if (identityServersEnabled) {
                    helpTextUntranslated = _td("invite|name_email_mxid_share_space");
                } else {
                    helpTextUntranslated = _td("invite|name_mxid_share_space");
                }
            } else {
                if (identityServersEnabled) {
                    helpTextUntranslated = _td("invite|name_email_mxid_share_room");
                } else {
                    helpTextUntranslated = _td("invite|name_mxid_share_room");
                }
            }

            helpText = _t(
                helpTextUntranslated,
                {},
                {
                    userId: () => (
                        <a
                            className="mx_InviteDialog_helpText_userId"
                            href={makeUserPermalink(userId)}
                            rel="noreferrer noopener"
                            target="_blank"
                        >
                            {userId}
                        </a>
                    ),
                    a: (sub) => (
                        <a href={makeRoomPermalink(cli, roomId)} rel="noreferrer noopener" target="_blank">
                            {sub}
                        </a>
                    ),
                },
            );

            buttonText = _t("action|invite");
            goButtonFn = this.inviteUsers;

            if (cli.isRoomEncrypted(this.props.roomId)) {
                const room = cli.getRoom(this.props.roomId)!;
                const visibilityEvent = room.currentState.getStateEvents("m.room.history_visibility", "");
                const visibility =
                    visibilityEvent && visibilityEvent.getContent() && visibilityEvent.getContent().history_visibility;
                if (visibility === "world_readable" || visibility === "shared") {
                    keySharingWarning = (
                        <p className="mx_InviteDialog_helpText">
                            <InfoIcon height={14} width={14} />
                            {" " + _t("invite|key_share_warning")}
                        </p>
                    );
                }
            }
        } else if (this.props.kind === InviteKind.CallTransfer) {
            title = _t("action|transfer");

            consultConnectSection = (
                <div className="mx_InviteDialog_transferConsultConnect">
                    <label>
                        <input type="checkbox" checked={this.state.consultFirst} onChange={this.onConsultFirstChange} />
                        {_t("voip|transfer_consult_first_label")}
                    </label>
                    <AccessibleButton
                        kind="secondary"
                        onClick={this.onCancel}
                        className="mx_InviteDialog_transferConsultConnect_pushRight"
                    >
                        {_t("action|cancel")}
                    </AccessibleButton>
                    <AccessibleButton
                        kind="primary"
                        onClick={this.transferCall}
                        disabled={!hasSelection && this.state.dialPadValue === ""}
                    >
                        {_t("action|transfer")}
                    </AccessibleButton>
                </div>
            );
        }

        const goButton =
            this.props.kind == InviteKind.CallTransfer ? null : (
                <AccessibleButton
                    kind="primary"
                    onClick={goButtonFn}
                    className="mx_InviteDialog_goButton"
                    disabled={this.state.busy || !hasSelection}
                >
                    {buttonText}
                </AccessibleButton>
            );

        let results: React.ReactNode | null = null;
        let onlyOneThreepidNote: React.ReactNode | null = null;

        if (!this.canInviteMore() || (this.hasFilterAtLeastOneEmail() && !this.canInviteThirdParty())) {
            // We are in DM case here, because of the checks in canInviteMore() / canInviteThirdParty().
            onlyOneThreepidNote = <div className="mx_InviteDialog_oneThreepid">{_t("invite|email_limit_one")}</div>;
        } else {
            results = (
                <div className="mx_InviteDialog_userSections">
                    {this.renderSection("recents")}
                    {this.renderSection("suggestions")}
                    {extraSection}
                </div>
            );
        }

        const usersSection = (
            <React.Fragment>
                <p className="mx_InviteDialog_helpText">{helpText}</p>
                <div className="mx_InviteDialog_addressBar">
                    {this.renderEditor()}
                    <div className="mx_InviteDialog_buttonAndSpinner">
                        {goButton}
                        {spinner}
                    </div>
                </div>
                {keySharingWarning}
                {this.renderIdentityServerWarning()}
                <div className="error">{this.state.errorText}</div>
                {onlyOneThreepidNote}
                {results}
                {footer}
            </React.Fragment>
        );

        let dialogContent;
        if (this.props.kind === InviteKind.CallTransfer) {
            const tabs: NonEmptyArray<Tab<TabId>> = [
                new Tab(
                    TabId.UserDirectory,
                    _td("invite|transfer_user_directory_tab"),
                    "mx_InviteDialog_userDirectoryIcon",
                    usersSection,
                ),
            ];

            const backspaceButton = <DialPadBackspaceButton onBackspacePress={this.onDeletePress} />;

            // Only show the backspace button if the field has content
            let dialPadField;
            if (this.state.dialPadValue.length !== 0) {
                dialPadField = (
                    <Field
                        ref={this.numberEntryFieldRef}
                        className="mx_InviteDialog_dialPadField"
                        id="dialpad_number"
                        value={this.state.dialPadValue}
                        autoFocus={true}
                        onChange={this.onDialChange}
                        postfixComponent={backspaceButton}
                    />
                );
            } else {
                dialPadField = (
                    <Field
                        ref={this.numberEntryFieldRef}
                        className="mx_InviteDialog_dialPadField"
                        id="dialpad_number"
                        value={this.state.dialPadValue}
                        autoFocus={true}
                        onChange={this.onDialChange}
                    />
                );
            }

            const dialPadSection = (
                <div className="mx_InviteDialog_dialPad">
                    <form onSubmit={this.onDialFormSubmit}>{dialPadField}</form>
                    <Dialpad hasDial={false} onDigitPress={this.onDigitPress} onDeletePress={this.onDeletePress} />
                </div>
            );
            tabs.push(
                new Tab(
                    TabId.DialPad,
                    _td("invite|transfer_dial_pad_tab"),
                    "mx_InviteDialog_dialPadIcon",
                    dialPadSection,
                ),
            );
            dialogContent = (
                <React.Fragment>
                    <TabbedView<TabId>
                        tabs={tabs}
                        activeTabId={this.state.currentTabId}
                        tabLocation={TabLocation.TOP}
                        onChange={this.onTabChange}
                    />
                    {consultConnectSection}
                </React.Fragment>
            );
        } else {
            dialogContent = (
                <React.Fragment>
                    {usersSection}
                    {consultConnectSection}
                </React.Fragment>
            );
        }

        return (
            <BaseDialog
                className={classNames({
                    mx_InviteDialog_transfer: this.props.kind === InviteKind.CallTransfer,
                    mx_InviteDialog_other: this.props.kind !== InviteKind.CallTransfer,
                    mx_InviteDialog_hasFooter: !!footer,
                })}
                hasCancel={true}
                onFinished={this.props.onFinished}
                title={title}
                screenName={this.screenName}
            >
                <div className="mx_InviteDialog_content">{dialogContent}</div>
            </BaseDialog>
        );
    }
}<|MERGE_RESOLUTION|>--- conflicted
+++ resolved
@@ -154,7 +154,6 @@
         );
     }
 }
-<<<<<<< HEAD
 /* VERJI START */
 class DMEmailTile extends React.PureComponent<IDMUserTileProps> {
     private onRemove = (e: any): void => {
@@ -173,9 +172,54 @@
             this.props.onRemove(asMember);
         }
     };
-=======
->>>>>>> 040bacbe
-
+
+    public render(): any {
+        let closeButton;
+        if (this.props.onRemove) {
+            closeButton = (
+                <AccessibleButton className="mx_InviteDialog_userTile_remove" onClick={this.onRemove}>
+                    <svg width="8" height="8" viewBox="26 25 6 6" xmlns="http://www.w3.org/2000/svg">
+                        <defs>
+                            <filter
+                                x="-5.9%"
+                                y="-7.9%"
+                                width="111.8%"
+                                height="115.8%"
+                                filterUnits="objectBoundingBox"
+                                id="a"
+                            >
+                                <feOffset dy="2" in="SourceAlpha" result="shadowOffsetOuter1" />
+                                <feGaussianBlur stdDeviation="16" in="shadowOffsetOuter1" result="shadowBlurOuter1" />
+                                <feColorMatrix
+                                    values="0 0 0 0 0 0 0 0 0 0.473684211 0 0 0 0 1 0 0 0 0.241258741 0"
+                                    in="shadowBlurOuter1"
+                                    result="shadowMatrixOuter1"
+                                />
+                                <feMerge>
+                                    <feMergeNode in="shadowMatrixOuter1" />
+                                    <feMergeNode in="SourceGraphic" />
+                                </feMerge>
+                            </filter>
+                        </defs>
+                        <g filter="url(#a)" transform="translate(-406 -215)" stroke="#61708B">
+                            <path d="M438 240l-6 6M432 240l6 6" />
+                        </g>
+                    </svg>
+                </AccessibleButton>
+            );
+        }
+
+        return (
+            <span className="mx_InviteDialog_userTile">
+                <span className="mx_InviteDialog_userTile_pill">
+                    <span className="mx_InviteDialog_userTile_name">{this.props?.email ?? ""}</span>
+                </span>
+                {closeButton}
+            </span>
+        );
+    }
+}
+/* VERJI END */
 /**
  * Converts a RoomMember to a Member.
  * Returns the Member if it is already a Member.
@@ -874,7 +918,6 @@
         }
     };
 
-<<<<<<< HEAD
     /* VERJI START */
     private removeEmailInvite = (email: string | Member): void => {
         if (this.state.busy) return;
@@ -892,8 +935,6 @@
         }
     };
     /* VERJI END */
-=======
->>>>>>> 040bacbe
     private removeMember = (member: Member): void => {
         if (this.state.busy) return;
         const targets = this.state.targets.map((t) => t); // cheap clone for mutation
@@ -1142,7 +1183,6 @@
             this.props.kind == InviteKind.CallTransfer &&
             this.state.targets.length === 0 &&
             this.state.filterText.length === 0;
-<<<<<<< HEAD
         // const targets = this.state.targets.map((t) => (
         //     <DMUserTile member={t} onRemove={this.state.busy ? undefined : this.removeMember} key={t.userId} />
         // ));
@@ -1168,11 +1208,6 @@
             );
         }
         /* ROSBERG END */
-=======
-        const targets = this.state.targets.map((t) => (
-            <DMUserTile member={t} onRemove={this.state.busy ? undefined : this.removeMember} key={t.userId} />
-        ));
->>>>>>> 040bacbe
         const input = (
             <input
                 type="text"
