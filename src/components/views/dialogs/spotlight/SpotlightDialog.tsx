--- conflicted
+++ resolved
@@ -567,14 +567,10 @@
     };
 
     let otherSearchesSection: JSX.Element | undefined;
-<<<<<<< HEAD
     if (
         SettingsStore.getValue(UIFeature.SpotlightDialogShowOtherSearches) &&
         (trimmedQuery || (filter !== Filter.PublicRooms && filter !== Filter.PublicSpaces))
     ) {
-=======
-    if (trimmedQuery || (filter !== Filter.PublicRooms && filter !== Filter.PublicSpaces)) {
->>>>>>> 040bacbe
         otherSearchesSection = (
             <div
                 className="mx_SpotlightDialog_section mx_SpotlightDialog_otherSearches"
