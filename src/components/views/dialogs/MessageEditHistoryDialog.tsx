--- conflicted
+++ resolved
@@ -6,14 +6,9 @@
 Please see LICENSE files in the repository root for full details.
 */
 
-<<<<<<< HEAD
-import React from "react";
-import { MatrixEvent, EventType, RelationType, MatrixClient, MatrixError } from "matrix-js-sdk/src/matrix";
-=======
 import React, { type JSX } from "react";
 import { type MatrixEvent, EventType, RelationType, type MatrixClient, MatrixError } from "matrix-js-sdk/src/matrix";
 import { defer } from "matrix-js-sdk/src/utils";
->>>>>>> e427b710
 import { logger } from "matrix-js-sdk/src/logger";
 
 import { MatrixClientPeg } from "../../../MatrixClientPeg";
@@ -63,7 +58,7 @@
         const eventId = this.props.mxEvent.getId()!;
         const client = MatrixClientPeg.safeGet();
 
-        const { resolve, reject, promise } = Promise.withResolvers<boolean>();
+        const { resolve, reject, promise } = defer<boolean>();
         let result: Awaited<ReturnType<MatrixClient["relations"]>>;
 
         try {
