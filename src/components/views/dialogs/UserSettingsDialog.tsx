/*
Copyright 2024 New Vector Ltd.
Copyright 2019-2024 The Matrix.org Foundation C.I.C.
Copyright 2019 New Vector Ltd

SPDX-License-Identifier: AGPL-3.0-only OR GPL-3.0-only
Please see LICENSE files in the repository root for full details.
*/

<<<<<<< HEAD
import { Toast } from "@vector-im/compound-web";
import React, { useState } from "react";
import UserProfileIcon from "@vector-im/compound-design-tokens/assets/web/icons/user-profile";
import DevicesIcon from "@vector-im/compound-design-tokens/assets/web/icons/devices";
import VisibilityOnIcon from "@vector-im/compound-design-tokens/assets/web/icons/visibility-on";
import NotificationsIcon from "@vector-im/compound-design-tokens/assets/web/icons/notifications";
import PreferencesIcon from "@vector-im/compound-design-tokens/assets/web/icons/preferences";
import KeyboardIcon from "@vector-im/compound-design-tokens/assets/web/icons/keyboard";
import SidebarIcon from "@vector-im/compound-design-tokens/assets/web/icons/sidebar";
import MicOnIcon from "@vector-im/compound-design-tokens/assets/web/icons/mic-on";
import LockIcon from "@vector-im/compound-design-tokens/assets/web/icons/lock";
import LabsIcon from "@vector-im/compound-design-tokens/assets/web/icons/labs";
import BlockIcon from "@vector-im/compound-design-tokens/assets/web/icons/block";
import HelpIcon from "@vector-im/compound-design-tokens/assets/web/icons/help";
=======
import React from "react";
import {
    CustomComponentOpts,
    CustomComponentLifecycle,
} from "@matrix-org/react-sdk-module-api/lib/lifecycles/CustomComponentLifecycle";
>>>>>>> 62d6dc70

import TabbedView, { Tab, useActiveTabWithDefault } from "../../structures/TabbedView";
import { _t, _td } from "../../../languageHandler";
import AccountUserSettingsTab from "../settings/tabs/user/AccountUserSettingsTab";
import SettingsStore from "../../../settings/SettingsStore";
import LabsUserSettingsTab, { showLabsFlags } from "../settings/tabs/user/LabsUserSettingsTab";
import AppearanceUserSettingsTab from "../settings/tabs/user/AppearanceUserSettingsTab";
import SecurityUserSettingsTab from "../settings/tabs/user/SecurityUserSettingsTab";
import NotificationUserSettingsTab from "../settings/tabs/user/NotificationUserSettingsTab";
import PreferencesUserSettingsTab from "../settings/tabs/user/PreferencesUserSettingsTab";
import VoiceUserSettingsTab from "../settings/tabs/user/VoiceUserSettingsTab";
import HelpUserSettingsTab from "../settings/tabs/user/HelpUserSettingsTab";
import MjolnirUserSettingsTab from "../settings/tabs/user/MjolnirUserSettingsTab";
import { UIFeature } from "../../../settings/UIFeature";
import BaseDialog from "./BaseDialog";
import SidebarUserSettingsTab from "../settings/tabs/user/SidebarUserSettingsTab";
import KeyboardUserSettingsTab from "../settings/tabs/user/KeyboardUserSettingsTab";
import SessionManagerTab from "../settings/tabs/user/SessionManagerTab";
import { UserTab } from "./UserTab";
import { NonEmptyArray } from "../../../@types/common";
import { SDKContext, SdkContextClass } from "../../../contexts/SDKContext";
import { useSettingValue } from "../../../hooks/useSettings";
<<<<<<< HEAD
import { ToastContext, useActiveToast } from "../../../contexts/ToastContext";

=======
import { ModuleRunner } from "../../../modules/ModuleRunner";
>>>>>>> 62d6dc70
interface IProps {
    initialTabId?: UserTab;
    showMsc4108QrCode?: boolean;
    sdkContext: SdkContextClass;
    onFinished(): void;
}

function titleForTabID(tabId: UserTab): React.ReactNode {
    const subs = {
        strong: (sub: string) => <span className="mx_UserSettingsDialog_title_strong">{sub}</span>,
    };
    switch (tabId) {
        case UserTab.Account:
            return _t("settings|account|dialog_title", undefined, subs);
        case UserTab.SessionManager:
            return _t("settings|sessions|dialog_title", undefined, subs);
        case UserTab.Appearance:
            return _t("settings|appearance|dialog_title", undefined, subs);
        case UserTab.Notifications:
            return _t("settings|notifications|dialog_title", undefined, subs);
        case UserTab.Preferences:
            return _t("settings|preferences|dialog_title", undefined, subs);
        case UserTab.Keyboard:
            return _t("settings|keyboard|dialog_title", undefined, subs);
        case UserTab.Sidebar:
            return _t("settings|sidebar|dialog_title", undefined, subs);
        case UserTab.Voice:
            return _t("settings|voip|dialog_title", undefined, subs);
        case UserTab.Security:
            return _t("settings|security|dialog_title", undefined, subs);
        case UserTab.Labs:
            return _t("settings|labs|dialog_title", undefined, subs);
        case UserTab.Mjolnir:
            return _t("settings|labs_mjolnir|dialog_title", undefined, subs);
        case UserTab.Help:
            return _t("setting|help_about|dialog_title", undefined, subs);
    }
}

export default function UserSettingsDialog(props: IProps): JSX.Element {
    const voipEnabled = useSettingValue<boolean>(UIFeature.Voip);
    const mjolnirEnabled = useSettingValue<boolean>("feature_mjolnir");
    // store this prop in state as changing tabs back and forth should clear it
    const [showMsc4108QrCode, setShowMsc4108QrCode] = useState(props.showMsc4108QrCode);

    const getTabs = (): NonEmptyArray<Tab<UserTab>> => {
        const tabs: Tab<UserTab>[] = [];
        const customSessionManagerTabOpts = { CustomComponent: React.Fragment };
        ModuleRunner.instance.invoke(
            CustomComponentLifecycle.SessionManagerTab,
            customSessionManagerTabOpts as CustomComponentOpts,
        );
        tabs.push(
            new Tab(
                UserTab.Account,
                _td("settings|account|title"),
                <UserProfileIcon />,
                <AccountUserSettingsTab closeSettingsFn={props.onFinished} />,
                "UserSettingsGeneral",
            ),
        );
        tabs.push(
            new Tab(
                UserTab.SessionManager,
                _td("settings|sessions|title"),
<<<<<<< HEAD
                <DevicesIcon />,
                <SessionManagerTab showMsc4108QrCode={showMsc4108QrCode} />,
=======
                "mx_UserSettingsDialog_sessionsIcon",
                (
                    <customSessionManagerTabOpts.CustomComponent>
                        <SessionManagerTab />
                    </customSessionManagerTabOpts.CustomComponent>
                ),
>>>>>>> 62d6dc70
                undefined,
            ),
        );
        tabs.push(
            new Tab(
                UserTab.Appearance,
                _td("common|appearance"),
                <VisibilityOnIcon />,
                <AppearanceUserSettingsTab />,
                "UserSettingsAppearance",
            ),
        );
        tabs.push(
            new Tab(
                UserTab.Notifications,
                _td("notifications|enable_prompt_toast_title"),
                <NotificationsIcon />,
                <NotificationUserSettingsTab />,
                "UserSettingsNotifications",
            ),
        );
        tabs.push(
            new Tab(
                UserTab.Preferences,
                _td("common|preferences"),
                <PreferencesIcon />,
                <PreferencesUserSettingsTab closeSettingsFn={props.onFinished} />,
                "UserSettingsPreferences",
            ),
        );
        tabs.push(
            new Tab(
                UserTab.Keyboard,
                _td("settings|keyboard|title"),
                <KeyboardIcon />,
                <KeyboardUserSettingsTab />,
                "UserSettingsKeyboard",
            ),
        );
        tabs.push(
            new Tab(
                UserTab.Sidebar,
                _td("settings|sidebar|title"),
                <SidebarIcon />,
                <SidebarUserSettingsTab />,
                "UserSettingsSidebar",
            ),
        );

        if (voipEnabled) {
            tabs.push(
                new Tab(
                    UserTab.Voice,
                    _td("settings|voip|title"),
                    <MicOnIcon />,
                    <VoiceUserSettingsTab />,
                    "UserSettingsVoiceVideo",
                ),
            );
        }

        tabs.push(
            new Tab(
                UserTab.Security,
                _td("room_settings|security|title"),
                <LockIcon />,
                <SecurityUserSettingsTab closeSettingsFn={props.onFinished} />,
                "UserSettingsSecurityPrivacy",
            ),
        );

        if (showLabsFlags() || SettingsStore.getFeatureSettingNames().some((k) => SettingsStore.getBetaInfo(k))) {
            tabs.push(
                new Tab(UserTab.Labs, _td("common|labs"), <LabsIcon />, <LabsUserSettingsTab />, "UserSettingsLabs"),
            );
        }
        if (mjolnirEnabled) {
            tabs.push(
                new Tab(
                    UserTab.Mjolnir,
                    _td("labs_mjolnir|title"),
                    <BlockIcon />,
                    <MjolnirUserSettingsTab />,
                    "UserSettingMjolnir",
                ),
            );
        }
        tabs.push(
            new Tab(
                UserTab.Help,
                _td("setting|help_about|title"),
                <HelpIcon />,
                <HelpUserSettingsTab />,
                "UserSettingsHelpAbout",
            ),
        );

        return tabs as NonEmptyArray<Tab<UserTab>>;
    };

    const [activeTabId, _setActiveTabId] = useActiveTabWithDefault(getTabs(), UserTab.Account, props.initialTabId);
    const setActiveTabId = (tabId: UserTab): void => {
        _setActiveTabId(tabId);
        // Clear this so switching away from the tab and back to it will not show the QR code again
        setShowMsc4108QrCode(false);
    };

    const [activeToast, toastRack] = useActiveToast();

    return (
        // XXX: SDKContext is provided within the LoggedInView subtree.
        // Modals function outside the MatrixChat React tree, so sdkContext is reprovided here to simulate that.
        // The longer term solution is to move our ModalManager into the React tree to inherit contexts properly.
        <SDKContext.Provider value={props.sdkContext}>
            <ToastContext.Provider value={toastRack}>
                <BaseDialog
                    className="mx_UserSettingsDialog"
                    hasCancel={true}
                    onFinished={props.onFinished}
                    title={titleForTabID(activeTabId)}
                    titleClass="mx_UserSettingsDialog_title"
                >
                    <div className="mx_SettingsDialog_content">
                        <TabbedView
                            tabs={getTabs()}
                            activeTabId={activeTabId}
                            screenName="UserSettings"
                            onChange={setActiveTabId}
                            responsive={true}
                        />
                    </div>
                    <div className="mx_SettingsDialog_toastContainer">
                        {activeToast && <Toast>{activeToast}</Toast>}
                    </div>
                </BaseDialog>
            </ToastContext.Provider>
        </SDKContext.Provider>
    );
}<|MERGE_RESOLUTION|>--- conflicted
+++ resolved
@@ -7,7 +7,6 @@
 Please see LICENSE files in the repository root for full details.
 */
 
-<<<<<<< HEAD
 import { Toast } from "@vector-im/compound-web";
 import React, { useState } from "react";
 import UserProfileIcon from "@vector-im/compound-design-tokens/assets/web/icons/user-profile";
@@ -22,13 +21,10 @@
 import LabsIcon from "@vector-im/compound-design-tokens/assets/web/icons/labs";
 import BlockIcon from "@vector-im/compound-design-tokens/assets/web/icons/block";
 import HelpIcon from "@vector-im/compound-design-tokens/assets/web/icons/help";
-=======
-import React from "react";
 import {
     CustomComponentOpts,
     CustomComponentLifecycle,
 } from "@matrix-org/react-sdk-module-api/lib/lifecycles/CustomComponentLifecycle";
->>>>>>> 62d6dc70
 
 import TabbedView, { Tab, useActiveTabWithDefault } from "../../structures/TabbedView";
 import { _t, _td } from "../../../languageHandler";
@@ -51,12 +47,8 @@
 import { NonEmptyArray } from "../../../@types/common";
 import { SDKContext, SdkContextClass } from "../../../contexts/SDKContext";
 import { useSettingValue } from "../../../hooks/useSettings";
-<<<<<<< HEAD
 import { ToastContext, useActiveToast } from "../../../contexts/ToastContext";
-
-=======
 import { ModuleRunner } from "../../../modules/ModuleRunner";
->>>>>>> 62d6dc70
 interface IProps {
     initialTabId?: UserTab;
     showMsc4108QrCode?: boolean;
@@ -122,17 +114,13 @@
             new Tab(
                 UserTab.SessionManager,
                 _td("settings|sessions|title"),
-<<<<<<< HEAD
                 <DevicesIcon />,
-                <SessionManagerTab showMsc4108QrCode={showMsc4108QrCode} />,
-=======
-                "mx_UserSettingsDialog_sessionsIcon",
                 (
                     <customSessionManagerTabOpts.CustomComponent>
-                        <SessionManagerTab />
+                        <SessionManagerTab showMsc4108QrCode={showMsc4108QrCode} />
                     </customSessionManagerTabOpts.CustomComponent>
-                ),
->>>>>>> 62d6dc70
+                )
+                ,
                 undefined,
             ),
         );
