--- conflicted
+++ resolved
@@ -100,18 +100,13 @@
                         })}
                     </div>
                 ))}
-<<<<<<< HEAD
                 <Form.Root
                     onSubmit={(evt) => {
                         evt.preventDefault();
                         evt.stopPropagation();
                     }}
                 >
-                    <h3>{_t("common|options")}</h3>
-=======
-                <div>
-                    <h2 className="mx_DevTools_toolHeading">{_t("common|options")}</h2>
->>>>>>> 8b17591f
+                    <h2>{_t("common|options")}</h2>
                     <SettingsFlag name="developerMode" level={SettingLevel.ACCOUNT} />
                     <SettingsFlag name="showHiddenEventsInTimeline" level={SettingLevel.DEVICE} />
                     <SettingsFlag name="enableWidgetScreenshots" level={SettingLevel.ACCOUNT} />
