/*
Copyright 2024 New Vector Ltd.
Copyright 2021 The Matrix.org Foundation C.I.C.

SPDX-License-Identifier: AGPL-3.0-only OR GPL-3.0-only
Please see LICENSE files in the repository root for full details.
*/

import React, { ReactElement, ReactNode, useContext, useMemo, useRef, useState } from "react";
import classNames from "classnames";
import { Room, EventType } from "matrix-js-sdk/src/matrix";
import { KnownMembership } from "matrix-js-sdk/src/types";
import { sleep } from "matrix-js-sdk/src/utils";
import { logger } from "matrix-js-sdk/src/logger";
import { ErrorIcon } from "@vector-im/compound-design-tokens/assets/web/icons";

import { _t, _td, TranslationKey } from "../../../languageHandler";
import BaseDialog from "./BaseDialog";
import Dropdown from "../elements/Dropdown";
import SearchBox from "../../structures/SearchBox";
import SpaceStore from "../../../stores/spaces/SpaceStore";
import RoomAvatar from "../avatars/RoomAvatar";
import { getDisplayAliasForRoom } from "../../../Rooms";
import AccessibleButton, { ButtonEvent } from "../elements/AccessibleButton";
import AutoHideScrollbar from "../../structures/AutoHideScrollbar";
import DMRoomMap from "../../../utils/DMRoomMap";
import { calculateRoomVia } from "../../../utils/permalinks/Permalinks";
import StyledCheckbox from "../elements/StyledCheckbox";
import MatrixClientContext from "../../../contexts/MatrixClientContext";
import { sortRooms } from "../../../stores/room-list/algorithms/tag-sorting/RecentAlgorithm";
import ProgressBar from "../elements/ProgressBar";
import DecoratedRoomAvatar from "../avatars/DecoratedRoomAvatar";
import QueryMatcher from "../../../autocomplete/QueryMatcher";
import LazyRenderList from "../elements/LazyRenderList";
import { useSettingValue } from "../../../hooks/useSettings";
import { filterBoolean } from "../../../utils/arrays";
import { NonEmptyArray } from "../../../@types/common";

// These values match CSS
const ROW_HEIGHT = 32 + 12;
const HEADER_HEIGHT = 15;
const GROUP_MARGIN = 24;

interface IProps {
    space: Room;
    onCreateRoomClick(ev: ButtonEvent): void;
    onAddSubspaceClick(): void;
    onFinished(added?: boolean): void;
}

export const Entry: React.FC<{
    room: Room;
    checked: boolean;
    onChange?(value: boolean): void;
}> = ({ room, checked, onChange }) => {
    return (
        <label className="mx_AddExistingToSpace_entry">
            {room?.isSpaceRoom() ? (
                <RoomAvatar room={room} size="32px" />
            ) : (
                <DecoratedRoomAvatar room={room} size="32px" />
            )}
            <span className="mx_AddExistingToSpace_entry_name">{room.name}</span>
            <StyledCheckbox
                onChange={onChange ? (e) => onChange(e.currentTarget.checked) : undefined}
                checked={checked}
                disabled={!onChange}
            />
        </label>
    );
};

type OnChangeFn = (checked: boolean, room: Room) => void;

type Renderer = (
    rooms: Room[],
    selectedToAdd: Set<Room>,
    scrollState: IScrollState,
    onChange: undefined | OnChangeFn,
) => ReactNode;

interface IAddExistingToSpaceProps {
    space: Room;
    footerPrompt?: ReactNode;
    filterPlaceholder: string;
    emptySelectionButton?: ReactNode;
    onFinished(added: boolean): void;
    roomsRenderer?: Renderer;
    spacesRenderer?: Renderer;
    dmsRenderer?: Renderer;
}

interface IScrollState {
    scrollTop: number;
    height: number;
}

const getScrollState = (
    { scrollTop, height }: IScrollState,
    numItems: number,
    ...prevGroupSizes: number[]
): IScrollState => {
    let heightBefore = 0;
    prevGroupSizes.forEach((size) => {
        heightBefore += GROUP_MARGIN + HEADER_HEIGHT + size * ROW_HEIGHT;
    });

    const viewportTop = scrollTop;
    const viewportBottom = viewportTop + height;
    const listTop = heightBefore + HEADER_HEIGHT;
    const listBottom = listTop + numItems * ROW_HEIGHT;
    const top = Math.max(viewportTop, listTop);
    const bottom = Math.min(viewportBottom, listBottom);
    // the viewport height and scrollTop passed to the LazyRenderList
    // is capped at the intersection with the real viewport, so lists
    // out of view are passed height 0, so they won't render any items.
    return {
        scrollTop: Math.max(0, scrollTop - listTop),
        height: Math.max(0, bottom - top),
    };
};

export const AddExistingToSpace: React.FC<IAddExistingToSpaceProps> = ({
    space,
    footerPrompt,
    emptySelectionButton,
    filterPlaceholder,
    roomsRenderer,
    dmsRenderer,
    spacesRenderer,
    onFinished,
}) => {
    const cli = useContext(MatrixClientContext);
    const msc3946ProcessDynamicPredecessor = useSettingValue<boolean>("feature_dynamic_room_predecessors");
    const visibleRooms = useMemo(
        () =>
            cli
                ?.getVisibleRooms(msc3946ProcessDynamicPredecessor)
                .filter((r) => r.getMyMembership() === KnownMembership.Join) ?? [],
        [cli, msc3946ProcessDynamicPredecessor],
    );

    const scrollRef = useRef<AutoHideScrollbar<"div">>(null);
    const [scrollState, setScrollState] = useState<IScrollState>({
        // these are estimates which update as soon as it mounts
        scrollTop: 0,
        height: 600,
    });

    const [selectedToAdd, setSelectedToAdd] = useState(new Set<Room>());
    const [progress, setProgress] = useState<number | null>(null);
    const [error, setError] = useState(false);
    const [query, setQuery] = useState("");
    const lcQuery = query.toLowerCase().trim();

    const existingSubspacesSet = useMemo(() => new Set(SpaceStore.instance.getChildSpaces(space.roomId)), [space]);
    const existingRoomsSet = useMemo(() => new Set(SpaceStore.instance.getChildRooms(space.roomId)), [space]);

    const [spaces, rooms, dms] = useMemo(() => {
        let rooms = visibleRooms;

        if (lcQuery) {
            const matcher = new QueryMatcher<Room>(visibleRooms, {
                keys: ["name"],
                funcs: [(r) => filterBoolean([r.getCanonicalAlias(), ...r.getAltAliases()])],
                shouldMatchWordsOnly: false,
            });

            rooms = matcher.match(lcQuery);
        }

        const joinRule = space.getJoinRule();
        return sortRooms(rooms).reduce<[spaces: Room[], rooms: Room[], dms: Room[]]>(
            (arr, room) => {
                if (room.isSpaceRoom()) {
                    if (room !== space && !existingSubspacesSet.has(room)) {
                        arr[0].push(room);
                    }
                } else if (!existingRoomsSet.has(room)) {
                    if (!DMRoomMap.shared().getUserIdForRoomId(room.roomId)) {
                        arr[1].push(room);
                    } else if (joinRule !== "public") {
                        // Only show DMs for non-public spaces as they make very little sense in spaces other than "Just Me" ones.
                        arr[2].push(room);
                    }
                }
                return arr;
            },
            [[], [], []],
        );
    }, [visibleRooms, space, lcQuery, existingRoomsSet, existingSubspacesSet]);

    const addRooms = async (): Promise<void> => {
        setError(false);
        setProgress(0);

        let error = false;

        for (const room of selectedToAdd) {
            const via = calculateRoomVia(room);
            try {
                await SpaceStore.instance.addRoomToSpace(space, room.roomId, via).catch(async (e): Promise<void> => {
                    if (e.errcode === "M_LIMIT_EXCEEDED") {
                        await sleep(e.data.retry_after_ms);
                        await SpaceStore.instance.addRoomToSpace(space, room.roomId, via); // retry
                        return;
                    }

                    throw e;
                });
                setProgress((i) => (i ?? 0) + 1);
            } catch (e) {
                logger.error("Failed to add rooms to space", e);
                error = true;
                break;
            }
        }

        if (!error) {
            onFinished(true);
        } else {
            setError(error);
        }
    };

    const busy = progress !== null;

    let footer;
    if (error) {
        footer = (
            <>
<<<<<<< HEAD
                <ErrorIcon height="24" width="24" />
=======
                <ErrorIcon height="24px" width="24px" />
>>>>>>> 17de6614

                <span className="mx_AddExistingToSpaceDialog_error">
                    <div className="mx_AddExistingToSpaceDialog_errorHeading">
                        {_t("space|add_existing_room_space|error_heading")}
                    </div>
                    <div className="mx_AddExistingToSpaceDialog_errorCaption">{_t("action|try_again")}</div>
                </span>

                <AccessibleButton className="mx_AddExistingToSpaceDialog_retryButton" onClick={addRooms}>
                    {_t("action|retry")}
                </AccessibleButton>
            </>
        );
    } else if (busy) {
        footer = (
            <span>
                <ProgressBar value={progress} max={selectedToAdd.size} />
                <div className="mx_AddExistingToSpaceDialog_progressText">
                    {_t("space|add_existing_room_space|progress_text", {
                        count: selectedToAdd.size,
                        progress,
                    })}
                </div>
            </span>
        );
    } else {
        let button = emptySelectionButton;
        if (!button || selectedToAdd.size > 0) {
            button = (
                <AccessibleButton kind="primary" disabled={selectedToAdd.size < 1} onClick={addRooms}>
                    {_t("action|add")}
                </AccessibleButton>
            );
        }

        footer = (
            <>
                <span>{footerPrompt}</span>

                {button}
            </>
        );
    }

    const onChange =
        !busy && !error
            ? (checked: boolean, room: Room) => {
                  if (checked) {
                      selectedToAdd.add(room);
                  } else {
                      selectedToAdd.delete(room);
                  }
                  setSelectedToAdd(new Set(selectedToAdd));
              }
            : undefined;

    // only count spaces when alone as they're shown on a separate modal all on their own
    const numSpaces = spacesRenderer && !dmsRenderer && !roomsRenderer ? spaces.length : 0;
    const numRooms = roomsRenderer ? rooms.length : 0;
    const numDms = dmsRenderer ? dms.length : 0;

    let noResults = true;
    if (numSpaces > 0 || numRooms > 0 || numDms > 0) {
        noResults = false;
    }

    const onScroll = (): void => {
        const body = scrollRef.current?.containerRef.current;
        if (!body) return;
        setScrollState({
            scrollTop: body.scrollTop,
            height: body.clientHeight,
        });
    };

    const wrappedRef = (body: HTMLDivElement | null): void => {
        if (!body) return;
        setScrollState({
            scrollTop: body.scrollTop,
            height: body.clientHeight,
        });
    };

    const roomsScrollState = getScrollState(scrollState, numRooms);
    const spacesScrollState = getScrollState(scrollState, numSpaces, numRooms);
    const dmsScrollState = getScrollState(scrollState, numDms, numSpaces, numRooms);

    return (
        <div className="mx_AddExistingToSpace">
            <SearchBox
                className="mx_textinput_icon mx_textinput_search"
                placeholder={filterPlaceholder}
                onSearch={setQuery}
                autoFocus={true}
            />
            <AutoHideScrollbar
                className="mx_AddExistingToSpace_content"
                onScroll={onScroll}
                wrappedRef={wrappedRef}
                ref={scrollRef}
            >
                {rooms.length > 0 && roomsRenderer
                    ? roomsRenderer(rooms, selectedToAdd, roomsScrollState, onChange)
                    : undefined}

                {spaces.length > 0 && spacesRenderer
                    ? spacesRenderer(spaces, selectedToAdd, spacesScrollState, onChange)
                    : null}

                {dms.length > 0 && dmsRenderer ? dmsRenderer(dms, selectedToAdd, dmsScrollState, onChange) : null}

                {noResults ? (
                    <span className="mx_AddExistingToSpace_noResults">{_t("common|no_results")}</span>
                ) : undefined}
            </AutoHideScrollbar>

            <div className="mx_AddExistingToSpace_footer">{footer}</div>
        </div>
    );
};

const defaultRendererFactory =
    (title: TranslationKey): Renderer =>
    (rooms, selectedToAdd, { scrollTop, height }, onChange) => (
        <div className="mx_AddExistingToSpace_section">
            <h3>{_t(title)}</h3>
            <LazyRenderList
                itemHeight={ROW_HEIGHT}
                items={rooms}
                scrollTop={scrollTop}
                height={height}
                renderItem={(room) => (
                    <Entry
                        key={room.roomId}
                        room={room}
                        checked={selectedToAdd.has(room)}
                        onChange={
                            onChange
                                ? (checked: boolean) => {
                                      onChange(checked, room);
                                  }
                                : undefined
                        }
                    />
                )}
            />
        </div>
    );

export const defaultRoomsRenderer = defaultRendererFactory(_td("common|rooms"));
export const defaultSpacesRenderer = defaultRendererFactory(_td("common|spaces"));
export const defaultDmsRenderer = defaultRendererFactory(_td("space|add_existing_room_space|dm_heading"));

interface ISubspaceSelectorProps {
    title: string;
    space: Room;
    value: Room;
    onChange(space: Room): void;
}

export const SubspaceSelector: React.FC<ISubspaceSelectorProps> = ({ title, space, value, onChange }) => {
    const options = useMemo(() => {
        return [
            space,
            ...SpaceStore.instance.getChildSpaces(space.roomId).filter((space) => {
                return space.currentState.maySendStateEvent(EventType.SpaceChild, space.client.getSafeUserId());
            }),
        ];
    }, [space]);

    let body;
    if (options.length > 1) {
        body = (
            <Dropdown
                id="mx_SpaceSelectDropdown"
                className="mx_SpaceSelectDropdown"
                onOptionChange={(key: string) => {
                    onChange(options.find((space) => space.roomId === key) || space);
                }}
                value={value.roomId}
                label={_t("space|add_existing_room_space|space_dropdown_label")}
            >
                {
                    options.map((space) => {
                        const classes = classNames({
                            mx_SubspaceSelector_dropdownOptionActive: space === value,
                        });
                        return (
                            <div key={space.roomId} className={classes}>
                                <RoomAvatar room={space} size="24px" />
                                {space.name || getDisplayAliasForRoom(space) || space.roomId}
                            </div>
                        );
                    }) as NonEmptyArray<ReactElement & { key: string }>
                }
            </Dropdown>
        );
    } else {
        body = (
            <div className="mx_SubspaceSelector_onlySpace">
                {space.name || getDisplayAliasForRoom(space) || space.roomId}
            </div>
        );
    }

    return (
        <div className="mx_SubspaceSelector">
            <RoomAvatar room={value} size="40px" />
            <div>
                <h1>{title}</h1>
                {body}
            </div>
        </div>
    );
};

const AddExistingToSpaceDialog: React.FC<IProps> = ({ space, onCreateRoomClick, onAddSubspaceClick, onFinished }) => {
    const [selectedSpace, setSelectedSpace] = useState(space);

    return (
        <BaseDialog
            title={
                <SubspaceSelector
                    title={_t("space|add_existing_room_space|space_dropdown_title")}
                    space={space}
                    value={selectedSpace}
                    onChange={setSelectedSpace}
                />
            }
            className="mx_AddExistingToSpaceDialog"
            contentId="mx_AddExistingToSpace"
            onFinished={onFinished}
            fixedWidth={false}
        >
            <MatrixClientContext.Provider value={space.client}>
                <AddExistingToSpace
                    space={space}
                    onFinished={onFinished}
                    footerPrompt={
                        <>
                            <div>{_t("space|add_existing_room_space|create")}</div>
                            <AccessibleButton
                                kind="link"
                                onClick={(ev: ButtonEvent) => {
                                    onCreateRoomClick(ev);
                                    onFinished();
                                }}
                            >
                                {_t("space|add_existing_room_space|create_prompt")}
                            </AccessibleButton>
                        </>
                    }
                    filterPlaceholder={_t("space|room_filter_placeholder")}
                    roomsRenderer={defaultRoomsRenderer}
                    spacesRenderer={() => (
                        <div className="mx_AddExistingToSpace_section">
                            <h3>{_t("common|spaces")}</h3>
                            <AccessibleButton
                                kind="link"
                                onClick={() => {
                                    onAddSubspaceClick();
                                    onFinished();
                                }}
                            >
                                {_t("space|add_existing_room_space|subspace_moved_note")}
                            </AccessibleButton>
                        </div>
                    )}
                    dmsRenderer={defaultDmsRenderer}
                />
            </MatrixClientContext.Provider>
        </BaseDialog>
    );
};

export default AddExistingToSpaceDialog;<|MERGE_RESOLUTION|>--- conflicted
+++ resolved
@@ -229,11 +229,7 @@
     if (error) {
         footer = (
             <>
-<<<<<<< HEAD
-                <ErrorIcon height="24" width="24" />
-=======
                 <ErrorIcon height="24px" width="24px" />
->>>>>>> 17de6614
 
                 <span className="mx_AddExistingToSpaceDialog_error">
                     <div className="mx_AddExistingToSpaceDialog_errorHeading">
