--- conflicted
+++ resolved
@@ -32,11 +32,7 @@
 import { KeyBindingAction } from "../../../accessibility/KeyboardShortcuts";
 import { privateShouldBeEncrypted } from "../../../utils/rooms";
 import SettingsStore from "../../../settings/SettingsStore";
-<<<<<<< HEAD
-=======
-import LabelledCheckbox from "../elements/LabelledCheckbox";
 import { UIFeature } from "../../../settings/UIFeature";
->>>>>>> 07c253d1
 
 interface IProps {
     type?: RoomType;
@@ -442,38 +438,23 @@
                         {visibilitySection}
                         {e2eeSection}
                         {aliasField}
-<<<<<<< HEAD
-                        <details onToggle={this.onDetailsToggled} className="mx_CreateRoomDialog_details">
-                            <summary className="mx_CreateRoomDialog_details_summary">
-                                {this.state.detailsOpen ? _t("action|hide_advanced") : _t("action|show_advanced")}
-                            </summary>
-                            <SettingsToggleInput
-                                name="unfederated"
-                                label={_t("create_room|unfederated", {
-                                    serverName: MatrixClientPeg.safeGet().getDomain(),
-                                })}
-                                onChange={this.onNoFederateChange}
-                                checked={this.state.noFederate}
-                                helpMessage={federateLabel}
-                            />
-                        </details>
-=======
                         {this.advancedSettingsEnabled && (
                             <details onToggle={this.onDetailsToggled} className="mx_CreateRoomDialog_details">
                                 <summary className="mx_CreateRoomDialog_details_summary">
                                     {this.state.detailsOpen ? _t("action|hide_advanced") : _t("action|show_advanced")}
                                 </summary>
-                                <LabelledToggleSwitch
+                                <SettingsToggleInput
+                                    name="unfederated"
                                     label={_t("create_room|unfederated", {
                                         serverName: MatrixClientPeg.safeGet().getDomain(),
                                     })}
                                     onChange={this.onNoFederateChange}
-                                    value={this.state.noFederate}
+                                    checked={this.state.noFederate}
+                                    helpMessage={federateLabel}
                                 />
-                                <p>{federateLabel}</p>
+                                z<p>{federateLabel}</p>
                             </details>
                         )}
->>>>>>> 07c253d1
                     </div>
                 </Form.Root>
                 <DialogButtons
