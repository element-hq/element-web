/*
Copyright 2017 Michael Telatynski <7t3chguy@gmail.com>
Copyright 2020, 2021 The Matrix.org Foundation C.I.C.

Licensed under the Apache License, Version 2.0 (the "License");
you may not use this file except in compliance with the License.
You may obtain a copy of the License at

    http://www.apache.org/licenses/LICENSE-2.0

Unless required by applicable law or agreed to in writing, software
distributed under the License is distributed on an "AS IS" BASIS,
WITHOUT WARRANTIES OR CONDITIONS OF ANY KIND, either express or implied.
See the License for the specific language governing permissions and
limitations under the License.
*/

import React, { ChangeEvent, createRef, KeyboardEvent, SyntheticEvent } from "react";
import { Room, RoomType, JoinRule, Preset, Visibility } from "matrix-js-sdk/src/matrix";

import SdkConfig from "../../../SdkConfig";
import withValidation, { IFieldState, IValidationResult } from "../elements/Validation";
import { _t } from "../../../languageHandler";
import { MatrixClientPeg } from "../../../MatrixClientPeg";
import { checkUserIsAllowedToChangeEncryption, IOpts } from "../../../createRoom";
import Field from "../elements/Field";
import RoomAliasField from "../elements/RoomAliasField";
import LabelledToggleSwitch from "../elements/LabelledToggleSwitch";
import DialogButtons from "../elements/DialogButtons";
import BaseDialog from "../dialogs/BaseDialog";
import JoinRuleDropdown from "../elements/JoinRuleDropdown";
import { getKeyBindingsManager } from "../../../KeyBindingsManager";
import { KeyBindingAction } from "../../../accessibility/KeyboardShortcuts";
import { privateShouldBeEncrypted } from "../../../utils/rooms";
import SettingsStore from "../../../settings/SettingsStore";
import LabelledCheckbox from "../elements/LabelledCheckbox";
import { UIFeature } from "../../../settings/UIFeature";

interface IProps {
    type?: RoomType;
    defaultPublic?: boolean;
    defaultName?: string;
    parentSpace?: Room;
    defaultEncrypted?: boolean;
    onFinished(proceed?: false): void;
    onFinished(proceed: true, opts: IOpts): void;
}

interface IState {
    /**
     * The selected room join rule.
     */
    joinRule: JoinRule;
    /**
     * Indicates whether the created room should have public visibility (ie, it should be
     * shown in the public room list). Only applicable if `joinRule` == `JoinRule.Knock`.
     */
    isPublicKnockRoom: boolean;
    /**
     * Indicates whether end-to-end encryption is enabled for the room.
     */
    isEncrypted: boolean;
    /**
     * The room name.
     */
    name: string;
    /**
     * The room topic.
     */
    topic: string;
    /**
     * The room alias.
     */
    alias: string;
    /**
     * Indicates whether the details section is open.
     */
    detailsOpen: boolean;
    /**
     * Indicates whether federation is disabled for the room.
     */
    noFederate: boolean;
    /**
     * Indicates whether the room name is valid.
     */
    nameIsValid: boolean;
    /**
     * Indicates whether the user can change encryption settings for the room.
     */
    canChangeEncryption: boolean;
}

export default class CreateRoomDialog extends React.Component<IProps, IState> {
    private readonly askToJoinEnabled: boolean;
    private readonly supportsRestricted: boolean;
    private nameField = createRef<Field>();
    private aliasField = createRef<RoomAliasField>();

    public constructor(props: IProps) {
        super(props);

        this.askToJoinEnabled = SettingsStore.getValue("feature_ask_to_join");
        this.supportsRestricted = !!this.props.parentSpace;

        let joinRule = JoinRule.Invite;
        if (this.props.defaultPublic) {
            joinRule = JoinRule.Public;
        } else if (this.supportsRestricted) {
            joinRule = JoinRule.Restricted;
        }

        const cli = MatrixClientPeg.safeGet();
        this.state = {
            isPublicKnockRoom: this.props.defaultPublic || false,
            isEncrypted: this.props.defaultEncrypted ?? privateShouldBeEncrypted(cli),
            joinRule,
            name: this.props.defaultName || "",
            topic: "",
            alias: "",
            detailsOpen: false,
            noFederate: SdkConfig.get().default_federate === false,
            nameIsValid: false,
            canChangeEncryption: false,
        };

        checkUserIsAllowedToChangeEncryption(cli, Preset.PrivateChat).then(({ allowChange, forcedValue }) =>
            this.setState((state) => ({
                canChangeEncryption: allowChange,
                // override with forcedValue if it is set
                isEncrypted: forcedValue ?? state.isEncrypted,
            })),
        );
    }

    private roomCreateOptions(): IOpts {
        const opts: IOpts = {};
        const createOpts: IOpts["createOpts"] = (opts.createOpts = {});
        opts.roomType = this.props.type;
        createOpts.name = this.state.name;

        if (this.state.joinRule === JoinRule.Public) {
            createOpts.visibility = Visibility.Public;
            createOpts.preset = Preset.PublicChat;
            opts.guestAccess = false;
            const { alias } = this.state;
            createOpts.room_alias_name = alias.substring(1, alias.indexOf(":"));
        } else {
            opts.encryption = this.state.isEncrypted;
        }

        if (this.state.topic) {
            createOpts.topic = this.state.topic;
        }
        if (this.state.noFederate) {
            createOpts.creation_content = { "m.federate": false };
        }

        opts.parentSpace = this.props.parentSpace;
        if (this.props.parentSpace && this.state.joinRule === JoinRule.Restricted) {
            opts.joinRule = JoinRule.Restricted;
        }

        if (this.state.joinRule === JoinRule.Knock) {
            opts.joinRule = JoinRule.Knock;
            createOpts.visibility = this.state.isPublicKnockRoom ? Visibility.Public : Visibility.Private;
        }

        return opts;
    }

    public componentDidMount(): void {
        // move focus to first field when showing dialog
        this.nameField.current?.focus();
    }

    private onKeyDown = (event: KeyboardEvent): void => {
        const action = getKeyBindingsManager().getAccessibilityAction(event);
        switch (action) {
            case KeyBindingAction.Enter:
                this.onOk();
                event.preventDefault();
                event.stopPropagation();
                break;
        }
    };

    private onOk = async (): Promise<void> => {
        if (!this.nameField.current) return;
        const activeElement = document.activeElement as HTMLElement;
        activeElement?.blur();
        await this.nameField.current.validate({ allowEmpty: false });
        if (this.aliasField.current) {
            await this.aliasField.current.validate({ allowEmpty: false });
        }
        // Validation and state updates are async, so we need to wait for them to complete
        // first. Queue a `setState` callback and wait for it to resolve.
        await new Promise<void>((resolve) => this.setState({}, resolve));
        if (this.state.nameIsValid && (!this.aliasField.current || this.aliasField.current.isValid)) {
            this.props.onFinished(true, this.roomCreateOptions());
        } else {
            let field: RoomAliasField | Field | null = null;
            if (!this.state.nameIsValid) {
                field = this.nameField.current;
            } else if (this.aliasField.current && !this.aliasField.current.isValid) {
                field = this.aliasField.current;
            }
            if (field) {
                field.focus();
                await field.validate({ allowEmpty: false, focused: true });
            }
        }
    };

    private onCancel = (): void => {
        this.props.onFinished(false);
    };

    private onNameChange = (ev: ChangeEvent<HTMLInputElement>): void => {
        this.setState({ name: ev.target.value });
    };

    private onTopicChange = (ev: ChangeEvent<HTMLInputElement>): void => {
        this.setState({ topic: ev.target.value });
    };

    private onJoinRuleChange = (joinRule: JoinRule): void => {
        this.setState({ joinRule });
    };

    private onEncryptedChange = (isEncrypted: boolean): void => {
        this.setState({ isEncrypted });
    };

    private onAliasChange = (alias: string): void => {
        this.setState({ alias });
    };

    private onDetailsToggled = (ev: SyntheticEvent<HTMLDetailsElement>): void => {
        this.setState({ detailsOpen: (ev.target as HTMLDetailsElement).open });
    };

    private onNoFederateChange = (noFederate: boolean): void => {
        this.setState({ noFederate });
    };

    private onNameValidate = async (fieldState: IFieldState): Promise<IValidationResult> => {
        const result = await CreateRoomDialog.validateRoomName(fieldState);
        this.setState({ nameIsValid: !!result.valid });
        return result;
    };

    private onIsPublicKnockRoomChange = (isPublicKnockRoom: boolean): void => {
        this.setState({ isPublicKnockRoom });
    };

    private static validateRoomName = withValidation({
        rules: [
            {
                key: "required",
                test: async ({ value }) => !!value,
                invalid: () => _t("create_room|name_validation_required"),
            },
        ],
    });

    public render(): React.ReactNode {
        const isVideoRoom = this.props.type === RoomType.ElementVideo;

        let aliasField: JSX.Element | undefined;
        if (this.state.joinRule === JoinRule.Public) {
            const domain = MatrixClientPeg.safeGet().getDomain()!;
            aliasField = (
                <div className="mx_CreateRoomDialog_aliasContainer">
                    <RoomAliasField
                        ref={this.aliasField}
                        onChange={this.onAliasChange}
                        domain={domain}
                        value={this.state.alias}
                    />
                </div>
            );
        }

        let publicPrivateLabel: JSX.Element | undefined;
        if (this.state.joinRule === JoinRule.Restricted) {
            publicPrivateLabel = (
                <p>
                    {_t(
                        "create_room|join_rule_restricted_label",
                        {},
                        {
                            SpaceName: () => <b>{this.props.parentSpace?.name ?? _t("common|unnamed_space")}</b>,
                        },
                    )}
                    &nbsp;
                    {_t("create_room|join_rule_change_notice")}
                </p>
            );
        } else if (this.state.joinRule === JoinRule.Public && this.props.parentSpace) {
            publicPrivateLabel = (
                <p>
                    {_t(
                        "create_room|join_rule_public_parent_space_label",
                        {},
                        {
                            SpaceName: () => <b>{this.props.parentSpace?.name ?? _t("common|unnamed_space")}</b>,
                        },
                    )}
                    &nbsp;
                    {_t("create_room|join_rule_change_notice")}
                </p>
            );
        } else if (this.state.joinRule === JoinRule.Public) {
            publicPrivateLabel = (
                <p>
                    {_t("create_room|join_rule_public_label")}
                    &nbsp;
                    {_t("create_room|join_rule_change_notice")}
                </p>
            );
        } else if (this.state.joinRule === JoinRule.Invite) {
            publicPrivateLabel = (
                <p>
                    {_t("create_room|join_rule_invite_label")}
                    &nbsp;
                    {_t("create_room|join_rule_change_notice")}
                </p>
            );
        } else if (this.state.joinRule === JoinRule.Knock) {
            publicPrivateLabel = <p>{_t("create_room|join_rule_knock_label")}</p>;
        }

        let visibilitySection: JSX.Element | undefined;
        if (this.state.joinRule === JoinRule.Knock) {
            visibilitySection = (
                <LabelledCheckbox
                    className="mx_CreateRoomDialog_labelledCheckbox"
                    label={_t("room_settings|security|publish_room")}
                    onChange={this.onIsPublicKnockRoomChange}
                    value={this.state.isPublicKnockRoom}
                />
            );
        }

        let e2eeSection: JSX.Element | undefined;
        if (this.state.joinRule !== JoinRule.Public) {
            let microcopy: string;
            if (privateShouldBeEncrypted(MatrixClientPeg.safeGet())) {
                if (this.state.canChangeEncryption) {
                    microcopy = isVideoRoom
                        ? _t("create_room|encrypted_video_room_warning")
                        : _t("create_room|encrypted_warning");
                } else {
                    microcopy = _t("create_room|encryption_forced");
                }
            } else {
                microcopy = _t("settings|security|e2ee_default_disabled_warning");
            }
            e2eeSection = (
                <React.Fragment>
                    <LabelledToggleSwitch
                        label={_t("create_room|encryption_label")}
                        onChange={this.onEncryptedChange}
                        value={this.state.isEncrypted}
                        className="mx_CreateRoomDialog_e2eSwitch" // for end-to-end tests
                        disabled={!this.state.canChangeEncryption}
                    />
                    <p>{microcopy}</p>
                </React.Fragment>
            );
        }

        let federateLabel = _t("create_room|unfederated_label_default_off");
        if (SdkConfig.get().default_federate === false) {
            // We only change the label if the default setting is different to avoid jarring text changes to the
            // user. They will have read the implications of turning this off/on, so no need to rephrase for them.
            federateLabel = _t("create_room|unfederated_label_default_on");
        }

        let title: string;
        if (isVideoRoom) {
            title = _t("create_room|title_video_room");
        } else if (this.props.parentSpace || this.state.joinRule === JoinRule.Knock) {
            title = _t("action|create_a_room");
        } else {
            title =
                this.state.joinRule === JoinRule.Public
                    ? _t("create_room|title_public_room")
                    : _t("create_room|title_private_room");
        }

        return (
            <BaseDialog
                className="mx_CreateRoomDialog"
                onFinished={this.props.onFinished}
                title={title}
                screenName="CreateRoom"
            >
                <form onSubmit={this.onOk} onKeyDown={this.onKeyDown}>
                    <div className="mx_Dialog_content">
                        <Field
                            ref={this.nameField}
                            label={_t("common|name")}
                            onChange={this.onNameChange}
                            onValidate={this.onNameValidate}
                            value={this.state.name}
                            className="mx_CreateRoomDialog_name"
                        />
                        <Field
                            label={_t("create_room|topic_label")}
                            onChange={this.onTopicChange}
                            value={this.state.topic}
                            className="mx_CreateRoomDialog_topic"
                        />

                        {/* For those who only want to create private room, set the CreateRoomShowJoinRuleDropdown to false in settings.tsx,
                        for public rooms and knock rooms, set the flag to true */}
                        {SettingsStore.getValue(UIFeature.CreateRoomShowJoinRuleDropdown) && (
                            <>
                                <JoinRuleDropdown
                                    label={_t("create_room|room_visibility_label")}
                                    labelInvite={_t("create_room|join_rule_invite")}
                                    labelKnock={
                                        this.askToJoinEnabled ? _t("room_settings|security|join_rule_knock") : undefined
                                    }
                                    labelPublic={_t("common|public_room")}
                                    labelRestricted={
                                        this.supportsRestricted ? _t("create_room|join_rule_restricted") : undefined
                                    }
                                    value={this.state.joinRule}
                                    onChange={this.onJoinRuleChange}
                                />
                            </>
                        )}

                        {publicPrivateLabel}
                        {visibilitySection}
                        {/* To create only encrypted room, the options can be hidden by setting the flag to false in in settings.tsx, */}
                        {SettingsStore.getValue(UIFeature.CreateRoomE2eeSection) && e2eeSection}
                        {aliasField}
<<<<<<< HEAD
                        {/* To limit the usage to only your server, set flag to false in in settings.tsx, */}
                        {SettingsStore.getValue(UIFeature.CreateRoomShowAdvancedSettings) && (
                            <>
                                <details onToggle={this.onDetailsToggled} className="mx_CreateRoomDialog_details">
                                    <summary className="mx_CreateRoomDialog_details_summary">
                                        {this.state.detailsOpen
                                            ? _t("action|hide_advanced")
                                            : _t("action|show_advanced")}
                                    </summary>
                                    <LabelledToggleSwitch
                                        label={_t("create_room|unfederated", {
                                            serverName: MatrixClientPeg.getHomeserverName(),
                                        })}
                                        onChange={this.onNoFederateChange}
                                        value={this.state.noFederate}
                                    />
                                    <p>{federateLabel}</p>
                                </details>
                            </>
                        )}
=======
                        <details onToggle={this.onDetailsToggled} className="mx_CreateRoomDialog_details">
                            <summary className="mx_CreateRoomDialog_details_summary">
                                {this.state.detailsOpen ? _t("action|hide_advanced") : _t("action|show_advanced")}
                            </summary>
                            <LabelledToggleSwitch
                                label={_t("create_room|unfederated", {
                                    serverName: MatrixClientPeg.safeGet().getDomain(),
                                })}
                                onChange={this.onNoFederateChange}
                                value={this.state.noFederate}
                            />
                            <p>{federateLabel}</p>
                        </details>
>>>>>>> 3ec0fe16
                    </div>
                </form>
                <DialogButtons
                    primaryButton={
                        isVideoRoom ? _t("create_room|action_create_video_room") : _t("create_room|action_create_room")
                    }
                    onPrimaryButtonClick={this.onOk}
                    onCancel={this.onCancel}
                />
            </BaseDialog>
        );
    }
}<|MERGE_RESOLUTION|>--- conflicted
+++ resolved
@@ -438,7 +438,6 @@
                         {/* To create only encrypted room, the options can be hidden by setting the flag to false in in settings.tsx, */}
                         {SettingsStore.getValue(UIFeature.CreateRoomE2eeSection) && e2eeSection}
                         {aliasField}
-<<<<<<< HEAD
                         {/* To limit the usage to only your server, set flag to false in in settings.tsx, */}
                         {SettingsStore.getValue(UIFeature.CreateRoomShowAdvancedSettings) && (
                             <>
@@ -450,7 +449,7 @@
                                     </summary>
                                     <LabelledToggleSwitch
                                         label={_t("create_room|unfederated", {
-                                            serverName: MatrixClientPeg.getHomeserverName(),
+                                            serverName: MatrixClientPeg.safeGet().getDomain(),
                                         })}
                                         onChange={this.onNoFederateChange}
                                         value={this.state.noFederate}
@@ -459,21 +458,6 @@
                                 </details>
                             </>
                         )}
-=======
-                        <details onToggle={this.onDetailsToggled} className="mx_CreateRoomDialog_details">
-                            <summary className="mx_CreateRoomDialog_details_summary">
-                                {this.state.detailsOpen ? _t("action|hide_advanced") : _t("action|show_advanced")}
-                            </summary>
-                            <LabelledToggleSwitch
-                                label={_t("create_room|unfederated", {
-                                    serverName: MatrixClientPeg.safeGet().getDomain(),
-                                })}
-                                onChange={this.onNoFederateChange}
-                                value={this.state.noFederate}
-                            />
-                            <p>{federateLabel}</p>
-                        </details>
->>>>>>> 3ec0fe16
                     </div>
                 </form>
                 <DialogButtons
