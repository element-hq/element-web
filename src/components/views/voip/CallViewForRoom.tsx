--- conflicted
+++ resolved
@@ -79,19 +79,6 @@
         return call;
     }
 
-<<<<<<< HEAD
-    onResizeStart = () => {
-        this.props.resizeNotifier.startResizing();
-    }
-
-    onResize = () => {
-        this.props.resizeNotifier.notifyTimelineHeightChanged();
-    }
-
-    onResizeStop = () => {
-        this.props.resizeNotifier.stopResizing();
-    }
-=======
     private onResizeStart = () => {
         this.props.resizeNotifier.startResizing();
     };
@@ -103,7 +90,6 @@
     private onResizeStop = () => {
         this.props.resizeNotifier.stopResizing();
     };
->>>>>>> 6e6a26f8
 
     public render() {
         if (!this.state.call) return null;
