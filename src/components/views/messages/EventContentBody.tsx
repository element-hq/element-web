--- conflicted
+++ resolved
@@ -149,20 +149,9 @@
  * Returns a div or span depending on `as`, the `dir` on a `div` is always set to `"auto"` but set by `includeDir` otherwise.
  */
 const EventContentBody = memo(
-<<<<<<< HEAD
-    forwardRef<HTMLElement, Props>(
-        ({ as, mxEvent, stripReply, content, linkify, highlights, includeDir = true, ...options }, ref) => {
-            const enableBigEmoji = useSettingValue("TextualBody.enableBigEmoji");
-            const [mediaIsVisible] = useMediaVisible(mxEvent);
-
-            const replacer = useReplacer(content, mxEvent, options);
-            const linkifyOptions = useMemo(
-                () => ({
-                    render: replacerToRenderFunction(replacer),
-=======
     ({ as, mxEvent, stripReply, content, linkify, highlights, includeDir = true, ref, ...options }: Props) => {
         const enableBigEmoji = useSettingValue("TextualBody.enableBigEmoji");
-        const [mediaIsVisible] = useMediaVisible(mxEvent?.getId(), mxEvent?.getRoomId());
+        const [mediaIsVisible] = useMediaVisible(mxEvent);
 
         const replacer = useReplacer(content, mxEvent, options);
         const linkifyOptions = useMemo(
@@ -181,7 +170,6 @@
                     // Part of Replies fallback support
                     stripReplyFallback: stripReply,
                     mediaIsVisible,
->>>>>>> 4d48d1b2
                 }),
             [content, mediaIsVisible, enableBigEmoji, highlights, isEmote, stripReply],
         );
