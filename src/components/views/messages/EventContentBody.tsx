/*
Copyright 2025 New Vector Ltd.

SPDX-License-Identifier: AGPL-3.0-only OR GPL-3.0-only OR LicenseRef-Element-Commercial
Please see LICENSE files in the repository root for full details.
*/

import React, { memo, useContext, useMemo, type Ref } from "react";
import { type IContent, type MatrixEvent, MsgType, PushRuleKind } from "matrix-js-sdk/src/matrix";
import parse from "html-react-parser";
import { PushProcessor } from "matrix-js-sdk/src/pushprocessor";

import { bodyToNode } from "../../../HtmlUtils.tsx";
import { Linkify } from "../../../Linkify.tsx";
import PlatformPeg from "../../../PlatformPeg.ts";
import {
    applyReplacerOnString,
    combineRenderers,
    type Replacer,
    type RendererMap,
    keywordPillRenderer,
    mentionPillRenderer,
    ambiguousLinkTooltipRenderer,
    codeBlockRenderer,
    spoilerRenderer,
    replacerToRenderFunction,
} from "../../../renderer";
import MatrixClientContext from "../../../contexts/MatrixClientContext.tsx";
import { useSettingValue } from "../../../hooks/useSettings.ts";
import { filterBoolean } from "../../../utils/arrays.ts";
import { useMediaVisible } from "../../../hooks/useMediaVisible.ts";

/**
 * Returns a RegExp pattern for the keyword in the push rule of the given Matrix event, if any
 * @param mxEvent - the Matrix event to get the push rule keyword pattern from
 */
const getPushDetailsKeywordPatternRegexp = (mxEvent: MatrixEvent): RegExp | undefined => {
    const pushDetails = mxEvent.getPushDetails();
    if (
        pushDetails.rule?.enabled &&
        pushDetails.rule.kind === PushRuleKind.ContentSpecific &&
        pushDetails.rule.pattern
    ) {
        return PushProcessor.getPushRuleGlobRegex(pushDetails.rule.pattern, true, "gi");
    }
    return undefined;
};

interface ReplacerOptions {
    /**
     * Whether to render room/user mentions as pills
     */
    renderMentionPills?: boolean;
    /**
     * Whether to render push rule keywords as pills
     */
    renderKeywordPills?: boolean;
    /**
     * Whether to render spoilers as hidden content revealed on click
     */
    renderSpoilers?: boolean;
    /**
     * Whether to render code blocks as syntax highlighted code with a copy to clipboard button
     */
    renderCodeBlocks?: boolean;
    /**
     * Whether to render tooltips for ambiguous links, only effective on platforms which specify `needsUrlTooltips` true
     */
    renderTooltipsForAmbiguousLinks?: boolean;
}

// Returns a memoized Replacer based on the input parameters
const useReplacer = (content: IContent, mxEvent: MatrixEvent | undefined, options: ReplacerOptions): Replacer => {
    const cli = useContext(MatrixClientContext);
    const room = cli.getRoom(mxEvent?.getRoomId()) ?? undefined;

    const shouldShowPillAvatar = useSettingValue("Pill.shouldShowPillAvatar");
    const isHtml = content.format === "org.matrix.custom.html";

    const replacer = useMemo(() => {
        const keywordRegexpPattern = mxEvent ? getPushDetailsKeywordPatternRegexp(mxEvent) : undefined;
        const replacers = filterBoolean<RendererMap>([
            options.renderMentionPills ? mentionPillRenderer : undefined,
            options.renderKeywordPills && keywordRegexpPattern ? keywordPillRenderer : undefined,
            options.renderTooltipsForAmbiguousLinks && PlatformPeg.get()?.needsUrlTooltips()
                ? ambiguousLinkTooltipRenderer
                : undefined,
            options.renderSpoilers ? spoilerRenderer : undefined,
            options.renderCodeBlocks ? codeBlockRenderer : undefined,
        ]);
        return combineRenderers(...replacers)({
            isHtml,
            mxEvent,
            room,
            shouldShowPillAvatar,
            keywordRegexpPattern,
        });
    }, [
        mxEvent,
        options.renderMentionPills,
        options.renderKeywordPills,
        options.renderTooltipsForAmbiguousLinks,
        options.renderSpoilers,
        options.renderCodeBlocks,
        isHtml,
        room,
        shouldShowPillAvatar,
    ]);

    return replacer;
};

interface Props extends ReplacerOptions {
    /**
     * Whether to render the content in a div or span
     */
    as: "span" | "div";
    /**
     * Whether to render links as clickable anchors
     */
    linkify: boolean;
    /**
     * The Matrix event to render, required for renderMentionPills & renderKeywordPills
     */
    mxEvent?: MatrixEvent;
    /**
     * The content to render
     */
    content: IContent;
    /**
     * Whether to strip reply fallbacks from the content before rendering
     */
    stripReply?: boolean;
    /**
     * Highlights to emphasise in the content
     */
    highlights?: string[];
    /**
     * Whether to include the `dir="auto"` attribute on the rendered element
     */
    includeDir?: boolean;
    ref?: Ref<HTMLElement>;
}

/**
 * Component to render a Matrix event's content body.
 * If the content is formatted HTML then it will be sanitised before rendering.
 * A number of rendering features are supported as configured by {@link ReplacerOptions}
 * Returns a div or span depending on `as`, the `dir` on a `div` is always set to `"auto"` but set by `includeDir` otherwise.
 */
const EventContentBody = memo(
<<<<<<< HEAD
    ({ as, mxEvent, stripReply, content, linkify, highlights, includeDir = true, ref, ...options }: Props) => {
        const enableBigEmoji = useSettingValue("TextualBody.enableBigEmoji");

        const replacer = useReplacer(content, mxEvent, options);
        const linkifyOptions = useMemo(
            () => ({
                render: replacerToRenderFunction(replacer),
            }),
            [replacer],
        );

        const isEmote = content.msgtype === MsgType.Emote;

        const { strippedBody, formattedBody, emojiBodyElements, className } = useMemo(
            () =>
                bodyToNode(content, highlights, {
                    disableBigEmoji: isEmote || !enableBigEmoji,
                    // Part of Replies fallback support
                    stripReplyFallback: stripReply,
                }),
            [content, enableBigEmoji, highlights, isEmote, stripReply],
        );

        if (as === "div") includeDir = true; // force dir="auto" on divs

        const As = as;
        const body = formattedBody ? (
            <As ref={ref as any} className={className} dir={includeDir ? "auto" : undefined}>
                {parse(formattedBody, {
                    replace: replacer,
                })}
            </As>
        ) : (
            <As ref={ref as any} className={className} dir={includeDir ? "auto" : undefined}>
                {applyReplacerOnString(emojiBodyElements || strippedBody, replacer)}
            </As>
        );

        if (!linkify) return body;

        return <Linkify options={linkifyOptions}>{body}</Linkify>;
    },
=======
    forwardRef<HTMLElement, Props>(
        ({ as, mxEvent, stripReply, content, linkify, highlights, includeDir = true, ...options }, ref) => {
            const enableBigEmoji = useSettingValue("TextualBody.enableBigEmoji");
            const [mediaIsVisible] = useMediaVisible(mxEvent?.getId(), mxEvent?.getRoomId());

            const replacer = useReplacer(content, mxEvent, options);
            const linkifyOptions = useMemo(
                () => ({
                    render: replacerToRenderFunction(replacer),
                }),
                [replacer],
            );

            const isEmote = content.msgtype === MsgType.Emote;

            const { strippedBody, formattedBody, emojiBodyElements, className } = useMemo(
                () =>
                    bodyToNode(content, highlights, {
                        disableBigEmoji: isEmote || !enableBigEmoji,
                        // Part of Replies fallback support
                        stripReplyFallback: stripReply,
                        mediaIsVisible,
                    }),
                [content, mediaIsVisible, enableBigEmoji, highlights, isEmote, stripReply],
            );

            if (as === "div") includeDir = true; // force dir="auto" on divs

            const As = as;
            const body = formattedBody ? (
                <As ref={ref as any} className={className} dir={includeDir ? "auto" : undefined}>
                    {parse(formattedBody, {
                        replace: replacer,
                    })}
                </As>
            ) : (
                <As ref={ref as any} className={className} dir={includeDir ? "auto" : undefined}>
                    {applyReplacerOnString(emojiBodyElements || strippedBody, replacer)}
                </As>
            );

            if (!linkify) return body;

            return <Linkify options={linkifyOptions}>{body}</Linkify>;
        },
    ),
>>>>>>> 5e7b58a7
);

export default EventContentBody;<|MERGE_RESOLUTION|>--- conflicted
+++ resolved
@@ -149,9 +149,9 @@
  * Returns a div or span depending on `as`, the `dir` on a `div` is always set to `"auto"` but set by `includeDir` otherwise.
  */
 const EventContentBody = memo(
-<<<<<<< HEAD
     ({ as, mxEvent, stripReply, content, linkify, highlights, includeDir = true, ref, ...options }: Props) => {
         const enableBigEmoji = useSettingValue("TextualBody.enableBigEmoji");
+            const [mediaIsVisible] = useMediaVisible(mxEvent?.getId(), mxEvent?.getRoomId());
 
         const replacer = useReplacer(content, mxEvent, options);
         const linkifyOptions = useMemo(
@@ -169,8 +169,8 @@
                     disableBigEmoji: isEmote || !enableBigEmoji,
                     // Part of Replies fallback support
                     stripReplyFallback: stripReply,
-                }),
-            [content, enableBigEmoji, highlights, isEmote, stripReply],
+                mediaIsVisible,}),
+            [content, mediaIsVisible,enableBigEmoji, highlights, isEmote, stripReply],
         );
 
         if (as === "div") includeDir = true; // force dir="auto" on divs
@@ -192,54 +192,6 @@
 
         return <Linkify options={linkifyOptions}>{body}</Linkify>;
     },
-=======
-    forwardRef<HTMLElement, Props>(
-        ({ as, mxEvent, stripReply, content, linkify, highlights, includeDir = true, ...options }, ref) => {
-            const enableBigEmoji = useSettingValue("TextualBody.enableBigEmoji");
-            const [mediaIsVisible] = useMediaVisible(mxEvent?.getId(), mxEvent?.getRoomId());
-
-            const replacer = useReplacer(content, mxEvent, options);
-            const linkifyOptions = useMemo(
-                () => ({
-                    render: replacerToRenderFunction(replacer),
-                }),
-                [replacer],
-            );
-
-            const isEmote = content.msgtype === MsgType.Emote;
-
-            const { strippedBody, formattedBody, emojiBodyElements, className } = useMemo(
-                () =>
-                    bodyToNode(content, highlights, {
-                        disableBigEmoji: isEmote || !enableBigEmoji,
-                        // Part of Replies fallback support
-                        stripReplyFallback: stripReply,
-                        mediaIsVisible,
-                    }),
-                [content, mediaIsVisible, enableBigEmoji, highlights, isEmote, stripReply],
-            );
-
-            if (as === "div") includeDir = true; // force dir="auto" on divs
-
-            const As = as;
-            const body = formattedBody ? (
-                <As ref={ref as any} className={className} dir={includeDir ? "auto" : undefined}>
-                    {parse(formattedBody, {
-                        replace: replacer,
-                    })}
-                </As>
-            ) : (
-                <As ref={ref as any} className={className} dir={includeDir ? "auto" : undefined}>
-                    {applyReplacerOnString(emojiBodyElements || strippedBody, replacer)}
-                </As>
-            );
-
-            if (!linkify) return body;
-
-            return <Linkify options={linkifyOptions}>{body}</Linkify>;
-        },
-    ),
->>>>>>> 5e7b58a7
 );
 
 export default EventContentBody;