--- conflicted
+++ resolved
@@ -17,12 +17,8 @@
 import React from 'react';
 import MImageBody from './MImageBody';
 import * as sdk from '../../../index';
-<<<<<<< HEAD
-import {replaceableComponent} from "../../../utils/replaceableComponent";
-import {BLURHASH_FIELD} from "../../../ContentMessages";
-=======
 import { replaceableComponent } from "../../../utils/replaceableComponent";
->>>>>>> e3201eb2
+import { BLURHASH_FIELD } from "../../../ContentMessages";
 
 @replaceableComponent("views.messages.MStickerBody")
 export default class MStickerBody extends MImageBody {
@@ -46,15 +42,9 @@
 
     // Placeholder to show in place of the sticker image if
     // img onLoad hasn't fired yet.
-<<<<<<< HEAD
     getPlaceholder(width, height) {
         if (this.props.mxEvent.getContent().info[BLURHASH_FIELD]) return super.getPlaceholder(width, height);
-        const TintableSVG = sdk.getComponent('elements.TintableSvg');
-        return <TintableSVG src={require("../../../../res/img/icons-show-stickers.svg")} width="75" height="75" />;
-=======
-    getPlaceholder() {
         return <img src={require("../../../../res/img/icons-show-stickers.svg")} width="75" height="75" />;
->>>>>>> e3201eb2
     }
 
     // Tooltip to show on mouse over
