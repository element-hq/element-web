--- conflicted
+++ resolved
@@ -6,15 +6,8 @@
 Please see LICENSE files in the repository root for full details.
 */
 
-<<<<<<< HEAD
-import React, { createRef, SyntheticEvent, MouseEvent } from "react";
-import ReactDOM from "react-dom";
-import { createRoot, Root } from "react-dom/client";
+import React, { createRef, SyntheticEvent, MouseEvent, StrictMode } from "react";
 import { MsgType, PushRuleKind } from "matrix-js-sdk/src/matrix";
-=======
-import React, { createRef, SyntheticEvent, MouseEvent, StrictMode } from "react";
-import { MsgType } from "matrix-js-sdk/src/matrix";
->>>>>>> 28640eec
 import { TooltipProvider } from "@vector-im/compound-web";
 import { globToRegexp } from "matrix-js-sdk/src/utils";
 
@@ -43,11 +36,8 @@
 import { IEventTileOps } from "../rooms/EventTile";
 import { MatrixClientPeg } from "../../../MatrixClientPeg";
 import CodeBlock from "./CodeBlock";
-<<<<<<< HEAD
 import { Pill, PillType } from "../elements/Pill";
-=======
 import { ReactRootManager } from "../../../utils/react";
->>>>>>> 28640eec
 
 interface IState {
     // the URLs (if any) to be previewed with a LinkPreviewWidget inside this TextualBody.
@@ -60,15 +50,9 @@
 export default class TextualBody extends React.Component<IBodyProps, IState> {
     private readonly contentRef = createRef<HTMLDivElement>();
 
-<<<<<<< HEAD
-    private pills: Element[] = [];
-    private tooltips: Element[] = [];
-    private reactRoots: Array<Element | Root> = [];
-=======
     private pills = new ReactRootManager();
     private tooltips = new ReactRootManager();
     private reactRoots = new ReactRootManager();
->>>>>>> 28640eec
 
     private ref = createRef<HTMLDivElement>();
 
@@ -164,26 +148,9 @@
     }
 
     public componentWillUnmount(): void {
-<<<<<<< HEAD
-        unmountPills(this.pills);
-        unmountTooltips(this.tooltips);
-
-        for (const root of this.reactRoots) {
-            if (root instanceof Element) {
-                ReactDOM.unmountComponentAtNode(root);
-            } else {
-                setTimeout(() => root.unmount());
-            }
-        }
-
-        this.pills = [];
-        this.tooltips = [];
-        this.reactRoots = [];
-=======
         this.pills.unmount();
         this.tooltips.unmount();
         this.reactRoots.unmount();
->>>>>>> 28640eec
     }
 
     public shouldComponentUpdate(nextProps: Readonly<IBodyProps>, nextState: Readonly<IState>): boolean {
@@ -288,9 +255,7 @@
                         {after}
                     </>
                 );
-                const containerRoot = createRoot(container);
-                containerRoot.render(newContent);
-                this.reactRoots.push(containerRoot);
+                this.reactRoots.render(newContent, container);
 
                 node.parentNode?.replaceChild(container, node);
             } else if (node.childNodes && node.childNodes.length) {
