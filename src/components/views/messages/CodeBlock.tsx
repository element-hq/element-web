--- conflicted
+++ resolved
@@ -116,8 +116,6 @@
         highlightCode(div);
     }
 
-<<<<<<< HEAD
-=======
     let content = domToReact(preNode.children as DOMNode[]);
 
     // Add code element if it's missing since we depend on it
@@ -125,7 +123,6 @@
         content = <code>{content}</code>;
     }
 
->>>>>>> a5673f60
     return (
         <div className="mx_EventTile_pre_container">
             <pre
@@ -134,17 +131,9 @@
                 })}
             >
                 {lineNumbers}
-<<<<<<< HEAD
-                <div
-                    style={{ display: "contents" }}
-                    dangerouslySetInnerHTML={{ __html: children.innerHTML }}
-                    ref={highlightCodeRef}
-                />
-=======
                 <div style={{ display: "contents" }} ref={highlightCodeRef}>
                     {content}
                 </div>
->>>>>>> a5673f60
             </pre>
             {expandCollapseButton}
             <CopyTextButton
