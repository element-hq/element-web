/*
Copyright 2019, 2021 The Matrix.org Foundation C.I.C.

Licensed under the Apache License, Version 2.0 (the "License");
you may not use this file except in compliance with the License.
You may obtain a copy of the License at

    http://www.apache.org/licenses/LICENSE-2.0

Unless required by applicable law or agreed to in writing, software
distributed under the License is distributed on an "AS IS" BASIS,
WITHOUT WARRANTIES OR CONDITIONS OF ANY KIND, either express or implied.
See the License for the specific language governing permissions and
limitations under the License.
*/

import React from "react";
import { MatrixEvent } from "matrix-js-sdk/src/matrix";
import {
    CustomComponentLifecycle,
    CustomComponentOpts,
} from "@matrix-org/react-sdk-module-api/lib/lifecycles/CustomComponentLifecycle";

import { unicodeToShortcode } from "../../../HtmlUtils";
import { _t } from "../../../languageHandler";
import { formatCommaSeparatedList } from "../../../utils/FormattingUtils";
import Tooltip from "../elements/Tooltip";
import MatrixClientContext from "../../../contexts/MatrixClientContext";
import { REACTION_SHORTCODE_KEY } from "./ReactionsRow";
import { ModuleRunner } from "../../../modules/ModuleRunner";
interface IProps {
    // The event we're displaying reactions for
    mxEvent: MatrixEvent;
    // The reaction content / key / emoji
    content: string;
    // A list of Matrix reaction events for this key
    reactionEvents: MatrixEvent[];
    visible: boolean;
    // Whether to render custom image reactions
    customReactionImagesEnabled?: boolean;
}

export default class ReactionsRowButtonTooltip extends React.PureComponent<IProps> {
    public static contextType = MatrixClientContext;
    public context!: React.ContextType<typeof MatrixClientContext>;

    public render(): React.ReactNode {
        const { content, reactionEvents, mxEvent, visible } = this.props;

        const room = this.context.getRoom(mxEvent.getRoomId());
        let tooltipLabel: JSX.Element | undefined;
        if (room) {
            const senders: string[] = [];
            let customReactionName: string | undefined;
            for (const reactionEvent of reactionEvents) {
                const member = room.getMember(reactionEvent.getSender()!);
                const name = member?.name ?? reactionEvent.getSender()!;
                senders.push(name);
                customReactionName =
                    (this.props.customReactionImagesEnabled &&
                        REACTION_SHORTCODE_KEY.findIn(reactionEvent.getContent())) ||
                    undefined;
            }
            const shortName = unicodeToShortcode(content) || customReactionName;

            const customReactionButtonTooltip = { CustomComponent: React.Fragment };
            ModuleRunner.instance.invoke(
                CustomComponentLifecycle.ReactionsRowButtonTooltip,
                customReactionButtonTooltip as CustomComponentOpts,
            );

            tooltipLabel = (
<<<<<<< HEAD
                <div>
                    {_t(
                        "timeline|reactions|tooltip",
                        {
                            shortName,
                        },
                        {
                            reactors: () => {
                                return <div className="mx_Tooltip_title">{formatCommaSeparatedList(senders, 50)}</div>; //Verji
=======
                <customReactionButtonTooltip.CustomComponent>
                    <div>
                        {_t(
                            "timeline|reactions|tooltip",
                            {
                                shortName,
>>>>>>> 99338d80
                            },
                            {
                                reactors: () => {
                                    return <div className="mx_Tooltip_title">{formatList(senders, 6)}</div>;
                                },
                                reactedWith: (sub) => {
                                    if (!shortName) {
                                        return null;
                                    }
                                    return <div className="mx_Tooltip_sub">{sub}</div>;
                                },
                            },
                        )}
                    </div>
                </customReactionButtonTooltip.CustomComponent>
            );
        }

        let tooltip: JSX.Element | undefined;
        if (tooltipLabel) {
            tooltip = <Tooltip visible={visible} label={tooltipLabel} />;
        }

        return tooltip;
    }
}<|MERGE_RESOLUTION|>--- conflicted
+++ resolved
@@ -70,28 +70,16 @@
             );
 
             tooltipLabel = (
-<<<<<<< HEAD
-                <div>
-                    {_t(
-                        "timeline|reactions|tooltip",
-                        {
-                            shortName,
-                        },
-                        {
-                            reactors: () => {
-                                return <div className="mx_Tooltip_title">{formatCommaSeparatedList(senders, 50)}</div>; //Verji
-=======
                 <customReactionButtonTooltip.CustomComponent>
                     <div>
                         {_t(
                             "timeline|reactions|tooltip",
                             {
                                 shortName,
->>>>>>> 99338d80
                             },
                             {
                                 reactors: () => {
-                                    return <div className="mx_Tooltip_title">{formatList(senders, 6)}</div>;
+                                    return <div className="mx_Tooltip_title">{formatCommaSeparatedList(senders, 50)}</div>; //Verji
                                 },
                                 reactedWith: (sub) => {
                                     if (!shortName) {
