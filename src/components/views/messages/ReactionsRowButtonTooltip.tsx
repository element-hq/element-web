--- conflicted
+++ resolved
@@ -65,17 +65,11 @@
             );
 
             return (
-<<<<<<< HEAD
-                <Tooltip description={formattedSenders} caption={caption} placement="right">
-                    {children}
-                </Tooltip>
-=======
                 <customReactionButtonTooltip.CustomComponent>
-                    <Tooltip label={formattedSenders} caption={caption} placement="right">
+                    <Tooltip description={formattedSenders} caption={caption} placement="right">
                         {children}
                     </Tooltip>
                 </customReactionButtonTooltip.CustomComponent>
->>>>>>> 62d6dc70
             );
         }
 
