/*
Copyright 2024 New Vector Ltd.
Copyright 2015-2021 The Matrix.org Foundation C.I.C.
Copyright 2018, 2019 Michael Telatynski <7t3chguy@gmail.com>

SPDX-License-Identifier: AGPL-3.0-only OR GPL-3.0-only OR LicenseRef-Element-Commercial
Please see LICENSE files in the repository root for full details.
*/

import React, { type ComponentProps, createRef, type ReactNode } from "react";
import { Blurhash } from "react-blurhash";
import classNames from "classnames";
import { CSSTransition, SwitchTransition } from "react-transition-group";
import { logger } from "matrix-js-sdk/src/logger";
import { ClientEvent } from "matrix-js-sdk/src/matrix";
import { type ImageContent } from "matrix-js-sdk/src/types";
import { Tooltip } from "@vector-im/compound-web";

import MFileBody from "./MFileBody";
import Modal from "../../../Modal";
import { _t } from "../../../languageHandler";
import SettingsStore from "../../../settings/SettingsStore";
import Spinner from "../elements/Spinner";
import { type Media, mediaFromContent } from "../../../customisations/Media";
import { BLURHASH_FIELD, createThumbnail } from "../../../utils/image-media";
import ImageView from "../elements/ImageView";
import { type IBodyProps } from "./IBodyProps";
import { type ImageSize, suggestedSize as suggestedImageSize } from "../../../settings/enums/ImageSize";
import { MatrixClientPeg } from "../../../MatrixClientPeg";
import RoomContext, { TimelineRenderingType } from "../../../contexts/RoomContext";
import { blobIsAnimated, mayBeAnimated } from "../../../utils/Image";
import { presentableTextForFile } from "../../../utils/FileUtils";
import { createReconnectedListener } from "../../../utils/connection";
import MediaProcessingError from "./shared/MediaProcessingError";
import { DecryptError, DownloadError } from "../../../utils/DecryptFile";
<<<<<<< HEAD
import { SettingLevel } from "../../../settings/SettingLevel";
import { type Settings } from "../../../settings/Settings";
import HiddenMediaPlaceholder from "./HiddenMediaPlaceholder";
=======
import { useMediaVisible } from "../../../hooks/useMediaVisible";
>>>>>>> d7a185ba

enum Placeholder {
    NoImage,
    Blurhash,
}

interface IState {
    contentUrl: string | null;
    thumbUrl: string | null;
    isAnimated?: boolean;
    error?: unknown;
    imgError: boolean;
    imgLoaded: boolean;
    loadedImageDimensions?: {
        naturalWidth: number;
        naturalHeight: number;
    };
    hover: boolean;
    focus: boolean;
    placeholder: Placeholder;
}

interface IProps extends IBodyProps {
    /**
     * Should the media be behind a preview.
     */
    mediaVisible: boolean;
    /**
     * Set the visibility of the media event.
     * @param visible Should the event be visible.
     */
    setMediaVisible: (visible: boolean) => void;
}

/**
 * @private Only use for inheritance. Use the default export for presentation.
 */
export class MImageBodyInner extends React.Component<IProps, IState> {
    public static contextType = RoomContext;
    declare public context: React.ContextType<typeof RoomContext>;

    private unmounted = false;
    private image = createRef<HTMLImageElement>();
    private placeholder = createRef<HTMLDivElement>();
    private timeout?: number;
    private sizeWatcher?: string;

    public state: IState = {
        contentUrl: null,
        thumbUrl: null,
        imgError: false,
        imgLoaded: false,
        hover: false,
        focus: false,
        placeholder: Placeholder.NoImage,
    };

<<<<<<< HEAD
    protected showImage = (): void => {
        const eventId = this.props.mxEvent.getId();
        if (!eventId) {
            return;
        }
        SettingsStore.setValue("showMediaEventIds", null, SettingLevel.DEVICE, {
            ...SettingsStore.getValue("showMediaEventIds"),
            [eventId]: true,
        });
    };

=======
>>>>>>> d7a185ba
    protected onClick = (ev: React.MouseEvent): void => {
        if (ev.button === 0 && !ev.metaKey) {
            ev.preventDefault();
            if (!this.props.mediaVisible) {
                this.props.setMediaVisible?.(true);
                return;
            }

            const content = this.props.mxEvent.getContent<ImageContent>();
            const httpUrl = this.state.contentUrl;
            if (!httpUrl) return;
            const params: Omit<ComponentProps<typeof ImageView>, "onFinished"> = {
                src: httpUrl,
                name: content.body && content.body.length > 0 ? content.body : _t("common|attachment"),
                mxEvent: this.props.mxEvent,
                permalinkCreator: this.props.permalinkCreator,
            };

            if (content.info) {
                params.width = content.info.w;
                params.height = content.info.h;
                params.fileSize = content.info.size;
            }

            if (this.image.current) {
                const clientRect = this.image.current.getBoundingClientRect();

                params.thumbnailInfo = {
                    width: clientRect.width,
                    height: clientRect.height,
                    positionX: clientRect.x,
                    positionY: clientRect.y,
                };
            }

            Modal.createDialog(ImageView, params, "mx_Dialog_lightbox", undefined, true);
        }
    };

    private get shouldAutoplay(): boolean {
        return !(
            !this.state.contentUrl ||
            !this.props.mediaVisible ||
            !this.state.isAnimated ||
            SettingsStore.getValue("autoplayGifs")
        );
    }

    protected onImageEnter = (): void => {
        this.setState({ hover: true });
    };

    protected onImageLeave = (): void => {
        this.setState({ hover: false });
    };

    private onFocus = (): void => {
        this.setState({ focus: true });
    };

    private onBlur = (): void => {
        this.setState({ focus: false });
    };

    private reconnectedListener = createReconnectedListener((): void => {
        MatrixClientPeg.get()?.off(ClientEvent.Sync, this.reconnectedListener);
        this.setState({ imgError: false });
    });

    private onImageError = (): void => {
        // If the thumbnail failed to load then try again using the contentUrl
        if (this.state.thumbUrl) {
            this.setState({
                thumbUrl: null,
            });
            return;
        }

        this.clearBlurhashTimeout();
        this.setState({
            imgError: true,
        });
        MatrixClientPeg.safeGet().on(ClientEvent.Sync, this.reconnectedListener);
    };

    private onImageLoad = (): void => {
        this.clearBlurhashTimeout();
        this.props.onHeightChanged?.();

        let loadedImageDimensions: IState["loadedImageDimensions"];

        if (this.image.current) {
            const { naturalWidth, naturalHeight } = this.image.current;
            // this is only used as a fallback in case content.info.w/h is missing
            loadedImageDimensions = { naturalWidth, naturalHeight };
        }
        this.setState({ imgLoaded: true, loadedImageDimensions });
    };

    private getContentUrl(): string | null {
        // During export, the content url will point to the MSC, which will later point to a local url
        if (this.props.forExport) return this.media.srcMxc;
        return this.media.srcHttp;
    }

    private get media(): Media {
        return mediaFromContent(this.props.mxEvent.getContent());
    }

    private getThumbUrl(): string | null {
        // FIXME: we let images grow as wide as you like, rather than capped to 800x600.
        // So either we need to support custom timeline widths here, or reimpose the cap, otherwise the
        // thumbnail resolution will be unnecessarily reduced.
        // custom timeline widths seems preferable.
        const thumbWidth = 800;
        const thumbHeight = 600;

        const content = this.props.mxEvent.getContent<ImageContent>();
        const media = mediaFromContent(content);
        const info = content.info;

        if (info?.mimetype === "image/svg+xml" && media.hasThumbnail) {
            // Special-case to return clientside sender-generated thumbnails for SVGs, if any,
            // given we deliberately don't thumbnail them serverside to prevent billion lol attacks and similar.
            return media.getThumbnailHttp(thumbWidth, thumbHeight, "scale");
        }

        // we try to download the correct resolution for hi-res images (like retina screenshots).
        // Synapse only supports 800x600 thumbnails for now though,
        // so we'll need to download the original image for this to work  well for now.
        // First, let's try a few cases that let us avoid downloading the original, including:
        //   - When displaying a GIF, we always want to thumbnail so that we can
        //     properly respect the user's GIF autoplay setting (which relies on
        //     thumbnailing to produce the static preview image)
        //   - On a low DPI device, always thumbnail to save bandwidth
        //   - If there's no sizing info in the event, default to thumbnail
        if (this.state.isAnimated || window.devicePixelRatio === 1.0 || !info || !info.w || !info.h || !info.size) {
            return media.getThumbnailOfSourceHttp(thumbWidth, thumbHeight);
        }

        // We should only request thumbnails if the image is bigger than 800x600 (or 1600x1200 on retina) otherwise
        // the image in the timeline will just end up resampled and de-retina'd for no good reason.
        // Ideally the server would pre-gen 1600x1200 thumbnails in order to provide retina thumbnails,
        // but we don't do this currently in synapse for fear of disk space.
        // As a compromise, let's switch to non-retina thumbnails only if the original image is both
        // physically too large and going to be massive to load in the timeline (e.g. >1MB).

        const isLargerThanThumbnail = info.w > thumbWidth || info.h > thumbHeight;
        const isLargeFileSize = info.size > 1 * 1024 * 1024; // 1mb

        if (isLargeFileSize && isLargerThanThumbnail) {
            // image is too large physically and byte-wise to clutter our timeline so,
            // we ask for a thumbnail, despite knowing that it will be max 800x600
            // despite us being retina (as synapse doesn't do 1600x1200 thumbs yet).
            return media.getThumbnailOfSourceHttp(thumbWidth, thumbHeight);
        }

        // download the original image otherwise, so we can scale it client side to take pixelRatio into account.
        return media.srcHttp;
    }

    private async downloadImage(): Promise<void> {
        if (this.state.contentUrl) return; // already downloaded

        let thumbUrl: string | null;
        let contentUrl: string | null;
        if (this.props.mediaEventHelper?.media.isEncrypted) {
            try {
                [contentUrl, thumbUrl] = await Promise.all([
                    this.props.mediaEventHelper.sourceUrl.value,
                    this.props.mediaEventHelper.thumbnailUrl.value,
                ]);
            } catch (error) {
                if (this.unmounted) return;

                if (error instanceof DecryptError) {
                    logger.error("Unable to decrypt attachment: ", error);
                } else if (error instanceof DownloadError) {
                    logger.error("Unable to download attachment to decrypt it: ", error);
                } else {
                    logger.error("Error encountered when downloading encrypted attachment: ", error);
                }

                // Set a placeholder image when we can't decrypt the image.
                this.setState({ error });
                return;
            }
        } else {
            thumbUrl = this.getThumbUrl();
            contentUrl = this.getContentUrl();
        }

        const content = this.props.mxEvent.getContent<ImageContent>();
        let isAnimated = content.info?.["org.matrix.msc4230.is_animated"] ?? mayBeAnimated(content.info?.mimetype);

        // If there is no included non-animated thumbnail then we will generate our own, we can't depend on the server
        // because 1. encryption and 2. we can't ask the server specifically for a non-animated thumbnail.
        if (isAnimated && !SettingsStore.getValue("autoplayGifs")) {
            if (!thumbUrl || !content?.info?.thumbnail_info || mayBeAnimated(content.info.thumbnail_info.mimetype)) {
                const img = document.createElement("img");
                const loadPromise = new Promise((resolve, reject) => {
                    img.onload = resolve;
                    img.onerror = reject;
                });
                img.crossOrigin = "Anonymous"; // CORS allow canvas access
                img.src = contentUrl ?? "";

                try {
                    await loadPromise;
                } catch (error) {
                    logger.error("Unable to download attachment: ", error);
                    this.setState({ error: error as Error });
                    return;
                }

                try {
                    // If we didn't receive the MSC4230 is_animated flag
                    // then we need to check if the image is animated by downloading it.
                    if (
                        content.info?.["org.matrix.msc4230.is_animated"] === false ||
                        !(await blobIsAnimated(
                            content.info?.mimetype,
                            await this.props.mediaEventHelper!.sourceBlob.value,
                        ))
                    ) {
                        isAnimated = false;
                    }

                    if (isAnimated) {
                        const thumb = await createThumbnail(
                            img,
                            img.width,
                            img.height,
                            content.info?.mimetype ?? "image/jpeg",
                            false,
                        );
                        thumbUrl = URL.createObjectURL(thumb.thumbnail);
                    }
                } catch (error) {
                    // This is a non-critical failure, do not surface the error or bail the method here
                    logger.warn("Unable to generate thumbnail for animated image: ", error);
                }
            }
        }

        if (this.unmounted) return;
        this.setState({
            contentUrl,
            thumbUrl,
            isAnimated,
        });
    }

    private clearBlurhashTimeout(): void {
        if (this.timeout) {
            clearTimeout(this.timeout);
            this.timeout = undefined;
        }
    }

    public componentDidMount(): void {
        this.unmounted = false;

        if (this.props.mediaVisible) {
            // noinspection JSIgnoredPromiseFromCall
            this.downloadImage();
        }

        // Add a 150ms timer for blurhash to first appear.
        if (this.props.mxEvent.getContent().info?.[BLURHASH_FIELD]) {
            this.clearBlurhashTimeout();
            this.timeout = window.setTimeout(() => {
                if (!this.state.imgLoaded || !this.state.imgError) {
                    this.setState({
                        placeholder: Placeholder.Blurhash,
                    });
                }
            }, 150);
        }

        this.sizeWatcher = SettingsStore.watchSetting("Images.size", null, () => {
            this.forceUpdate(); // we don't really have a reliable thing to update, so just update the whole thing
        });
    }

    public componentDidUpdate(prevProps: Readonly<IProps>): void {
        if (!prevProps.mediaVisible && this.props.mediaVisible) {
            // noinspection JSIgnoredPromiseFromCall
            this.downloadImage();
        }
    }

    public componentWillUnmount(): void {
        this.unmounted = true;
        MatrixClientPeg.get()?.off(ClientEvent.Sync, this.reconnectedListener);
        this.clearBlurhashTimeout();
        SettingsStore.unwatchSetting(this.sizeWatcher);
        if (this.state.isAnimated && this.state.thumbUrl) {
            URL.revokeObjectURL(this.state.thumbUrl);
        }
    }

    protected getBanner(content: ImageContent): ReactNode {
        // Hide it for the threads list & the file panel where we show it as text anyway.
        if (
            [TimelineRenderingType.ThreadsList, TimelineRenderingType.File].includes(this.context.timelineRenderingType)
        ) {
            return null;
        }

        return (
            <span className="mx_MImageBody_banner">
                {presentableTextForFile(content, _t("common|image"), true, true)}
            </span>
        );
    }

    protected messageContent(
        contentUrl: string | null,
        thumbUrl: string | null,
        content: ImageContent,
        forcedHeight?: number,
    ): ReactNode {
        if (!thumbUrl) thumbUrl = contentUrl; // fallback

        // magic number
        // edge case for this not to be set by conditions below
        let infoWidth = 500;
        let infoHeight = 500;
        let infoSvg = false;

        if (content.info?.w && content.info?.h) {
            infoWidth = content.info.w;
            infoHeight = content.info.h;
            infoSvg = content.info.mimetype === "image/svg+xml";
        } else if (thumbUrl && contentUrl) {
            // Whilst the image loads, display nothing. We also don't display a blurhash image
            // because we don't really know what size of image we'll end up with.
            //
            // Once loaded, use the loaded image dimensions stored in `loadedImageDimensions`.
            //
            // By doing this, the image "pops" into the timeline, but is still restricted
            // by the same width and height logic below.
            if (!this.state.loadedImageDimensions) {
                let imageElement: JSX.Element;
<<<<<<< HEAD
                if (!this.state.showImage) {
                    imageElement = <HiddenMediaPlaceholder onClick={this.showImage} kind="m.image" />;
=======
                if (!this.props.mediaVisible) {
                    imageElement = <HiddenImagePlaceholder />;
>>>>>>> d7a185ba
                } else {
                    imageElement = (
                        <img
                            style={{ display: "none" }}
                            src={thumbUrl}
                            ref={this.image}
                            alt={content.body}
                            onError={this.onImageError}
                            onLoad={this.onImageLoad}
                        />
                    );
                }
                return this.wrapImage(contentUrl, imageElement);
            }
            infoWidth = this.state.loadedImageDimensions.naturalWidth;
            infoHeight = this.state.loadedImageDimensions.naturalHeight;
        }

        // The maximum size of the thumbnail as it is rendered as an <img>,
        // accounting for any height constraints
        const { w: maxWidth, h: maxHeight } = suggestedImageSize(
            SettingsStore.getValue("Images.size") as ImageSize,
            { w: infoWidth, h: infoHeight },
            forcedHeight ?? this.props.maxImageHeight,
        );

        let img: JSX.Element | undefined;
        let placeholder: JSX.Element | undefined;
        let gifLabel: JSX.Element | undefined;

        if (!this.props.forExport && !this.state.imgLoaded) {
            const classes = classNames("mx_MImageBody_placeholder", {
                "mx_MImageBody_placeholder--blurhash": this.props.mxEvent.getContent().info?.[BLURHASH_FIELD],
            });

            placeholder = (
                <div className={classes} ref={this.placeholder}>
                    {this.getPlaceholder(maxWidth, maxHeight)}
                </div>
            );
        }

        let showPlaceholder = Boolean(placeholder);

        const hoverOrFocus = this.state.hover || this.state.focus;
        if (thumbUrl && !this.state.imgError) {
            let url = thumbUrl;
            if (hoverOrFocus && this.shouldAutoplay) {
                url = this.state.contentUrl!;
            }

            // Restrict the width of the thumbnail here, otherwise it will fill the container
            // which has the same width as the timeline
            // mx_MImageBody_thumbnail resizes img to exactly container size
            img = (
                <img
                    className="mx_MImageBody_thumbnail"
                    src={url}
                    ref={this.image}
                    alt={content.body}
                    onError={this.onImageError}
                    onLoad={this.onImageLoad}
                    onMouseEnter={this.onImageEnter}
                    onMouseLeave={this.onImageLeave}
                />
            );
        }

<<<<<<< HEAD
        if (!this.state.showImage) {
            img = (
                <div style={{ width: maxWidth, height: maxHeight }}>
                    <HiddenMediaPlaceholder onClick={this.showImage} kind="m.image" />;
                </div>
            );
=======
        if (!this.props.mediaVisible) {
            img = <HiddenImagePlaceholder maxWidth={maxWidth} />;
>>>>>>> d7a185ba
            showPlaceholder = false; // because we're hiding the image, so don't show the placeholder.
        }

        if (this.state.isAnimated && !SettingsStore.getValue("autoplayGifs") && !hoverOrFocus) {
            // XXX: Arguably we may want a different label when the animated image is WEBP and not GIF
            gifLabel = <p className="mx_MImageBody_gifLabel">GIF</p>;
        }

        let banner: ReactNode | undefined;
        if (this.props.mediaVisible && hoverOrFocus) {
            banner = this.getBanner(content);
        }

        // many SVGs don't have an intrinsic size if used in <img> elements.
        // due to this we have to set our desired width directly.
        // this way if the image is forced to shrink, the height adapts appropriately.
        const sizing = infoSvg ? { maxHeight, maxWidth, width: maxWidth } : { maxHeight, maxWidth };

        if (!this.props.forExport) {
            placeholder = (
                <SwitchTransition mode="out-in">
                    <CSSTransition
                        classNames="mx_rtg--fade"
                        key={`img-${showPlaceholder}`}
                        timeout={300}
                        nodeRef={this.placeholder}
                    >
                        {
                            showPlaceholder ? (
                                placeholder
                            ) : (
                                <div ref={this.placeholder} />
                            ) /* Transition always expects a child */
                        }
                    </CSSTransition>
                </SwitchTransition>
            );
        }

        const tooltipProps = this.getTooltipProps();
        let thumbnail = (
            <div
                className="mx_MImageBody_thumbnail_container"
                style={{ maxHeight, maxWidth, aspectRatio: `${infoWidth}/${infoHeight}` }}
                tabIndex={tooltipProps ? 0 : undefined}
            >
                {placeholder}

                <div style={sizing}>
                    {img}
                    {gifLabel}
                    {banner}
                </div>

                {/* HACK: This div fills out space while the image loads, to prevent scroll jumps */}
                {!this.props.forExport && !this.state.imgLoaded && !placeholder && (
                    <div style={{ height: maxHeight, width: maxWidth }} />
                )}
            </div>
        );

        if (tooltipProps) {
            // We specify isTriggerInteractive=true and make the div interactive manually as a workaround for
            // https://github.com/element-hq/compound/issues/294
            thumbnail = (
                <Tooltip {...tooltipProps} isTriggerInteractive={true}>
                    {thumbnail}
                </Tooltip>
            );
        }

        return this.wrapImage(contentUrl, thumbnail);
    }

    // Overridden by MStickerBody
    protected wrapImage(contentUrl: string | null | undefined, children: JSX.Element): ReactNode {
        if (contentUrl) {
            return (
                <a
                    href={contentUrl}
                    target={this.props.forExport ? "_blank" : undefined}
                    onClick={this.onClick}
                    onFocus={this.onFocus}
                    onBlur={this.onBlur}
                >
                    {children}
                </a>
            );
<<<<<<< HEAD
=======
        } else if (!this.props.mediaVisible) {
            return (
                <div role="button" onClick={this.onClick}>
                    {children}
                </div>
            );
>>>>>>> d7a185ba
        }
        return children;
    }

    // Overridden by MStickerBody
    protected getPlaceholder(width: number, height: number): ReactNode {
        const blurhash = this.props.mxEvent.getContent().info?.[BLURHASH_FIELD];

        if (blurhash) {
            if (this.state.placeholder === Placeholder.NoImage) {
                return null;
            } else if (this.state.placeholder === Placeholder.Blurhash) {
                return <Blurhash className="mx_Blurhash" hash={blurhash} width={width} height={height} />;
            }
        }
        return <Spinner w={32} h={32} />;
    }

    // Overridden by MStickerBody
    protected getTooltipProps(): ComponentProps<typeof Tooltip> | null {
        return null;
    }

    // Overridden by MStickerBody
    protected getFileBody(): ReactNode {
        if (this.props.forExport) return null;
        /*
         * In the room timeline or the thread context we don't need the download
         * link as the message action bar will fulfill that
         */
        const hasMessageActionBar =
            this.context.timelineRenderingType === TimelineRenderingType.Room ||
            this.context.timelineRenderingType === TimelineRenderingType.Pinned ||
            this.context.timelineRenderingType === TimelineRenderingType.Search ||
            this.context.timelineRenderingType === TimelineRenderingType.Thread ||
            this.context.timelineRenderingType === TimelineRenderingType.ThreadsList;
        if (!hasMessageActionBar) {
            return <MFileBody {...this.props} showGenericPlaceholder={false} />;
        }
    }

    public render(): React.ReactNode {
        const content = this.props.mxEvent.getContent<ImageContent>();

        if (this.state.error) {
            let errorText = _t("timeline|m.image|error");
            if (this.state.error instanceof DecryptError) {
                errorText = _t("timeline|m.image|error_decrypting");
            } else if (this.state.error instanceof DownloadError) {
                errorText = _t("timeline|m.image|error_downloading");
            }

            return <MediaProcessingError className="mx_MImageBody">{errorText}</MediaProcessingError>;
        }

        let contentUrl = this.state.contentUrl;
        let thumbUrl: string | null;
        if (this.props.forExport) {
            contentUrl = this.props.mxEvent.getContent().url ?? this.props.mxEvent.getContent().file?.url;
            thumbUrl = contentUrl;
        } else if (this.state.isAnimated && SettingsStore.getValue("autoplayGifs")) {
            thumbUrl = contentUrl;
        } else {
            thumbUrl = this.state.thumbUrl ?? this.state.contentUrl;
        }

        const thumbnail = this.messageContent(contentUrl, thumbUrl, content);
        const fileBody = this.getFileBody();

        return (
            <div className="mx_MImageBody">
                {thumbnail}
                {fileBody}
            </div>
        );
    }
<<<<<<< HEAD
}
=======
}

interface PlaceholderIProps {
    maxWidth?: number;
}

export class HiddenImagePlaceholder extends React.PureComponent<PlaceholderIProps> {
    public render(): React.ReactNode {
        const maxWidth = this.props.maxWidth ? this.props.maxWidth + "px" : null;
        return (
            <div className="mx_HiddenImagePlaceholder" style={{ maxWidth: `min(100%, ${maxWidth}px)` }}>
                <div className="mx_HiddenImagePlaceholder_button">
                    <span className="mx_HiddenImagePlaceholder_eye" />
                    <span>{_t("timeline|m.image|show_image")}</span>
                </div>
            </div>
        );
    }
}

const MImageBody: React.FC<IBodyProps> = (props) => {
    const [mediaVisible, setVisible] = useMediaVisible(props.mxEvent.getId()!);
    return <MImageBodyInner mediaVisible={mediaVisible} setMediaVisible={setVisible} {...props} />;
};

export default MImageBody;
>>>>>>> d7a185ba
<|MERGE_RESOLUTION|>--- conflicted
+++ resolved
@@ -33,13 +33,8 @@
 import { createReconnectedListener } from "../../../utils/connection";
 import MediaProcessingError from "./shared/MediaProcessingError";
 import { DecryptError, DownloadError } from "../../../utils/DecryptFile";
-<<<<<<< HEAD
-import { SettingLevel } from "../../../settings/SettingLevel";
-import { type Settings } from "../../../settings/Settings";
 import HiddenMediaPlaceholder from "./HiddenMediaPlaceholder";
-=======
 import { useMediaVisible } from "../../../hooks/useMediaVisible";
->>>>>>> d7a185ba
 
 enum Placeholder {
     NoImage,
@@ -97,25 +92,11 @@
         placeholder: Placeholder.NoImage,
     };
 
-<<<<<<< HEAD
-    protected showImage = (): void => {
-        const eventId = this.props.mxEvent.getId();
-        if (!eventId) {
-            return;
-        }
-        SettingsStore.setValue("showMediaEventIds", null, SettingLevel.DEVICE, {
-            ...SettingsStore.getValue("showMediaEventIds"),
-            [eventId]: true,
-        });
-    };
-
-=======
->>>>>>> d7a185ba
     protected onClick = (ev: React.MouseEvent): void => {
         if (ev.button === 0 && !ev.metaKey) {
             ev.preventDefault();
             if (!this.props.mediaVisible) {
-                this.props.setMediaVisible?.(true);
+                this.props.setMediaVisible(true);
                 return;
             }
 
@@ -456,13 +437,8 @@
             // by the same width and height logic below.
             if (!this.state.loadedImageDimensions) {
                 let imageElement: JSX.Element;
-<<<<<<< HEAD
-                if (!this.state.showImage) {
-                    imageElement = <HiddenMediaPlaceholder onClick={this.showImage} kind="m.image" />;
-=======
                 if (!this.props.mediaVisible) {
-                    imageElement = <HiddenImagePlaceholder />;
->>>>>>> d7a185ba
+                    imageElement = <HiddenMediaPlaceholder kind="m.image" onClick={this.onClick} />;
                 } else {
                     imageElement = (
                         <img
@@ -531,17 +507,12 @@
             );
         }
 
-<<<<<<< HEAD
-        if (!this.state.showImage) {
+        if (!this.props.mediaVisible) {
             img = (
                 <div style={{ width: maxWidth, height: maxHeight }}>
-                    <HiddenMediaPlaceholder onClick={this.showImage} kind="m.image" />;
+                    <HiddenMediaPlaceholder  kind="m.image" onClick={this.onClick}  />;
                 </div>
             );
-=======
-        if (!this.props.mediaVisible) {
-            img = <HiddenImagePlaceholder maxWidth={maxWidth} />;
->>>>>>> d7a185ba
             showPlaceholder = false; // because we're hiding the image, so don't show the placeholder.
         }
 
@@ -630,15 +601,6 @@
                     {children}
                 </a>
             );
-<<<<<<< HEAD
-=======
-        } else if (!this.props.mediaVisible) {
-            return (
-                <div role="button" onClick={this.onClick}>
-                    {children}
-                </div>
-            );
->>>>>>> d7a185ba
         }
         return children;
     }
@@ -715,27 +677,6 @@
             </div>
         );
     }
-<<<<<<< HEAD
-}
-=======
-}
-
-interface PlaceholderIProps {
-    maxWidth?: number;
-}
-
-export class HiddenImagePlaceholder extends React.PureComponent<PlaceholderIProps> {
-    public render(): React.ReactNode {
-        const maxWidth = this.props.maxWidth ? this.props.maxWidth + "px" : null;
-        return (
-            <div className="mx_HiddenImagePlaceholder" style={{ maxWidth: `min(100%, ${maxWidth}px)` }}>
-                <div className="mx_HiddenImagePlaceholder_button">
-                    <span className="mx_HiddenImagePlaceholder_eye" />
-                    <span>{_t("timeline|m.image|show_image")}</span>
-                </div>
-            </div>
-        );
-    }
 }
 
 const MImageBody: React.FC<IBodyProps> = (props) => {
@@ -743,5 +684,4 @@
     return <MImageBodyInner mediaVisible={mediaVisible} setMediaVisible={setVisible} {...props} />;
 };
 
-export default MImageBody;
->>>>>>> d7a185ba
+export default MImageBody;