--- conflicted
+++ resolved
@@ -51,14 +51,8 @@
     IconizedContextMenuOptionList,
     IconizedContextMenuRadio,
 } from "../context_menus/IconizedContextMenu";
-<<<<<<< HEAD
-import VoiceChannelStore, { VoiceChannelEvent, IJitsiParticipant } from "../../../stores/VoiceChannelStore";
-import { getConnectedMembers } from "../../../utils/VoiceChannelUtils";
-=======
 import VideoChannelStore, { VideoChannelEvent, IJitsiParticipant } from "../../../stores/VideoChannelStore";
 import { getConnectedMembers } from "../../../utils/VideoChannelUtils";
-import { replaceableComponent } from "../../../utils/replaceableComponent";
->>>>>>> 694c39e7
 import PosthogTrackers from "../../../PosthogTrackers";
 import { ViewRoomPayload } from "../../../dispatcher/payloads/ViewRoomPayload";
 import { KeyBindingAction } from "../../../accessibility/KeyboardShortcuts";
@@ -188,9 +182,14 @@
         );
         this.notificationState.on(NotificationStateEvents.Update, this.onNotificationUpdate);
         this.roomProps.on(PROPERTY_UPDATED, this.onRoomPropertyUpdate);
-<<<<<<< HEAD
         this.props.room.on(RoomEvent.Name, this.onRoomNameUpdate);
-        this.props.room.currentState.on(RoomStateEvent.Events, this.updateVoiceMembers);
+        this.props.room.currentState.on(RoomStateEvent.Events, this.updateVideoMembers);
+
+        VideoChannelStore.instance.on(VideoChannelEvent.Connect, this.updateVideoStatus);
+        VideoChannelStore.instance.on(VideoChannelEvent.Disconnect, this.updateVideoStatus);
+        if (VideoChannelStore.instance.roomId === this.props.room.roomId) {
+            VideoChannelStore.instance.on(VideoChannelEvent.Participants, this.updateJitsiParticipants);
+        }
     }
 
     public componentWillUnmount() {
@@ -201,29 +200,6 @@
         );
         this.props.room.off(RoomEvent.Name, this.onRoomNameUpdate);
         this.props.room.currentState.off(RoomStateEvent.Events, this.updateVoiceMembers);
-=======
-        this.props.room?.on(RoomEvent.Name, this.onRoomNameUpdate);
-        this.props.room?.currentState?.on(RoomStateEvent.Events, this.updateVideoMembers);
-
-        VideoChannelStore.instance.on(VideoChannelEvent.Connect, this.updateVideoStatus);
-        VideoChannelStore.instance.on(VideoChannelEvent.Disconnect, this.updateVideoStatus);
-        if (VideoChannelStore.instance.roomId === this.props.room.roomId) {
-            VideoChannelStore.instance.on(VideoChannelEvent.Participants, this.updateJitsiParticipants);
-        }
-    }
-
-    public componentWillUnmount() {
-        if (this.props.room) {
-            ActiveRoomObserver.removeListener(this.props.room.roomId, this.onActiveRoomUpdate);
-            MessagePreviewStore.instance.off(
-                MessagePreviewStore.getPreviewChangedEventName(this.props.room),
-                this.onRoomPreviewChanged,
-            );
-            this.props.room.currentState.off(RoomStateEvent.Events, this.updateVideoMembers);
-            this.props.room.off(RoomEvent.Name, this.onRoomNameUpdate);
-        }
-        ActiveRoomObserver.removeListener(this.props.room.roomId, this.onActiveRoomUpdate);
->>>>>>> 694c39e7
         defaultDispatcher.unregister(this.dispatcherRef);
         this.notificationState.off(NotificationStateEvents.Update, this.onNotificationUpdate);
         this.roomProps.off(PROPERTY_UPDATED, this.onRoomPropertyUpdate);
