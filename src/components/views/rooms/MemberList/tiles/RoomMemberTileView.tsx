--- conflicted
+++ resolved
@@ -24,10 +24,7 @@
     showPresence?: boolean;
     focused?: boolean;
     tabIndex?: number;
-<<<<<<< HEAD
-=======
     onFocus: (e: React.FocusEvent) => void;
->>>>>>> 1e6f9dd0
 }
 
 export function RoomMemberTileView(props: IProps): JSX.Element {
