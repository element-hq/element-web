--- conflicted
+++ resolved
@@ -13,10 +13,7 @@
     avatarJsx: JSX.Element;
     nameJsx: JSX.Element | string;
     onClick: () => void;
-<<<<<<< HEAD
-=======
     onFocus: (e: React.FocusEvent) => void;
->>>>>>> 1e6f9dd0
     memberIndex: number;
     memberCount: number;
     ariaLabel?: string;
@@ -45,10 +42,7 @@
                 ref={ref}
                 className="mx_MemberTileView"
                 onClick={props.onClick}
-<<<<<<< HEAD
-=======
                 onFocus={props.onFocus}
->>>>>>> 1e6f9dd0
                 aria-label={props?.ariaLabel}
                 tabIndex={props.tabIndex}
                 role="option"
