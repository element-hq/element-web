--- conflicted
+++ resolved
@@ -29,15 +29,11 @@
 /**
  * An item in the room list
  */
-<<<<<<< HEAD
-export function RoomListItemView({ room, isSelected, ...props }: RoomListItemViewProps): JSX.Element {
-=======
 export const RoomListItemView = memo(function RoomListItemView({
     room,
     isSelected,
     ...props
-}: RoomListItemViewPropsProps): JSX.Element {
->>>>>>> 1077729a
+}: RoomListItemViewProps): JSX.Element {
     const vm = useRoomListItemViewModel(room);
 
     const [isHover, setIsHover] = useState(false);
@@ -77,18 +73,12 @@
                     justify="space-between"
                 >
                     {/* We truncate the room name when too long. Title here is to show the full name on hover */}
-<<<<<<< HEAD
                     <Flex className="mx_RoomListItemView_text" direction="column">
-                        <div className="mx_RoomListItemView_roomName" title={room.name}>
-                            {room.name}
+                        <div className="mx_RoomListItemView_roomName" title={vm.name}>
+                            {vm.name}
                         </div>
                         <div className="mx_RoomListItemView_messagePreview">{vm.messagePreview}</div>
                     </Flex>
-=======
-                    <span className="mx_RoomListItemView_roomName" title={vm.name}>
-                        {vm.name}
-                    </span>
->>>>>>> 1077729a
                     {showHoverDecoration ? (
                         <RoomListItemMenuView
                             room={room}
