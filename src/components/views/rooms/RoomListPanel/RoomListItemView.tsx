--- conflicted
+++ resolved
@@ -48,10 +48,6 @@
     const showHoverDecoration = isMenuOpen || isHover;
     const showHoverMenu = showHoverDecoration && vm.showHoverMenu;
 
-<<<<<<< HEAD
-    const isInvitation = vm.notificationState.invited;
-    const isNotificationDecorationVisible = isInvitation || (!showHoverDecoration && vm.showNotificationDecoration);
-
     const setIsMenuOpenMemoized = useCallback((isOpen: boolean) => {
         if (isOpen) {
             setIsMenuOpen(isOpen);
@@ -65,9 +61,6 @@
     }, []);
 
     const content = (
-=======
-    return (
->>>>>>> 28a232ee
         <button
             ref={ref}
             className={classNames("mx_RoomListItemView", {
