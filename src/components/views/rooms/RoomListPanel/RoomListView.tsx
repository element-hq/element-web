/*
 * Copyright 2025 New Vector Ltd.
 *
 * SPDX-License-Identifier: AGPL-3.0-only OR GPL-3.0-only OR LicenseRef-Element-Commercial
 * Please see LICENSE files in the repository root for full details.
 */

import React, { type JSX } from "react";

import { useRoomListViewModel } from "../../../viewmodels/roomlist/RoomListViewModel";
import { RoomList } from "./RoomList";
import { EmptyRoomList } from "./EmptyRoomList";
import { RoomListPrimaryFilters } from "./RoomListPrimaryFilters";
import { RoomListSecondaryFilters } from "./RoomListSecondaryFilters";

/**
 * Host the room list and the (future) room filters
 */
export function RoomListView(): JSX.Element {
    const vm = useRoomListViewModel();
    const isRoomListEmpty = vm.rooms.length === 0;
    let listBody;
    if (vm.isLoadingRooms) {
        listBody = <div className="mx_RoomListSkeleton" />;
    } else if (isRoomListEmpty) {
        listBody = <EmptyRoomList vm={vm} />;
    } else {
        listBody = <RoomList vm={vm} />;
    }
    return (
        <>
            <RoomListPrimaryFilters vm={vm} />
<<<<<<< HEAD
            {listBody}
=======
            <RoomListSecondaryFilters vm={vm} />
            {isRoomListEmpty ? <EmptyRoomList vm={vm} /> : <RoomList vm={vm} />}
>>>>>>> adc110a8
        </>
    );
}<|MERGE_RESOLUTION|>--- conflicted
+++ resolved
@@ -30,12 +30,8 @@
     return (
         <>
             <RoomListPrimaryFilters vm={vm} />
-<<<<<<< HEAD
+            <RoomListSecondaryFilters vm={vm} />
             {listBody}
-=======
-            <RoomListSecondaryFilters vm={vm} />
-            {isRoomListEmpty ? <EmptyRoomList vm={vm} /> : <RoomList vm={vm} />}
->>>>>>> adc110a8
         </>
     );
 }