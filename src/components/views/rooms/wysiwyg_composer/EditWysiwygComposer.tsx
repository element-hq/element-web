/*
Copyright 2024 New Vector Ltd.
Copyright 2022 The Matrix.org Foundation C.I.C.

SPDX-License-Identifier: AGPL-3.0-only OR GPL-3.0-only OR LicenseRef-Element-Commercial
Please see LICENSE files in the repository root for full details.
*/

<<<<<<< HEAD
import React, { type ForwardedRef, forwardRef, type RefObject, useMemo } from "react";
=======
import React, { type JSX, type ForwardedRef, forwardRef, type MutableRefObject, useMemo } from "react";
>>>>>>> a5673f60
import classNames from "classnames";

import type EditorStateTransfer from "../../../../utils/EditorStateTransfer";
import { WysiwygComposer } from "./components/WysiwygComposer";
import { EditionButtons } from "./components/EditionButtons";
import { useWysiwygEditActionHandler } from "./hooks/useWysiwygEditActionHandler";
import { useEditing } from "./hooks/useEditing";
import { useInitialContent } from "./hooks/useInitialContent";
import { ComposerContext, getDefaultContextValue } from "./ComposerContext";
import { type ComposerFunctions } from "./types";

interface ContentProps {
    disabled?: boolean;
    composerFunctions: ComposerFunctions;
}

const Content = forwardRef<HTMLElement, ContentProps>(function Content(
    { disabled = false, composerFunctions }: ContentProps,
    forwardRef: ForwardedRef<HTMLElement>,
) {
    useWysiwygEditActionHandler(disabled, forwardRef as RefObject<HTMLElement>, composerFunctions);
    return null;
});

interface EditWysiwygComposerProps {
    disabled?: boolean;
    onChange?: (content: string) => void;
    editorStateTransfer: EditorStateTransfer;
    className?: string;
}

// Default needed for React.lazy
export default function EditWysiwygComposer({
    editorStateTransfer,
    className,
    ...props
}: EditWysiwygComposerProps): JSX.Element {
    const defaultContextValue = useMemo(() => getDefaultContextValue({ editorStateTransfer }), [editorStateTransfer]);
    const initialContent = useInitialContent(editorStateTransfer);
    const isReady = !editorStateTransfer || initialContent !== undefined;

    const { editMessage, endEditing, onChange, isSaveDisabled } = useEditing(editorStateTransfer, initialContent);

    if (!isReady) {
        return <></>;
    }

    return (
        <ComposerContext.Provider value={defaultContextValue}>
            <WysiwygComposer
                className={classNames("mx_EditWysiwygComposer", className)}
                initialContent={initialContent}
                onChange={onChange}
                onSend={editMessage}
                {...props}
            >
                {(ref, composerFunctions) => (
                    <>
                        <Content disabled={props.disabled} ref={ref} composerFunctions={composerFunctions} />
                        <EditionButtons
                            onCancelClick={endEditing}
                            onSaveClick={editMessage}
                            isSaveDisabled={isSaveDisabled}
                        />
                    </>
                )}
            </WysiwygComposer>
        </ComposerContext.Provider>
    );
}<|MERGE_RESOLUTION|>--- conflicted
+++ resolved
@@ -6,11 +6,7 @@
 Please see LICENSE files in the repository root for full details.
 */
 
-<<<<<<< HEAD
-import React, { type ForwardedRef, forwardRef, type RefObject, useMemo } from "react";
-=======
-import React, { type JSX, type ForwardedRef, forwardRef, type MutableRefObject, useMemo } from "react";
->>>>>>> a5673f60
+import React, { type JSX, type ForwardedRef, forwardRef, type RefObject, useMemo } from "react";
 import classNames from "classnames";
 
 import type EditorStateTransfer from "../../../../utils/EditorStateTransfer";
