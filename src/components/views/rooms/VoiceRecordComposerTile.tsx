/*
Copyright 2024 New Vector Ltd.
Copyright 2021, 2022 The Matrix.org Foundation C.I.C.

SPDX-License-Identifier: AGPL-3.0-only OR GPL-3.0-only OR LicenseRef-Element-Commercial
Please see LICENSE files in the repository root for full details.
*/

import React, { type ReactNode } from "react";
import { type Room, type IEventRelation, type MatrixEvent } from "matrix-js-sdk/src/matrix";
import { logger } from "matrix-js-sdk/src/logger";
<<<<<<< HEAD
import { type Optional } from "matrix-events-sdk";
import { DeleteIcon } from "@vector-im/compound-design-tokens/assets/web/icons";
=======
>>>>>>> 9faee160

import { _t } from "../../../languageHandler";
import { RecordingState } from "../../../audio/VoiceRecording";
import { MatrixClientPeg } from "../../../MatrixClientPeg";
import LiveRecordingWaveform from "../audio_messages/LiveRecordingWaveform";
import LiveRecordingClock from "../audio_messages/LiveRecordingClock";
import { VoiceRecordingStore } from "../../../stores/VoiceRecordingStore";
import { UPDATE_EVENT } from "../../../stores/AsyncStore";
import RecordingPlayback, { PlaybackLayout } from "../audio_messages/RecordingPlayback";
import Modal from "../../../Modal";
import ErrorDialog from "../dialogs/ErrorDialog";
import MediaDeviceHandler, { MediaDeviceKindEnum } from "../../../MediaDeviceHandler";
import NotificationBadge from "./NotificationBadge";
import { StaticNotificationState } from "../../../stores/notifications/StaticNotificationState";
import { NotificationLevel } from "../../../stores/notifications/NotificationLevel";
import InlineSpinner from "../elements/InlineSpinner";
import { PlaybackManager } from "../../../audio/PlaybackManager";
import { doMaybeLocalRoomAction } from "../../../utils/local-room";
import defaultDispatcher from "../../../dispatcher/dispatcher";
import { attachMentions, attachRelation } from "../../../utils/messages";
import { addReplyToMessageContent } from "../../../utils/Reply";
import RoomContext from "../../../contexts/RoomContext";
import { type IUpload, type VoiceMessageRecording } from "../../../audio/VoiceMessageRecording";
import { createVoiceMessageContent } from "../../../utils/createVoiceMessageContent";
import AccessibleButton from "../elements/AccessibleButton";

interface IProps {
    room: Room;
    relation?: IEventRelation;
    replyToEvent?: MatrixEvent;
}

interface IState {
    recorder?: VoiceMessageRecording;
    recordingPhase?: RecordingState;
    didUploadFail?: boolean;
}

/**
 * Container tile for rendering the voice message recorder in the composer.
 */
export default class VoiceRecordComposerTile extends React.PureComponent<IProps, IState> {
    public static contextType = RoomContext;
    declare public context: React.ContextType<typeof RoomContext>;
    private voiceRecordingId: string;

    public constructor(props: IProps) {
        super(props);

        this.state = {};

        this.voiceRecordingId = VoiceRecordingStore.getVoiceRecordingId(this.props.room, this.props.relation);
    }

    public componentDidMount(): void {
        const recorder = VoiceRecordingStore.instance.getActiveRecording(this.voiceRecordingId);
        if (recorder) {
            if (recorder.isRecording || !recorder.hasRecording) {
                logger.warn("Cached recording hasn't ended yet and might cause issues");
            }
            this.bindNewRecorder(recorder);
            this.setState({ recorder, recordingPhase: RecordingState.Ended });
        }
    }

    public async componentWillUnmount(): Promise<void> {
        // Stop recording, but keep the recording memory (don't dispose it). This is to let the user
        // come back and finish working with it.
        const recording = VoiceRecordingStore.instance.getActiveRecording(this.voiceRecordingId);
        await recording?.stop();

        // Clean up our listeners by binding a falsy recorder
        this.bindNewRecorder(null);
    }

    // called by composer
    public async send(): Promise<void> {
        if (!this.state.recorder) {
            throw new Error("No recording started - cannot send anything");
        }

        const { replyToEvent, relation } = this.props;

        await this.state.recorder.stop();

        let upload: IUpload;
        try {
            upload = await this.state.recorder.upload(this.voiceRecordingId);
        } catch (e) {
            logger.error("Error uploading voice message:", e);

            // Flag error and move on. The recording phase will be reset by the upload function.
            this.setState({ didUploadFail: true });

            return; // don't dispose the recording: the user has a chance to re-upload
        }

        try {
            // noinspection ES6MissingAwait - we don't care if it fails, it'll get queued.
            const content = createVoiceMessageContent(
                upload.mxc,
                this.state.recorder.contentType,
                Math.round(this.state.recorder.durationSeconds * 1000),
                this.state.recorder.contentLength,
                upload.encrypted,
                this.state.recorder.getPlayback().thumbnailWaveform.map((v) => Math.round(v * 1024)),
            );

            // Attach mentions, which really only applies if there's a replyToEvent.
            attachMentions(MatrixClientPeg.safeGet().getSafeUserId(), content, null, replyToEvent);
            attachRelation(content, relation);
            if (replyToEvent) {
                addReplyToMessageContent(content, replyToEvent);
                // Clear reply_to_event as we put the message into the queue
                // if the send fails, retry will handle resending.
                defaultDispatcher.dispatch({
                    action: "reply_to_event",
                    event: null,
                    context: this.context.timelineRenderingType,
                });
            }

            doMaybeLocalRoomAction(
                this.props.room.roomId,
                (actualRoomId: string) => MatrixClientPeg.safeGet().sendMessage(actualRoomId, content),
                this.props.room.client,
            );
        } catch (e) {
            logger.error("Error sending voice message:", e);

            // Voice message should be in the timeline at this point, so let other things take care
            // of error handling. We also shouldn't need the recording anymore, so fall through to
            // disposal.
        }
        await this.disposeRecording();
    }

    private async disposeRecording(): Promise<void> {
        await VoiceRecordingStore.instance.disposeRecording(this.voiceRecordingId);

        // Reset back to no recording, which means no phase (ie: restart component entirely)
        this.setState({ recorder: undefined, recordingPhase: undefined, didUploadFail: false });
    }

    private onCancel = async (): Promise<void> => {
        await this.disposeRecording();
    };

    public onRecordStartEndClick = async (): Promise<void> => {
        if (this.state.recorder) {
            await this.state.recorder.stop();
            return;
        }

        // The "microphone access error" dialogs are used a lot, so let's functionify them
        const accessError = (): void => {
            Modal.createDialog(ErrorDialog, {
                title: _t("voip|unable_to_access_audio_input_title"),
                description: (
                    <>
                        <p>{_t("voip|unable_to_access_audio_input_description")}</p>
                    </>
                ),
            });
        };

        // Do a sanity test to ensure we're about to grab a valid microphone reference. Things might
        // change between this and recording, but at least we will have tried.
        try {
            const devices = await MediaDeviceHandler.getDevices();
            if (!devices?.[MediaDeviceKindEnum.AudioInput]?.length) {
                Modal.createDialog(ErrorDialog, {
                    title: _t("voip|no_audio_input_title"),
                    description: (
                        <>
                            <p>{_t("voip|no_audio_input_description")}</p>
                        </>
                    ),
                });
                return;
            }
            // else we probably have a device that is good enough
        } catch (e) {
            logger.error("Error getting devices: ", e);
            accessError();
            return;
        }

        try {
            // stop any noises which might be happening
            PlaybackManager.instance.pauseAllExcept();
            const recorder = VoiceRecordingStore.instance.startRecording(this.voiceRecordingId);
            await recorder.start();

            this.bindNewRecorder(recorder);

            this.setState({ recorder, recordingPhase: RecordingState.Started });
        } catch (e) {
            logger.error("Error starting recording: ", e);
            accessError();

            // noinspection ES6MissingAwait - if this goes wrong we don't want it to affect the call stack
            VoiceRecordingStore.instance.disposeRecording(this.voiceRecordingId);
        }
    };

    private bindNewRecorder(recorder: VoiceMessageRecording | null): void {
        if (this.state.recorder) {
            this.state.recorder.off(UPDATE_EVENT, this.onRecordingUpdate);
        }
        if (recorder) {
            recorder.on(UPDATE_EVENT, this.onRecordingUpdate);
        }
    }

    private onRecordingUpdate = (ev: RecordingState): void => {
        if (ev === RecordingState.EndingSoon) return; // ignore this state: it has no UI purpose here
        this.setState({ recordingPhase: ev });
    };

    private renderWaveformArea(): ReactNode {
        if (!this.state.recorder) return null; // no recorder means we're not recording: no waveform

        if (this.state.recordingPhase !== RecordingState.Started) {
            return <RecordingPlayback playback={this.state.recorder.getPlayback()} layout={PlaybackLayout.Composer} />;
        }

        // only other UI is the recording-in-progress UI
        return (
            <div className="mx_MediaBody mx_VoiceMessagePrimaryContainer mx_VoiceRecordComposerTile_recording">
                <LiveRecordingClock recorder={this.state.recorder} />
                <LiveRecordingWaveform recorder={this.state.recorder} />
            </div>
        );
    }

    public render(): ReactNode {
        if (!this.state.recordingPhase) return null;

        let stopBtn;
        let deleteButton;
        if (this.state.recordingPhase === RecordingState.Started) {
            let tooltip = _t("composer|send_voice_message");
            if (!!this.state.recorder) {
                tooltip = _t("composer|stop_voice_message");
            }

            stopBtn = (
                <AccessibleButton
                    className="mx_VoiceRecordComposerTile_stop"
                    onClick={this.onRecordStartEndClick}
                    title={tooltip}
                />
            );
            if (this.state.recorder && !this.state.recorder?.isRecording) {
                stopBtn = null;
            }
        }

        if (this.state.recorder && this.state.recordingPhase !== RecordingState.Uploading) {
            deleteButton = (
                <AccessibleButton
                    className="mx_VoiceRecordComposerTile_delete"
                    title={_t("action|delete")}
                    onClick={this.onCancel}
                >
                    <DeleteIcon />
                </AccessibleButton>
            );
        }

        let uploadIndicator;
        if (this.state.recordingPhase === RecordingState.Uploading) {
            uploadIndicator = (
                <span className="mx_VoiceRecordComposerTile_uploadingState">
                    <InlineSpinner w={16} h={16} />
                </span>
            );
        } else if (this.state.didUploadFail && this.state.recordingPhase === RecordingState.Ended) {
            uploadIndicator = (
                <span className="mx_VoiceRecordComposerTile_failedState">
                    <span className="mx_VoiceRecordComposerTile_uploadState_badge">
                        {/* Need to stick the badge in a span to ensure it doesn't create a block component */}
                        <NotificationBadge
                            notification={StaticNotificationState.forSymbol("!", NotificationLevel.Highlight)}
                        />
                    </span>
                    <span className="text-warning">{_t("timeline|send_state_failed")}</span>
                </span>
            );
        }

        return (
            <>
                {uploadIndicator}
                {deleteButton}
                {stopBtn}
                {this.renderWaveformArea()}
            </>
        );
    }
}<|MERGE_RESOLUTION|>--- conflicted
+++ resolved
@@ -9,11 +9,7 @@
 import React, { type ReactNode } from "react";
 import { type Room, type IEventRelation, type MatrixEvent } from "matrix-js-sdk/src/matrix";
 import { logger } from "matrix-js-sdk/src/logger";
-<<<<<<< HEAD
-import { type Optional } from "matrix-events-sdk";
 import { DeleteIcon } from "@vector-im/compound-design-tokens/assets/web/icons";
-=======
->>>>>>> 9faee160
 
 import { _t } from "../../../languageHandler";
 import { RecordingState } from "../../../audio/VoiceRecording";
