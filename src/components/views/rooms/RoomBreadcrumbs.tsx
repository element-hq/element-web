/*
Copyright 2024 New Vector Ltd.
Copyright 2020 The Matrix.org Foundation C.I.C.

SPDX-License-Identifier: AGPL-3.0-only OR GPL-3.0-only
Please see LICENSE files in the repository root for full details.
*/

import React, { createRef } from "react";
import { Room } from "matrix-js-sdk/src/matrix";
import { CSSTransition } from "react-transition-group";

import { BreadcrumbsStore } from "../../../stores/BreadcrumbsStore";
import DecoratedRoomAvatar from "../avatars/DecoratedRoomAvatar";
import { _t } from "../../../languageHandler";
import defaultDispatcher from "../../../dispatcher/dispatcher";
import { UPDATE_EVENT } from "../../../stores/AsyncStore";
import { useRovingTabIndex } from "../../../accessibility/RovingTabIndex";
import Toolbar from "../../../accessibility/Toolbar";
import { Action } from "../../../dispatcher/actions";
import { ViewRoomPayload } from "../../../dispatcher/payloads/ViewRoomPayload";
import AccessibleButton, { ButtonEvent } from "../elements/AccessibleButton";

interface IProps {}

interface IState {
    // Both of these control the animation for the breadcrumbs. For details on the
    // actual animation, see the CSS.
    //
    // doAnimation is to lie to the CSSTransition component (see onBreadcrumbsUpdate
    // for info). skipFirst is used to try and reduce jerky animation - also see the
    // breadcrumb update function for info on that.
    doAnimation: boolean;
    skipFirst: boolean;
}

const RoomBreadcrumbTile: React.FC<{ room: Room; onClick: (ev: ButtonEvent) => void }> = ({ room, onClick }) => {
    const [onFocus, isActive, ref] = useRovingTabIndex();

    return (
        <AccessibleButton
            className="mx_RoomBreadcrumbs_crumb"
            onClick={onClick}
            aria-label={_t("a11y|room_name", { name: room.name })}
            title={room.name}
            onFocus={onFocus}
            ref={ref}
            tabIndex={isActive ? 0 : -1}
            placement="right"
        >
            <DecoratedRoomAvatar
                room={room}
                size="32px"
                displayBadge={true}
                hideIfDot={true}
                tooltipProps={{ tabIndex: isActive ? 0 : -1 }}
            />
        </AccessibleButton>
    );
};

export default class RoomBreadcrumbs extends React.PureComponent<IProps, IState> {
    private unmounted = false;
<<<<<<< HEAD
=======
    private toolbar = createRef<HTMLDivElement>();
>>>>>>> 1ccbdb21

    public constructor(props: IProps) {
        super(props);

        this.state = {
            doAnimation: true, // technically we want animation on mount, but it won't be perfect
            skipFirst: false, // render the thing, as boring as it is
        };
    }

    public componentDidMount(): void {
        this.unmounted = false;
        BreadcrumbsStore.instance.on(UPDATE_EVENT, this.onBreadcrumbsUpdate);
    }

    public componentWillUnmount(): void {
        this.unmounted = true;
        BreadcrumbsStore.instance.off(UPDATE_EVENT, this.onBreadcrumbsUpdate);
    }

    private onBreadcrumbsUpdate = (): void => {
        if (this.unmounted) return;

        // We need to trick the CSSTransition component into updating, which means we need to
        // tell it to not animate, then to animate a moment later. This causes two updates
        // which means two renders. The skipFirst change is so that our don't-animate state
        // doesn't show the breadcrumb we're about to reveal as it causes a visual jump/jerk.
        // The second update, on the next available tick, causes the "enter" animation to start
        // again and this time we want to show the newest breadcrumb because it'll be hidden
        // off screen for the animation.
        this.setState({ doAnimation: false, skipFirst: true });
        window.setTimeout(() => this.setState({ doAnimation: true, skipFirst: false }), 0);
    };

    private viewRoom = (room: Room, index: number, viaKeyboard = false): void => {
        defaultDispatcher.dispatch<ViewRoomPayload>({
            action: Action.ViewRoom,
            room_id: room.roomId,
            metricsTrigger: "WebHorizontalBreadcrumbs",
            metricsViaKeyboard: viaKeyboard,
        });
    };

    public render(): React.ReactElement {
        const tiles = BreadcrumbsStore.instance.rooms.map((r, i) => (
            <RoomBreadcrumbTile
                key={r.roomId}
                room={r}
                onClick={(ev: ButtonEvent) => this.viewRoom(r, i, ev.type !== "click")}
            />
        ));

        if (tiles.length > 0) {
            // NOTE: The CSSTransition timeout MUST match the timeout in our CSS!
            return (
                <CSSTransition
                    appear={true}
                    in={this.state.doAnimation}
                    timeout={640}
                    classNames="mx_RoomBreadcrumbs"
                    nodeRef={this.toolbar}
                >
                    <Toolbar
                        className="mx_RoomBreadcrumbs"
                        aria-label={_t("room_list|breadcrumbs_label")}
                        ref={this.toolbar}
                    >
                        {tiles.slice(this.state.skipFirst ? 1 : 0)}
                    </Toolbar>
                </CSSTransition>
            );
        } else {
            return (
                <div className="mx_RoomBreadcrumbs">
                    <div className="mx_RoomBreadcrumbs_placeholder">{_t("room_list|breadcrumbs_empty")}</div>
                </div>
            );
        }
    }
}<|MERGE_RESOLUTION|>--- conflicted
+++ resolved
@@ -61,10 +61,7 @@
 
 export default class RoomBreadcrumbs extends React.PureComponent<IProps, IState> {
     private unmounted = false;
-<<<<<<< HEAD
-=======
     private toolbar = createRef<HTMLDivElement>();
->>>>>>> 1ccbdb21
 
     public constructor(props: IProps) {
         super(props);
