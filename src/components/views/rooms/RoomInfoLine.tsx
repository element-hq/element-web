/*
Copyright 2022 The Matrix.org Foundation C.I.C.

Licensed under the Apache License, Version 2.0 (the "License");
you may not use this file except in compliance with the License.
You may obtain a copy of the License at

    http://www.apache.org/licenses/LICENSE-2.0

Unless required by applicable law or agreed to in writing, software
distributed under the License is distributed on an "AS IS" BASIS,
WITHOUT WARRANTIES OR CONDITIONS OF ANY KIND, either express or implied.
See the License for the specific language governing permissions and
limitations under the License.
*/

import React, { FC } from "react";
import { Room, JoinRule, MatrixClient } from "matrix-js-sdk/src/matrix";
import { KnownMembership } from "matrix-js-sdk/src/types";

import { _t } from "../../../languageHandler";
import RightPanelStore from "../../../stores/right-panel/RightPanelStore";
import { RightPanelPhases } from "../../../stores/right-panel/RightPanelStorePhases";
import { useAsyncMemo } from "../../../hooks/useAsyncMemo";
import { useRoomState } from "../../../hooks/useRoomState";
import { useFeatureEnabled } from "../../../hooks/useSettings";
import { useRoomMemberCount, useMyRoomMembership } from "../../../hooks/useRoomMembers";
import AccessibleButton from "../elements/AccessibleButton";
<<<<<<< HEAD
import SettingsStore from "../../../settings/SettingsStore";
import { UIFeature } from "../../../settings/UIFeature";
=======
import SettingsStore from "../../../../src/settings/SettingsStore";
import { UIFeature } from "../../../../src/settings/UIFeature";
>>>>>>> c372fc66

interface IProps {
    room: Room;
}

const RoomInfoLine: FC<IProps> = ({ room }) => {
    // summary will begin as undefined whilst loading and go null if it fails to load or we are not invited.
    const summary = useAsyncMemo(async (): Promise<Awaited<ReturnType<MatrixClient["getRoomSummary"]>> | null> => {
        if (room.getMyMembership() !== KnownMembership.Invite) return null;
        try {
            return await room.client.getRoomSummary(room.roomId);
        } catch (e) {
            return null;
        }
    }, [room]);
    const joinRule = useRoomState(room, (state) => state.getJoinRule());
    const membership = useMyRoomMembership(room);
    const memberCount = useRoomMemberCount(room);

    const elementCallVideoRoomsEnabled = useFeatureEnabled("feature_element_call_video_rooms");
    const isVideoRoom = room.isElementVideoRoom() || (elementCallVideoRoomsEnabled && room.isCallRoom());

    let iconClass: string;
    let roomType: string;
    if (isVideoRoom) {
        iconClass = "mx_RoomInfoLine_video";
        roomType = _t("common|video_room");
    } else if (joinRule === JoinRule.Public) {
        iconClass = "mx_RoomInfoLine_public";
        roomType = room.isSpaceRoom() ? _t("common|public_space") : _t("common|public_room");
    } else {
        iconClass = "mx_RoomInfoLine_private";
        roomType = room.isSpaceRoom() ? _t("common|private_space") : _t("common|private_room");
    }

    let members: JSX.Element | undefined;
    if (membership === KnownMembership.Invite && summary) {
        // Don't trust local state and instead use the summary API
        members = (
            <span className="mx_RoomInfoLine_members">
                {_t("common|n_members", { count: summary.num_joined_members })}
            </span>
        );
    } else if (memberCount && summary !== undefined) {
        // summary is not still loading
        const viewMembers = (): void =>
            RightPanelStore.instance.setCard({
                phase: room.isSpaceRoom() ? RightPanelPhases.SpaceMemberList : RightPanelPhases.RoomMemberList,
            });

        members = (
            <AccessibleButton kind="link" className="mx_RoomInfoLine_members" onClick={viewMembers}>
                {_t("common|n_members", { count: memberCount })}
            </AccessibleButton>
        );
    }

    return (
        <div className={`mx_RoomInfoLine ${iconClass}`}>
            {roomType}
<<<<<<< HEAD
            {SettingsStore.getValue(UIFeature.ShowMembersListForSpaces) && members}
=======
            {SettingsStore.getValue(UIFeature.ShowSpaceLandingPageDetails) && members}
>>>>>>> c372fc66
        </div>
    );
};

export default RoomInfoLine;<|MERGE_RESOLUTION|>--- conflicted
+++ resolved
@@ -26,13 +26,8 @@
 import { useFeatureEnabled } from "../../../hooks/useSettings";
 import { useRoomMemberCount, useMyRoomMembership } from "../../../hooks/useRoomMembers";
 import AccessibleButton from "../elements/AccessibleButton";
-<<<<<<< HEAD
 import SettingsStore from "../../../settings/SettingsStore";
 import { UIFeature } from "../../../settings/UIFeature";
-=======
-import SettingsStore from "../../../../src/settings/SettingsStore";
-import { UIFeature } from "../../../../src/settings/UIFeature";
->>>>>>> c372fc66
 
 interface IProps {
     room: Room;
@@ -93,11 +88,8 @@
     return (
         <div className={`mx_RoomInfoLine ${iconClass}`}>
             {roomType}
-<<<<<<< HEAD
-            {SettingsStore.getValue(UIFeature.ShowMembersListForSpaces) && members}
-=======
-            {SettingsStore.getValue(UIFeature.ShowSpaceLandingPageDetails) && members}
->>>>>>> c372fc66
+            {SettingsStore.getValue(UIFeature.ShowMembersListForSpaces) &&
+            SettingsStore.getValue(UIFeature.ShowSpaceLandingPageDetails) && members}
         </div>
     );
 };
