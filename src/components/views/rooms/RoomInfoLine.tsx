--- conflicted
+++ resolved
@@ -17,12 +17,9 @@
 import { useRoomState } from "../../../hooks/useRoomState";
 import { useRoomMemberCount, useMyRoomMembership } from "../../../hooks/useRoomMembers";
 import AccessibleButton from "../elements/AccessibleButton";
-<<<<<<< HEAD
 import { isVideoRoom as calcIsVideoRoom } from "../../../utils/video-rooms";
-=======
 import SettingsStore from "../../../settings/SettingsStore";
 import { UIFeature } from "../../../settings/UIFeature";
->>>>>>> 62d6dc70
 
 interface IProps {
     room: Room;
