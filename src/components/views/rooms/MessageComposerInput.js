--- conflicted
+++ resolved
@@ -527,11 +527,7 @@
         if (this.state.isRichtextEnabled) {
             // These are block types, not handled by RichUtils by default.
             const blockCommands = ['code-block', 'blockquote', 'unordered-list-item', 'ordered-list-item'];
-<<<<<<< HEAD
-=======
             const currentBlockType = RichUtils.getCurrentBlockType(this.state.editorState);
-
->>>>>>> d179398c
             if (blockCommands.includes(command)) {
                 newState = RichUtils.toggleBlockType(this.state.editorState, command);
             } else if (command === 'strike') {
