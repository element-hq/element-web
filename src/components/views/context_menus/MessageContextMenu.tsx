--- conflicted
+++ resolved
@@ -43,11 +43,7 @@
 import ReactionPicker from "../emojipicker/ReactionPicker";
 import ViewSource from "../../structures/ViewSource";
 import { createRedactEventDialog } from "../dialogs/ConfirmRedactDialog";
-<<<<<<< HEAD
-import { ShareDialog } from "../dialogs/ShareDialog";
-=======
 // import ShareDialog from "../dialogs/ShareDialog"; //Verji
->>>>>>> 62d6dc70
 import RoomContext, { TimelineRenderingType } from "../../../contexts/RoomContext";
 import EndPollDialog from "../dialogs/EndPollDialog";
 import { isPollEnded } from "../messages/MPollBody";
@@ -60,12 +56,9 @@
 import { getShareableLocationEvent } from "../../../events/location/getShareableLocationEvent";
 import { ShowThreadPayload } from "../../../dispatcher/payloads/ShowThreadPayload";
 import { CardContext } from "../right_panel/context";
-<<<<<<< HEAD
 import PinningUtils from "../../../utils/PinningUtils";
 import PosthogTrackers from "../../../PosthogTrackers.ts";
-=======
 import { ModuleRunner } from "../../../modules/ModuleRunner";
->>>>>>> 62d6dc70
 
 interface IReplyInThreadButton {
     mxEvent: MatrixEvent;
@@ -201,32 +194,12 @@
             this.props.mxEvent.getType() !== EventType.RoomEncryption &&
             redactable;
         //Verji end
-
-<<<<<<< HEAD
+        // VERJI MERGE - May have to revisit pin-button mechanics (Our version differs a bit)
         const canPin = PinningUtils.canPin(cli, this.props.mxEvent) || PinningUtils.canUnpin(cli, this.props.mxEvent);
-=======
-        let canPin =
-            !!roomState?.mayClientSendStateEvent(EventType.RoomPinnedEvents, cli) && canPinEvent(this.props.mxEvent);
-
-        // HACK: Intentionally say we can't pin if the user doesn't want to use the functionality
-        if (!SettingsStore.getValue("feature_pinning")) canPin = false;
->>>>>>> 62d6dc70
 
         this.setState({ canRedact, canPin });
     };
 
-<<<<<<< HEAD
-=======
-    private isPinned(): boolean {
-        const room = MatrixClientPeg.safeGet().getRoom(this.props.mxEvent.getRoomId());
-        const roomState = room?.getLiveTimeline().getState(EventTimeline.FORWARDS); // Verji
-        const pinnedEvent = roomState?.getStateEvents(EventType.RoomPinnedEvents, "");
-        if (!pinnedEvent) return false;
-        const content = pinnedEvent.getContent();
-        return content.pinned && Array.isArray(content.pinned) && content.pinned.includes(this.props.mxEvent.getId());
-    }
-
->>>>>>> 62d6dc70
     private canEndPoll(mxEvent: MatrixEvent): boolean {
         // ROSBERG isMyEvent to overide verji strict canRedact rules - in case where ender of the poll is the owner of the poll
         const isMyEvent = mxEvent.sender?.userId === MatrixClientPeg.safeGet().getSafeUserId();
@@ -718,14 +691,8 @@
                 {openInMapSiteButton}
                 {endPollButton}
                 {forwardButton}
-<<<<<<< HEAD
-                {permalinkButton}
-                {reportEventButton}
-=======
-                {pinButton}
                 {/*Verji removed {permalinkButton} */}
                 {/*Verji removed  {reportEventButton} */}
->>>>>>> 62d6dc70
                 {externalURLButton}
                 {jumpToRelatedEventButton}
                 {unhidePreviewButton}
