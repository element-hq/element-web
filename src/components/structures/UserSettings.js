/*
Copyright 2015, 2016 OpenMarket Ltd
Copyright 2017 Vector Creations Ltd

Licensed under the Apache License, Version 2.0 (the "License");
you may not use this file except in compliance with the License.
You may obtain a copy of the License at

    http://www.apache.org/licenses/LICENSE-2.0

Unless required by applicable law or agreed to in writing, software
distributed under the License is distributed on an "AS IS" BASIS,
WITHOUT WARRANTIES OR CONDITIONS OF ANY KIND, either express or implied.
See the License for the specific language governing permissions and
limitations under the License.
*/
var React = require('react');
var ReactDOM = require('react-dom');
var sdk = require('../../index');
var MatrixClientPeg = require("../../MatrixClientPeg");
var PlatformPeg = require("../../PlatformPeg");
var Modal = require('../../Modal');
var dis = require("../../dispatcher");
var q = require('q');
var package_json = require('../../../package.json');
var UserSettingsStore = require('../../UserSettingsStore');
var GeminiScrollbar = require('react-gemini-scrollbar');
var Email = require('../../email');
var AddThreepid = require('../../AddThreepid');
var SdkConfig = require('../../SdkConfig');
import AccessibleButton from '../views/elements/AccessibleButton';

// if this looks like a release, use the 'version' from package.json; else use
// the git sha.
const REACT_SDK_VERSION =
      'dist' in package_json ? package_json.version : package_json.gitHead || "<local>";


// Enumerate some simple 'flip a bit' UI settings (if any).
// 'id' gives the key name in the im.vector.web.settings account data event
// 'label' is how we describe it in the UI.
const SETTINGS_LABELS = [
    {
        id: 'autoplayGifsAndVideos',
        label: 'Autoplay GIFs and videos',
    },
    {
<<<<<<< HEAD
        id: 'hideReadReceipts',
        label: 'Hide read receipts'
=======
        id: 'dontSendTypingNotifications',
        label: "Don't send typing notifications",
>>>>>>> b36eb90a
    },
/*
    {
        id: 'alwaysShowTimestamps',
        label: 'Always show message timestamps',
    },
    {
        id: 'showTwelveHourTimestamps',
        label: 'Show timestamps in 12 hour format (e.g. 2:30pm)',
    },
    {
        id: 'useCompactLayout',
        label: 'Use compact timeline layout',
    },
    {
        id: 'useFixedWidthFont',
        label: 'Use fixed width font',
    },
*/
];

const CRYPTO_SETTINGS_LABELS = [
    {
        id: 'blacklistUnverifiedDevices',
        label: 'Never send encrypted messages to unverified devices from this device',
    },
    // XXX: this is here for documentation; the actual setting is managed via RoomSettings
    // {
    //     id: 'blacklistUnverifiedDevicesPerRoom'
    //     label: 'Never send encrypted messages to unverified devices in this room',
    // }
];

// Enumerate the available themes, with a nice human text label.
// 'id' gives the key name in the im.vector.web.settings account data event
// 'value' is the value for that key in the event
// 'label' is how we describe it in the UI.
//
// XXX: Ideally we would have a theme manifest or something and they'd be nicely
// packaged up in a single directory, and/or located at the application layer.
// But for now for expedience we just hardcode them here.
const THEMES = [
    {
        id: 'theme',
        label: 'Light theme',
        value: 'light',
    },
    {
        id: 'theme',
        label: 'Dark theme',
        value: 'dark',
    }
];


module.exports = React.createClass({
    displayName: 'UserSettings',

    propTypes: {
        onClose: React.PropTypes.func,
        // The brand string given when creating email pushers
        brand: React.PropTypes.string,

        // True to show the 'labs' section of experimental features
        enableLabs: React.PropTypes.bool,

        // The base URL to use in the referral link. Defaults to window.location.origin.
        referralBaseUrl: React.PropTypes.string,

        // true if RightPanel is collapsed
        collapsedRhs: React.PropTypes.bool,

        // Team token for the referral link. If falsy, the referral section will
        // not appear
        teamToken: React.PropTypes.string,
    },

    getDefaultProps: function() {
        return {
            onClose: function() {},
            enableLabs: true,
        };
    },

    getInitialState: function() {
        return {
            avatarUrl: null,
            threePids: [],
            phase: "UserSettings.LOADING", // LOADING, DISPLAY
            email_add_pending: false,
            vectorVersion: null,
            rejectingInvites: false,
        };
    },

    componentWillMount: function() {
        this._unmounted = false;
        this._addThreepid = null;

        if (PlatformPeg.get()) {
            q().then(() => {
                return PlatformPeg.get().getAppVersion();
            }).done((appVersion) => {
                if (this._unmounted) return;
                this.setState({
                    vectorVersion: appVersion,
                });
            }, (e) => {
                console.log("Failed to fetch app version", e);
            });
        }

        // Bulk rejecting invites:
        // /sync won't have had time to return when UserSettings re-renders from state changes, so getRooms()
        // will still return rooms with invites. To get around this, add a listener for
        // membership updates and kick the UI.
        MatrixClientPeg.get().on("RoomMember.membership", this._onInviteStateChange);

        dis.dispatch({
            action: 'ui_opacity',
            sideOpacity: 0.3,
            middleOpacity: 0.3,
        });
        this._refreshFromServer();

        var syncedSettings = UserSettingsStore.getSyncedSettings();
        if (!syncedSettings.theme) {
            syncedSettings.theme = 'light';
        }
        this._syncedSettings = syncedSettings;

        this._localSettings = UserSettingsStore.getLocalSettings();
    },

    componentDidMount: function() {
        this.dispatcherRef = dis.register(this.onAction);
        this._me = MatrixClientPeg.get().credentials.userId;
    },

    componentWillUnmount: function() {
        this._unmounted = true;
        dis.dispatch({
            action: 'ui_opacity',
            sideOpacity: 1.0,
            middleOpacity: 1.0,
        });
        dis.unregister(this.dispatcherRef);
        let cli = MatrixClientPeg.get();
        if (cli) {
            cli.removeListener("RoomMember.membership", this._onInviteStateChange);
        }
    },

    _refreshFromServer: function() {
        var self = this;
        q.all([
            UserSettingsStore.loadProfileInfo(), UserSettingsStore.loadThreePids()
        ]).done(function(resps) {
            self.setState({
                avatarUrl: resps[0].avatar_url,
                threepids: resps[1].threepids,
                phase: "UserSettings.DISPLAY",
            });
        }, function(error) {
            var ErrorDialog = sdk.getComponent("dialogs.ErrorDialog");
            console.error("Failed to load user settings: " + error);
            Modal.createDialog(ErrorDialog, {
                title: "Can't load user settings",
                description: "Server may be unavailable or overloaded",
            });
        });
    },

    onAction: function(payload) {
        if (payload.action === "notifier_enabled") {
            this.forceUpdate();
        }
    },

    onAvatarPickerClick: function(ev) {
        if (MatrixClientPeg.get().isGuest()) {
            var NeedToRegisterDialog = sdk.getComponent("dialogs.NeedToRegisterDialog");
            Modal.createDialog(NeedToRegisterDialog, {
                title: "Please Register",
                description: "Guests can't set avatars. Please register.",
            });
            return;
        }

        if (this.refs.file_label) {
            this.refs.file_label.click();
        }
    },

    onAvatarSelected: function(ev) {
        var self = this;
        var changeAvatar = this.refs.changeAvatar;
        if (!changeAvatar) {
            console.error("No ChangeAvatar found to upload image to!");
            return;
        }
        changeAvatar.onFileSelected(ev).done(function() {
            // dunno if the avatar changed, re-check it.
            self._refreshFromServer();
        }, function(err) {
            var errMsg = (typeof err === "string") ? err : (err.error || "");
            console.error("Failed to set avatar: " + err);
            var ErrorDialog = sdk.getComponent("dialogs.ErrorDialog");
            Modal.createDialog(ErrorDialog, {
                title: "Error",
                description: "Failed to set avatar."
            });
        });
    },

    onLogoutClicked: function(ev) {
        var QuestionDialog = sdk.getComponent("dialogs.QuestionDialog");
        Modal.createDialog(QuestionDialog, {
            title: "Sign out?",
            description:
                <div>
                    For security, logging out will delete any end-to-end encryption keys from this browser.

                    If you want to be able to decrypt your conversation history from future Riot sessions,
                    please export your room keys for safe-keeping.
                </div>,
            button: "Sign out",
            extraButtons: [
                <button className="mx_Dialog_primary"
                        onClick={this._onExportE2eKeysClicked}>
                    Export E2E room keys
                </button>
            ],
            onFinished: (confirmed) => {
                if (confirmed) {
                    dis.dispatch({action: 'logout'});
                    if (this.props.onFinished) {
                        this.props.onFinished();
                    }
                }
            },
        });
    },

    onPasswordChangeError: function(err) {
        var errMsg = err.error || "";
        if (err.httpStatus === 403) {
            errMsg = "Failed to change password. Is your password correct?";
        }
        else if (err.httpStatus) {
            errMsg += ` (HTTP status ${err.httpStatus})`;
        }
        var ErrorDialog = sdk.getComponent("dialogs.ErrorDialog");
        console.error("Failed to change password: " + errMsg);
        Modal.createDialog(ErrorDialog, {
            title: "Error",
            description: errMsg
        });
    },

    onPasswordChanged: function() {
        var ErrorDialog = sdk.getComponent("dialogs.ErrorDialog");
        Modal.createDialog(ErrorDialog, {
            title: "Success",
            description: `Your password was successfully changed. You will not
                          receive push notifications on other devices until you
                          log back in to them.`
        });
    },

    onUpgradeClicked: function() {
        dis.dispatch({
            action: "start_upgrade_registration"
        });
    },

    onEnableNotificationsChange: function(event) {
        UserSettingsStore.setEnableNotifications(event.target.checked);
    },

    _onAddEmailEditFinished: function(value, shouldSubmit) {
        if (!shouldSubmit) return;
        this._addEmail();
    },

    _addEmail: function() {
        var ErrorDialog = sdk.getComponent("dialogs.ErrorDialog");
        var QuestionDialog = sdk.getComponent("dialogs.QuestionDialog");

        var email_address = this.refs.add_email_input.value;
        if (!Email.looksValid(email_address)) {
            Modal.createDialog(ErrorDialog, {
                title: "Invalid Email Address",
                description: "This doesn't appear to be a valid email address",
            });
            return;
        }
        this._addThreepid = new AddThreepid();
        // we always bind emails when registering, so let's do the
        // same here.
        this._addThreepid.addEmailAddress(email_address, true).done(() => {
            Modal.createDialog(QuestionDialog, {
                title: "Verification Pending",
                description: "Please check your email and click on the link it contains. Once this is done, click continue.",
                button: 'Continue',
                onFinished: this.onEmailDialogFinished,
            });
        }, (err) => {
            this.setState({email_add_pending: false});
            console.error("Unable to add email address " + email_address + " " + err);
            Modal.createDialog(ErrorDialog, {
                title: "Error",
                description: "Unable to add email address"
            });
        });
        ReactDOM.findDOMNode(this.refs.add_email_input).blur();
        this.setState({email_add_pending: true});
    },

    onRemoveThreepidClicked: function(threepid) {
        const QuestionDialog = sdk.getComponent("dialogs.QuestionDialog");
        Modal.createDialog(QuestionDialog, {
            title: "Remove Contact Information?",
            description: "Remove " + threepid.address + "?",
            button: 'Remove',
            onFinished: (submit) => {
                if (submit) {
                    this.setState({
                        phase: "UserSettings.LOADING",
                    });
                    MatrixClientPeg.get().deleteThreePid(threepid.medium, threepid.address).then(() => {
                        return this._refreshFromServer();
                    }).catch((err) => {
                        const ErrorDialog = sdk.getComponent("dialogs.ErrorDialog");
                        console.error("Unable to remove contact information: " + err);
                        Modal.createDialog(ErrorDialog, {
                            title: "Error",
                            description: "Unable to remove contact information",
                        });
                    }).done();
                }
            },
        });
    },

    onEmailDialogFinished: function(ok) {
        if (ok) {
            this.verifyEmailAddress();
        } else {
            this.setState({email_add_pending: false});
        }
    },

    verifyEmailAddress: function() {
        this._addThreepid.checkEmailLinkClicked().done(() => {
            this._addThreepid = null;
            this.setState({
                phase: "UserSettings.LOADING",
            });
            this._refreshFromServer();
            this.setState({email_add_pending: false});
        }, (err) => {
            this.setState({email_add_pending: false});
            if (err.errcode == 'M_THREEPID_AUTH_FAILED') {
                var QuestionDialog = sdk.getComponent("dialogs.QuestionDialog");
                var message = "Unable to verify email address. ";
                message += "Please check your email and click on the link it contains. Once this is done, click continue.";
                Modal.createDialog(QuestionDialog, {
                    title: "Verification Pending",
                    description: message,
                    button: 'Continue',
                    onFinished: this.onEmailDialogFinished,
                });
            } else {
                var ErrorDialog = sdk.getComponent("dialogs.ErrorDialog");
                console.error("Unable to verify email address: " + err);
                Modal.createDialog(ErrorDialog, {
                    title: "Error",
                    description: "Unable to verify email address",
                });
            }
        });
    },

    _onDeactivateAccountClicked: function() {
        const DeactivateAccountDialog = sdk.getComponent("dialogs.DeactivateAccountDialog");
        Modal.createDialog(DeactivateAccountDialog, {});
    },

    _onBugReportClicked: function() {
        const BugReportDialog = sdk.getComponent("dialogs.BugReportDialog");
        if (!BugReportDialog) {
            return;
        }
        Modal.createDialog(BugReportDialog, {});
    },

    _onClearCacheClicked: function() {
        if (!PlatformPeg.get()) return;

        MatrixClientPeg.get().stopClient();
        MatrixClientPeg.get().store.deleteAllData().done(() => {
            PlatformPeg.get().reload();
        });
    },

    _onInviteStateChange: function(event, member, oldMembership) {
        if (member.userId === this._me && oldMembership === "invite") {
            this.forceUpdate();
        }
    },

    _onRejectAllInvitesClicked: function(rooms, ev) {
        this.setState({
            rejectingInvites: true
        });
        // reject the invites
        let promises = rooms.map((room) => {
            return MatrixClientPeg.get().leave(room.roomId);
        });
        // purposefully drop errors to the floor: we'll just have a non-zero number on the UI
        // after trying to reject all the invites.
        q.allSettled(promises).then(() => {
            this.setState({
                rejectingInvites: false
            });
        }).done();
    },

    _onExportE2eKeysClicked: function() {
        Modal.createDialogAsync(
            (cb) => {
                require.ensure(['../../async-components/views/dialogs/ExportE2eKeysDialog'], () => {
                    cb(require('../../async-components/views/dialogs/ExportE2eKeysDialog'));
                }, "e2e-export");
            }, {
                matrixClient: MatrixClientPeg.get(),
            }
        );
    },

    _onImportE2eKeysClicked: function() {
        Modal.createDialogAsync(
            (cb) => {
                require.ensure(['../../async-components/views/dialogs/ImportE2eKeysDialog'], () => {
                    cb(require('../../async-components/views/dialogs/ImportE2eKeysDialog'));
                }, "e2e-export");
            }, {
                matrixClient: MatrixClientPeg.get(),
            }
        );
    },

    _renderReferral: function() {
        const teamToken = this.props.teamToken;
        if (!teamToken) {
            return null;
        }
        if (typeof teamToken !== 'string') {
            console.warn('Team token not a string');
            return null;
        }
        const href = (this.props.referralBaseUrl || window.location.origin) +
            `/#/register?referrer=${this._me}&team_token=${teamToken}`;
        return (
            <div>
                <h3>Referral</h3>
                <div className="mx_UserSettings_section">
                    Refer a friend to Riot: <a href={href}>{href}</a>
                </div>
            </div>
        );
    },

    _renderUserInterfaceSettings: function() {
        var client = MatrixClientPeg.get();

        return (
            <div>
                <h3>User Interface</h3>
                <div className="mx_UserSettings_section">
                    { this._renderUrlPreviewSelector() }
                    { SETTINGS_LABELS.map( this._renderSyncedSetting ) }
                    { THEMES.map( this._renderThemeSelector ) }
                </div>
            </div>
        );
    },

    _renderUrlPreviewSelector: function() {
        return <div className="mx_UserSettings_toggle">
            <input id="urlPreviewsDisabled"
                   type="checkbox"
                   defaultChecked={ UserSettingsStore.getUrlPreviewsDisabled() }
                   onChange={ e => UserSettingsStore.setUrlPreviewsDisabled(e.target.checked) }
            />
            <label htmlFor="urlPreviewsDisabled">
                Disable inline URL previews by default
            </label>
        </div>;
    },

    _renderSyncedSetting: function(setting) {
        return <div className="mx_UserSettings_toggle" key={ setting.id }>
            <input id={ setting.id }
                   type="checkbox"
                   defaultChecked={ this._syncedSettings[setting.id] }
                   onChange={ e => UserSettingsStore.setSyncedSetting(setting.id, e.target.checked) }
            />
            <label htmlFor={ setting.id }>
                { setting.label }
            </label>
        </div>;
    },

    _renderThemeSelector: function(setting) {
        return <div className="mx_UserSettings_toggle" key={ setting.id + "_" + setting.value }>
            <input id={ setting.id + "_" + setting.value }
                   type="radio"
                   name={ setting.id }
                   value={ setting.value }
                   defaultChecked={ this._syncedSettings[setting.id] === setting.value }
                   onChange={ e => {
                            if (e.target.checked) {
                                UserSettingsStore.setSyncedSetting(setting.id, setting.value);
                            }
                            dis.dispatch({
                                action: 'set_theme',
                                value: setting.value,
                            });
                        }
                   }
            />
            <label htmlFor={ setting.id + "_" + setting.value }>
                { setting.label }
            </label>
        </div>;
    },

    _renderCryptoInfo: function() {
        const client = MatrixClientPeg.get();
        const deviceId = client.deviceId;
        const identityKey = client.getDeviceEd25519Key() || "<not supported>";

        let importExportButtons = null;

        if (client.isCryptoEnabled) {
            importExportButtons = (
                <div className="mx_UserSettings_importExportButtons">
                    <AccessibleButton className="mx_UserSettings_button"
                            onClick={this._onExportE2eKeysClicked}>
                        Export E2E room keys
                    </AccessibleButton>
                    <AccessibleButton className="mx_UserSettings_button"
                            onClick={this._onImportE2eKeysClicked}>
                        Import E2E room keys
                    </AccessibleButton>
                </div>
            );
        }
        return (
            <div>
                <h3>Cryptography</h3>
                <div className="mx_UserSettings_section mx_UserSettings_cryptoSection">
                    <ul>
                        <li><label>Device ID:</label>             <span><code>{deviceId}</code></span></li>
                        <li><label>Device key:</label>            <span><code><b>{identityKey}</b></code></span></li>
                    </ul>
                    { importExportButtons }
                </div>
                <div className="mx_UserSettings_section">
                    { CRYPTO_SETTINGS_LABELS.map( this._renderLocalSetting ) }
                </div>
            </div>
        );
    },

    _renderLocalSetting: function(setting) {
        const client = MatrixClientPeg.get();
        return <div className="mx_UserSettings_toggle" key={ setting.id }>
            <input id={ setting.id }
                   type="checkbox"
                   defaultChecked={ this._localSettings[setting.id] }
                   onChange={
                        e => {
                            UserSettingsStore.setLocalSetting(setting.id, e.target.checked)
                            if (setting.id === 'blacklistUnverifiedDevices') { // XXX: this is a bit ugly
                                client.setGlobalBlacklistUnverifiedDevices(e.target.checked);
                            }
                        }
                    }
            />
            <label htmlFor={ setting.id }>
                { setting.label }
            </label>
        </div>;
    },

    _renderDevicesPanel: function() {
        var DevicesPanel = sdk.getComponent('settings.DevicesPanel');
        return (
            <div>
                <h3>Devices</h3>
                <DevicesPanel className="mx_UserSettings_section"/>
            </div>
        );
    },

    _renderBugReport: function() {
        if (!SdkConfig.get().bug_report_endpoint_url) {
            return <div />
        }
        return (
            <div>
                <h3>Bug Report</h3>
                <div className="mx_UserSettings_section">
                    <p>Found a bug?</p>
                    <button className="mx_UserSettings_button danger"
                        onClick={this._onBugReportClicked}>Report it
                    </button>
                </div>
            </div>
        );
    },

    _renderLabs: function() {
        // default to enabled if undefined
        if (this.props.enableLabs === false) return null;

        let features = UserSettingsStore.LABS_FEATURES.map(feature => (
            <div key={feature.id} className="mx_UserSettings_toggle">
                <input
                    type="checkbox"
                    id={feature.id}
                    name={feature.id}
                    defaultChecked={ UserSettingsStore.isFeatureEnabled(feature.id) }
                    onChange={e => {
                        if (MatrixClientPeg.get().isGuest()) {
                            e.target.checked = false;
                            var NeedToRegisterDialog = sdk.getComponent("dialogs.NeedToRegisterDialog");
                            Modal.createDialog(NeedToRegisterDialog, {
                                title: "Please Register",
                                description: "Guests can't use labs features. Please register.",
                            });
                            return;
                        }

                        UserSettingsStore.setFeatureEnabled(feature.id, e.target.checked);
                        this.forceUpdate();
                    }}/>
                <label htmlFor={feature.id}>{feature.name}</label>
            </div>
        ));
        return (
            <div>
                <h3>Labs</h3>
                <div className="mx_UserSettings_section">
                    <p>These are experimental features that may break in unexpected ways. Use with caution.</p>
                    {features}
                </div>
            </div>
        );
    },

    _renderDeactivateAccount: function() {
        // We can't deactivate a guest account.
        if (MatrixClientPeg.get().isGuest()) return null;

        return <div>
            <h3>Deactivate Account</h3>
                <div className="mx_UserSettings_section">
                    <AccessibleButton className="mx_UserSettings_button danger"
                        onClick={this._onDeactivateAccountClicked}>Deactivate my account
                    </AccessibleButton>
                </div>
        </div>;
    },

    _renderClearCache: function() {
        return <div>
            <h3>Clear Cache</h3>
                <div className="mx_UserSettings_section">
                    <AccessibleButton className="mx_UserSettings_button danger"
                        onClick={this._onClearCacheClicked}>
                        Clear Cache and Reload
                    </AccessibleButton>
                </div>
        </div>;
    },

    _renderBulkOptions: function() {
        let invitedRooms = MatrixClientPeg.get().getRooms().filter((r) => {
            return r.hasMembershipState(this._me, "invite");
        });
        if (invitedRooms.length === 0) {
            return null;
        }

        let Spinner = sdk.getComponent("elements.Spinner");

        let reject = <Spinner />;
        if (!this.state.rejectingInvites) {
            // bind() the invited rooms so any new invites that may come in as this button is clicked
            // don't inadvertently get rejected as well.
            reject = (
                <AccessibleButton className="mx_UserSettings_button danger"
                onClick={this._onRejectAllInvitesClicked.bind(this, invitedRooms)}>
                    Reject all {invitedRooms.length} invites
                </AccessibleButton>
            );
        }

        return <div>
            <h3>Bulk Options</h3>
                <div className="mx_UserSettings_section">
                    {reject}
                </div>
        </div>;
    },

    nameForMedium: function(medium) {
        if (medium == 'msisdn') return 'Phone';
        return medium[0].toUpperCase() + medium.slice(1);
    },

    presentableTextForThreepid: function(threepid) {
        if (threepid.medium == 'msisdn') {
            return '+' + threepid.address;
        } else {
            return threepid.address;
        }
    },

    render: function() {
        var Loader = sdk.getComponent("elements.Spinner");
        switch (this.state.phase) {
            case "UserSettings.LOADING":
                return (
                    <Loader />
                );
            case "UserSettings.DISPLAY":
                break; // quit the switch to return the common state
            default:
                throw new Error("Unknown state.phase => " + this.state.phase);
        }
        // can only get here if phase is UserSettings.DISPLAY
        var SimpleRoomHeader = sdk.getComponent('rooms.SimpleRoomHeader');
        var ChangeDisplayName = sdk.getComponent("views.settings.ChangeDisplayName");
        var ChangePassword = sdk.getComponent("views.settings.ChangePassword");
        var ChangeAvatar = sdk.getComponent('settings.ChangeAvatar');
        var Notifications = sdk.getComponent("settings.Notifications");
        var EditableText = sdk.getComponent('elements.EditableText');

        var avatarUrl = (
            this.state.avatarUrl ? MatrixClientPeg.get().mxcUrlToHttp(this.state.avatarUrl) : null
        );

        var threepidsSection = this.state.threepids.map((val, pidIndex) => {
            const id = "3pid-" + val.address;
            return (
                <div className="mx_UserSettings_profileTableRow" key={pidIndex}>
                    <div className="mx_UserSettings_profileLabelCell">
                        <label htmlFor={id}>{this.nameForMedium(val.medium)}</label>
                    </div>
                    <div className="mx_UserSettings_profileInputCell">
                        <input type="text" key={val.address} id={id}
                            value={this.presentableTextForThreepid(val)} disabled
                        />
                    </div>
                    <div className="mx_UserSettings_threepidButton mx_filterFlipColor">
                        <img src="img/cancel-small.svg" width="14" height="14" alt="Remove" onClick={this.onRemoveThreepidClicked.bind(this, val)} />
                    </div>
                </div>
            );
        });
        let addEmailSection;
        if (this.state.email_add_pending) {
            addEmailSection = <Loader key="_email_add_spinner" />;
        } else if (!MatrixClientPeg.get().isGuest()) {
            addEmailSection = (
                <div className="mx_UserSettings_profileTableRow" key="_newEmail">
                    <div className="mx_UserSettings_profileLabelCell">
                    </div>
                    <div className="mx_UserSettings_profileInputCell">
                        <EditableText
                            ref="add_email_input"
                            className="mx_UserSettings_editable"
                            placeholderClassName="mx_UserSettings_threepidPlaceholder"
                            placeholder={ "Add email address" }
                            blurToCancel={ false }
                            onValueChanged={ this._onAddEmailEditFinished } />
                    </div>
                    <div className="mx_UserSettings_threepidButton mx_filterFlipColor">
                         <img src="img/plus.svg" width="14" height="14" alt="Add" onClick={this._addEmail} />
                    </div>
                </div>
            );
        }
        const AddPhoneNumber = sdk.getComponent('views.settings.AddPhoneNumber');
        const addMsisdnSection = (
            <AddPhoneNumber key="_addMsisdn" onThreepidAdded={this._refreshFromServer} />
        );
        threepidsSection.push(addEmailSection);
        threepidsSection.push(addMsisdnSection);

        var accountJsx;

        if (MatrixClientPeg.get().isGuest()) {
            accountJsx = (
                <div className="mx_UserSettings_button" onClick={this.onUpgradeClicked}>
                    Create an account
                </div>
            );
        }
        else {
            accountJsx = (
                <ChangePassword
                        className="mx_UserSettings_accountTable"
                        rowClassName="mx_UserSettings_profileTableRow"
                        rowLabelClassName="mx_UserSettings_profileLabelCell"
                        rowInputClassName="mx_UserSettings_profileInputCell"
                        buttonClassName="mx_UserSettings_button mx_UserSettings_changePasswordButton"
                        onError={this.onPasswordChangeError}
                        onFinished={this.onPasswordChanged} />
            );
        }
        var notification_area;
        if (!MatrixClientPeg.get().isGuest() && this.state.threepids !== undefined) {
            notification_area = (<div>
                <h3>Notifications</h3>

                <div className="mx_UserSettings_section">
                    <Notifications threepids={this.state.threepids} brand={this.props.brand} />
                </div>
            </div>);
        }

        var olmVersion = MatrixClientPeg.get().olmVersion;
        // If the olmVersion is not defined then either crypto is disabled, or
        // we are using a version old version of olm. We assume the former.
        var olmVersionString = "<not-enabled>";
        if (olmVersion !== undefined) {
            olmVersionString = olmVersion[0] + "." + olmVersion[1] + "." + olmVersion[2];
        }

        return (
            <div className="mx_UserSettings">
                <SimpleRoomHeader
                    title="Settings"
                    collapsedRhs={ this.props.collapsedRhs }
                    onCancelClick={ this.props.onClose }
                />

                <GeminiScrollbar className="mx_UserSettings_body"
                                 autoshow={true}>

                <h3>Profile</h3>

                <div className="mx_UserSettings_section">
                    <div className="mx_UserSettings_profileTable">
                        <div className="mx_UserSettings_profileTableRow">
                            <div className="mx_UserSettings_profileLabelCell">
                                <label htmlFor="displayName">Display name</label>
                            </div>
                            <div className="mx_UserSettings_profileInputCell">
                                <ChangeDisplayName />
                            </div>
                        </div>
                        {threepidsSection}
                    </div>

                    <div className="mx_UserSettings_avatarPicker">
                        <div onClick={ this.onAvatarPickerClick }>
                            <ChangeAvatar ref="changeAvatar" initialAvatarUrl={avatarUrl}
                                showUploadSection={false} className="mx_UserSettings_avatarPicker_img"/>
                        </div>
                        <div className="mx_UserSettings_avatarPicker_edit">
                            <label htmlFor="avatarInput" ref="file_label">
                                <img src="img/camera.svg" className="mx_filterFlipColor"
                                    alt="Upload avatar" title="Upload avatar"
                                    width="17" height="15" />
                            </label>
                            <input id="avatarInput" type="file" onChange={this.onAvatarSelected}/>
                        </div>
                    </div>
                </div>

                <h3>Account</h3>

                <div className="mx_UserSettings_section">

                    <AccessibleButton className="mx_UserSettings_logout mx_UserSettings_button" onClick={this.onLogoutClicked}>
                        Sign out
                    </AccessibleButton>

                    {accountJsx}
                </div>

                {this._renderReferral()}

                {notification_area}

                {this._renderUserInterfaceSettings()}
                {this._renderLabs()}
                {this._renderDevicesPanel()}
                {this._renderCryptoInfo()}
                {this._renderBulkOptions()}
                {this._renderBugReport()}

                <h3>Advanced</h3>

                <div className="mx_UserSettings_section">
                    <div className="mx_UserSettings_advanced">
                        Logged in as {this._me}
                    </div>
                    <div className="mx_UserSettings_advanced">
                        Homeserver is { MatrixClientPeg.get().getHomeserverUrl() }
                    </div>
                    <div className="mx_UserSettings_advanced">
                        Identity Server is { MatrixClientPeg.get().getIdentityServerUrl() }
                    </div>
                    <div className="mx_UserSettings_advanced">
                        matrix-react-sdk version: {REACT_SDK_VERSION}<br/>
                        riot-web version: {this.state.vectorVersion !== null ? this.state.vectorVersion : 'unknown'}<br/>
                        olm version: {olmVersionString}<br/>
                    </div>
                </div>

                {this._renderClearCache()}

                {this._renderDeactivateAccount()}

                </GeminiScrollbar>
            </div>
        );
    }
});<|MERGE_RESOLUTION|>--- conflicted
+++ resolved
@@ -45,13 +45,12 @@
         label: 'Autoplay GIFs and videos',
     },
     {
-<<<<<<< HEAD
         id: 'hideReadReceipts',
         label: 'Hide read receipts'
-=======
+    },
+    {
         id: 'dontSendTypingNotifications',
         label: "Don't send typing notifications",
->>>>>>> b36eb90a
     },
 /*
     {
