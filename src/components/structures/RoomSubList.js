/*
Copyright 2017 Vector Creations Ltd
Copyright 2015, 2016 OpenMarket Ltd

Licensed under the Apache License, Version 2.0 (the "License");
you may not use this file except in compliance with the License.
You may obtain a copy of the License at

    http://www.apache.org/licenses/LICENSE-2.0

Unless required by applicable law or agreed to in writing, software
distributed under the License is distributed on an "AS IS" BASIS,
WITHOUT WARRANTIES OR CONDITIONS OF ANY KIND, either express or implied.
See the License for the specific language governing permissions and
limitations under the License.
*/

'use strict';

var React = require('react');
var ReactDOM = require('react-dom');
var classNames = require('classnames');
var DropTarget = require('react-dnd').DropTarget;
var sdk = require('matrix-react-sdk');
import counterpart from 'counterpart';
var dis = require('matrix-react-sdk/lib/dispatcher');
var Unread = require('matrix-react-sdk/lib/Unread');
var MatrixClientPeg = require('matrix-react-sdk/lib/MatrixClientPeg');
var RoomNotifs = require('matrix-react-sdk/lib/RoomNotifs');
var FormattingUtils = require('matrix-react-sdk/lib/utils/FormattingUtils');
var AccessibleButton = require('matrix-react-sdk/lib/components/views/elements/AccessibleButton');
var ConstantTimeDispatcher = require('matrix-react-sdk/lib/ConstantTimeDispatcher');
var RoomSubListHeader = require('./RoomSubListHeader.js');
import Modal from 'matrix-react-sdk/lib/Modal';

// turn this on for drag & drop console debugging galore
var debug = false;

const TRUNCATE_AT = 10;

var roomListTarget = {
    canDrop: function() {
        return true;
    },

    drop: function(props, monitor, component) {
        if (debug) console.log("dropped on sublist")
    },

    hover: function(props, monitor, component) {
        var item = monitor.getItem();

        if (component.state.sortedList.length == 0 && props.editable) {
            if (debug) console.log("hovering on sublist " + props.label + ", isOver=" + monitor.isOver());

            if (item.targetList !== component) {
                 item.targetList.removeRoomTile(item.room);
                 item.targetList = component;
            }

            component.moveRoomTile(item.room, 0);
        }
    },
};

var RoomSubList = React.createClass({
    displayName: 'RoomSubList',

    debug: debug,

    propTypes: {
        list: React.PropTypes.arrayOf(React.PropTypes.object).isRequired,
        label: React.PropTypes.string.isRequired,
        tagName: React.PropTypes.string,
        editable: React.PropTypes.bool,

        order: React.PropTypes.string.isRequired,

        startAsHidden: React.PropTypes.bool,
        showSpinner: React.PropTypes.bool, // true to show a spinner if 0 elements when expanded
        collapsed: React.PropTypes.bool.isRequired, // is LeftPanel collapsed?
        onHeaderClick: React.PropTypes.func,
        alwaysShowHeader: React.PropTypes.bool,
        selectedRoom: React.PropTypes.string,
        incomingCall: React.PropTypes.object,
        onShowMoreRooms: React.PropTypes.func,
        searchFilter: React.PropTypes.string,
        emptyContent: React.PropTypes.node, // content shown if the list is empty
        headerItems: React.PropTypes.node, // content shown in the sublist header
    },

    getInitialState: function() {
        return {
            hidden: this.props.startAsHidden || false,
            truncateAt: TRUNCATE_AT,
            sortedList: [],
        };
    },

    getDefaultProps: function() {
        return {
            onHeaderClick: function() {}, // NOP
            onShowMoreRooms: function() {} // NOP
        };
    },

    componentWillMount: function() {
        constantTimeDispatcher.register("RoomSubList.sort", this.props.tagName, this.onSort);
        constantTimeDispatcher.register("RoomSubList.refreshHeader", this.props.tagName, this.onRefresh);
        this.sortList(this.applySearchFilter(this.props.list, this.props.searchFilter), this.props.order);
        this._fixUndefinedOrder(this.props.list);
    },

    componentWillUnmount: function() {
        constantTimeDispatcher.unregister("RoomSubList.sort", this.props.tagName, this.onSort);
        constantTimeDispatcher.unregister("RoomSubList.refreshHeader", this.props.tagName, this.onRefresh);
    },

    componentWillReceiveProps: function(newProps) {
        // order the room list appropriately before we re-render
        //if (debug) console.log("received new props, list = " + newProps.list);
        this.sortList(this.applySearchFilter(newProps.list, newProps.searchFilter), newProps.order);
        this._fixUndefinedOrder(newProps.list);
    },

    onSort: function() {
        this.sortList(this.applySearchFilter(this.props.list, this.props.searchFilter), this.props.order);
        // we deliberately don't waste time trying to fix undefined ordering here
    },

    onRefresh: function() {
        this.forceUpdate();
    },

    applySearchFilter: function(list, filter) {
        if (filter === "") return list;
        return list.filter((room) => {
            return room.name && room.name.toLowerCase().indexOf(filter.toLowerCase()) >= 0
        });
    },

    // The header is collapsable if it is hidden or not stuck
    // The dataset elements are added in the RoomList _initAndPositionStickyHeaders method
    isCollapsableOnClick: function() {
        var stuck = this.refs.header.refs.header.dataset.stuck;
        if (this.state.hidden || stuck === undefined || stuck === "none") {
            return true;
        } else {
            return false;
        }
    },

    onClick: function(ev) {
        if (this.isCollapsableOnClick()) {
            // The header isCollapsable, so the click is to be interpreted as collapse and truncation logic
            var isHidden = !this.state.hidden;
            this.setState({ hidden : isHidden });

            if (isHidden) {
                // as good a way as any to reset the truncate state
                this.setState({ truncateAt : TRUNCATE_AT });
            }

            this.props.onShowMoreRooms();
            this.props.onHeaderClick(isHidden);
        } else {
            // The header is stuck, so the click is to be interpreted as a scroll to the header
            this.props.onHeaderClick(this.state.hidden, this.refs.header.refs.header.dataset.originalPosition);
        }
    },

    onRoomTileClick(roomId, ev) {
        dis.dispatch({
            action: 'view_room',
            room_id: roomId,
            clear_search: (ev && (ev.keyCode == 13 || ev.keyCode == 32)),
        });
    },

    tsOfNewestEvent: function(room) {
        for (var i = room.timeline.length - 1; i >= 0; --i) {
            var ev = room.timeline[i];
            if (ev.getTs() &&
                (Unread.eventTriggersUnreadCount(ev) ||
                (ev.getSender() === MatrixClientPeg.get().credentials.userId))
            ) {
                return ev.getTs();
            }
        }

        // we might only have events that don't trigger the unread indicator,
        // in which case use the oldest event even if normally it wouldn't count.
        // This is better than just assuming the last event was forever ago.
        if (room.timeline.length && room.timeline[0].getTs()) {
            return room.timeline[0].getTs();
        } else {
            return Number.MAX_SAFE_INTEGER;
        }
    },

    // TODO: factor the comparators back out into a generic comparator
    // so that view_prev_room and view_next_room can do the right thing

    recentsComparator: function(roomA, roomB) {
        return this.tsOfNewestEvent(roomB) - this.tsOfNewestEvent(roomA);
    },

    lexicographicalComparator: function(roomA, roomB) {
        return roomA.name > roomB.name ? 1 : -1;
    },

    // Generates the manual comparator using the given list
    manualComparator: function(roomA, roomB) {
        if (!roomA.tags[this.props.tagName] || !roomB.tags[this.props.tagName]) return 0;

        // Make sure the room tag has an order element, if not set it to be the bottom
        var a = roomA.tags[this.props.tagName].order;
        var b = roomB.tags[this.props.tagName].order;

        // Order undefined room tag orders to the bottom
        if (a === undefined && b !== undefined) {
            return 1;
        } else if (a !== undefined && b === undefined) {
            return -1;
        }

        return a == b ? this.lexicographicalComparator(roomA, roomB) : ( a > b  ? 1 : -1);
    },

    sortList: function(list, order) {
        if (list === undefined) list = this.state.sortedList;
        if (order === undefined) order = this.props.order;
        var comparator;
        list = list || [];
        if (order === "manual") comparator = this.manualComparator;
        if (order === "recent") comparator = this.recentsComparator;

        //if (debug) console.log("sorting list for sublist " + this.props.label + " with length " + list.length + ", this.props.list = " + this.props.list);
        this.setState({ sortedList: list.sort(comparator) });
    },

    _shouldShowNotifBadge: function(roomNotifState) {
        const showBadgeInStates = [RoomNotifs.ALL_MESSAGES, RoomNotifs.ALL_MESSAGES_LOUD];
        return showBadgeInStates.indexOf(roomNotifState) > -1;
    },

    _shouldShowMentionBadge: function(roomNotifState) {
        return roomNotifState != RoomNotifs.MUTE;
    },

    /**
     * Total up all the notification counts from the rooms
     *
     * @param {Number} If supplied will only total notifications for rooms outside the truncation number
     * @returns {Array} The array takes the form [total, highlight] where highlight is a bool
     */
    roomNotificationCount: function(truncateAt) {
        var self = this;

        return this.props.list.reduce(function(result, room, index) {
            if (truncateAt === undefined || index >= truncateAt) {
                var roomNotifState = RoomNotifs.getRoomNotifsState(room.roomId);
                var highlight = room.getUnreadNotificationCount('highlight') > 0 || self.props.label === 'Invites';
                var notificationCount = room.getUnreadNotificationCount();

                const notifBadges = notificationCount > 0 && self._shouldShowNotifBadge(roomNotifState);
                const mentionBadges = highlight && self._shouldShowMentionBadge(roomNotifState);
                const badges = notifBadges || mentionBadges;

                if (badges) {
                    result[0] += notificationCount;
                }

                result[1] |= highlight;
            }
            return result;
        }, [0, false]);
    },

    _updateSubListCount: function() {
        // Force an update by setting the state to the current state
        // Doing it this way rather than using forceUpdate(), so that the shouldComponentUpdate()
        // method is honoured
        this.setState(this.state);
    },

    moveRoomTile: function(room, atIndex) {
        if (debug) console.log("moveRoomTile: id " + room.roomId + ", atIndex " + atIndex);
        //console.log("moveRoomTile before: " + JSON.stringify(this.state.rooms));
        var found = this.findRoomTile(room);
        var rooms = this.state.sortedList;
        if (found.room) {
            if (debug) console.log("removing at index " + found.index + " and adding at index " + atIndex);
            rooms.splice(found.index, 1);
            rooms.splice(atIndex, 0, found.room);
        }
        else {
            if (debug) console.log("Adding at index " + atIndex);
            rooms.splice(atIndex, 0, room);
        }
        this.setState({ sortedList: rooms });
        // console.log("moveRoomTile after: " + JSON.stringify(this.state.rooms));
    },

    // XXX: this isn't invoked via a property method but indirectly via
    // the roomList property method.  Unsure how evil this is.
    removeRoomTile: function(room) {
        if (debug) console.log("remove room " + room.roomId);
        var found = this.findRoomTile(room);
        var rooms = this.state.sortedList;
        if (found.room) {
            rooms.splice(found.index, 1);
        }
        else {
            console.warn("Can't remove room " + room.roomId + " - can't find it");
        }
        this.setState({ sortedList: rooms });
    },

    findRoomTile: function(room) {
        var index = this.state.sortedList.indexOf(room);
        if (index >= 0) {
            // console.log("found: room: " + room.roomId + " with index " + index);
        }
        else {
            if (debug) console.log("didn't find room");
            room = null;
        }
        return ({
            room: room,
            index: index,
        });
    },

    calcManualOrderTagData: function(room) {
        var index = this.state.sortedList.indexOf(room);

        // we sort rooms by the lexicographic ordering of the 'order' metadata on their tags.
        // for convenience, we calculate this for now a floating point number between 0.0 and 1.0.

        var orderA = 0.0; // by default we're next to the beginning of the list
        if (index > 0) {
            var prevTag = this.state.sortedList[index - 1].tags[this.props.tagName];
            if (!prevTag) {
                console.error("Previous room in sublist is not tagged to be in this list. This should never happen.")
            }
            else if (prevTag.order === undefined) {
                console.error("Previous room in sublist has no ordering metadata. This should never happen.");
            }
            else {
                orderA = prevTag.order;
            }
        }

        var orderB = 1.0; // by default we're next to the end of the list too
        if (index < this.state.sortedList.length - 1) {
            var nextTag = this.state.sortedList[index + 1].tags[this.props.tagName];
            if (!nextTag) {
                console.error("Next room in sublist is not tagged to be in this list. This should never happen.")
            }
            else if (nextTag.order === undefined) {
                console.error("Next room in sublist has no ordering metadata. This should never happen.");
            }
            else {
                orderB = nextTag.order;
            }
        }

        var order = (orderA + orderB) / 2.0;
        if (order === orderA || order === orderB) {
            console.error("Cannot describe new list position.  This should be incredibly unlikely.");
            // TODO: renumber the list
        }

        return order;
    },

    makeRoomTiles: function() {
        var self = this;
        var DNDRoomTile = sdk.getComponent("rooms.DNDRoomTile");
        return this.state.sortedList.map(function(room) {
            // XXX: is it evil to pass in self as a prop to RoomTile?
            return (
                <DNDRoomTile
                    room={ room }
                    roomSubList={ self }
                    key={ room.roomId }
                    collapsed={ self.props.collapsed || false}
                    selectedRoom={ self.props.selectedRoom }
                    isInvite={ self.props.label === 'Invites' }
                    refreshSubList={ self._updateSubListCount }
                    incomingCall={ null }
                    onClick={ self.onRoomTileClick }
                />
            );
        });
    },

    _createOverflowTile: function(overflowCount, totalCount) {
        var content = <div className="mx_RoomSubList_chevronDown"></div>;

        var overflowNotifications = this.roomNotificationCount(TRUNCATE_AT);
        var overflowNotifCount = overflowNotifications[0];
        var overflowNotifHighlight = overflowNotifications[1];
        if (overflowNotifCount && !this.props.collapsed) {
            content = FormattingUtils.formatCount(overflowNotifCount);
        }

        var badgeClasses = classNames({
            'mx_RoomSubList_moreBadge': true,
            'mx_RoomSubList_moreBadgeNotify': overflowNotifCount && !this.props.collapsed,
            'mx_RoomSubList_moreBadgeHighlight': overflowNotifHighlight && !this.props.collapsed,
        });

        return (
            <AccessibleButton className="mx_RoomSubList_ellipsis" onClick={this._showFullMemberList}>
                <div className="mx_RoomSubList_line"></div>
                <div className="mx_RoomSubList_more">more</div>
                <div className={ badgeClasses }>{ content }</div>
            </AccessibleButton>
        );
    },

    _showFullMemberList: function() {
        this.setState({
            truncateAt: -1
        });

        this.props.onShowMoreRooms();
        this.props.onHeaderClick(false);
    },

    // Fix any undefined order elements of a room in a manual ordered list
    //     room.tag[tagname].order
    _fixUndefinedOrder: function(list) {
        if (this.props.order === "manual") {
            var order = 0.0;
            var self = this;

            // Find the highest (lowest position) order of a room in a manual ordered list
            list.forEach(function(room) {
                if (room.tags.hasOwnProperty(self.props.tagName)) {
                    if (order < room.tags[self.props.tagName].order) {
                        order = room.tags[self.props.tagName].order;
                    }
                }
            });

            // Fix any undefined order elements of a room in a manual ordered list
            // Do this one at a time, as each time a rooms tag data is updated the RoomList
            // gets triggered and another list is passed in. Doing it one at a time means that
            // we always correctly calculate the highest order for the list - stops multiple
            // rooms getting the same order. This is only really relevant for the first time this
            // is run with historical room tag data, after that there should only be one undefined
            // in the list at a time anyway.
            for (let i = 0; i < list.length; i++) {
                if (list[i].tags[self.props.tagName] && list[i].tags[self.props.tagName].order === undefined) {
                    MatrixClientPeg.get().setRoomTag(list[i].roomId, self.props.tagName, {order: (order + 1.0) / 2.0}).finally(function() {
                        // Do any final stuff here
                    }).fail(function(err) {
                        var ErrorDialog = sdk.getComponent("dialogs.ErrorDialog");
                        console.error("Failed to add tag " + self.props.tagName + " to room" + err);
                        Modal.createDialog(ErrorDialog, {
                            title: counterpart.translate("Failed to add tag %(tagName)s to room", {tagName: self.props.tagName}),
                            description: ((err && err.message) ? err.message : counterpart.translate("Operation failed")),
                        });
                    });
                    break;
                };
            };
        }
    },

    render: function() {
        var connectDropTarget = this.props.connectDropTarget;
        var TruncatedList = sdk.getComponent('elements.TruncatedList');

        var label = this.props.collapsed ? null : this.props.label;

<<<<<<< HEAD
        //console.log("render: " + JSON.stringify(this.state.sortedList));

        var target;
        if (this.state.sortedList.length == 0 && this.props.editable) {
            target = <RoomDropTarget label={ counterpart.translate("Drop here to %(verb)s", {verb: this.props.verb}) }/>;
=======
        let content;
        if (this.state.sortedList.length == 0) {
            content = this.props.emptyContent;
        } else {
            content = this.makeRoomTiles();
>>>>>>> 41738ec0
        }

        var roomCount = this.props.list.length > 0 ? this.props.list.length : '';

        var isIncomingCallRoom;
        if (this.props.incomingCall) {
            // Check if the incoming call is for this section
            isIncomingCallRoom = this.props.list.find(room=>{
                return this.props.incomingCall.roomId === room.roomId;
            }) ? true : false;
        }

        if (this.state.sortedList.length > 0 || this.props.editable) {
            var subList;
            var classes = "mx_RoomSubList";

            if (!this.state.hidden) {
                subList = <TruncatedList className={ classes } truncateAt={this.state.truncateAt}
                                         createOverflowElement={this._createOverflowTile} >
                                { content }
                          </TruncatedList>;
            }
            else {
                subList = <TruncatedList className={ classes }>
                          </TruncatedList>;
            }

            return connectDropTarget(
                <div>
                    <RoomSubListHeader
                        ref='header'
                        label={ this.props.label }
                        tagName={ this.props.tagName }
                        roomCount={ roomCount }
                        collapsed={ this.props.collapsed }
                        hidden={ this.state.hidden }
                        incomingCall={ this.props.incomingCall }
                        isIncomingCallRoom={ isIncomingCallRoom }
                        roomNotificationCount={ this.roomNotificationCount() }
                        onClick={ this.onClick }
                        onHeaderClick={ this.props.onHeaderClick }
                        headerItems={this.props.headerItems}
                    />
                    { subList }
                </div>
            );
        }
        else {
            var Loader = sdk.getComponent("elements.Spinner");
            return (
                <div className="mx_RoomSubList">
                    { this.props.alwaysShowHeader ? 
                        <RoomSubListHeader
                            ref='header'
                            label={ this.props.label }
                            tagName={ this.props.tagName }
                            roomCount={ roomCount }
                            collapsed={ this.props.collapsed }
                            hidden={ this.state.hidden }
                            isIncomingCallRoom={ isIncomingCallRoom }
                            roomNotificationCount={ this.roomNotificationCount() }
                            onClick={ this.onClick }
                            onHeaderClick={ this.props.onHeaderClick }
                            headerItems={this.props.headerItems}
                        />
                     : undefined }
                    { (this.props.showSpinner && !this.state.hidden) ? <Loader /> : undefined }
                </div>
            );
        }
    }
});

// Export the wrapped version, inlining the 'collect' functions
// to more closely resemble the ES7
module.exports =
DropTarget('RoomTile', roomListTarget, function(connect) {
    return {
        connectDropTarget: connect.dropTarget(),
    }
})(RoomSubList);<|MERGE_RESOLUTION|>--- conflicted
+++ resolved
@@ -17,20 +17,20 @@
 
 'use strict';
 
-var React = require('react');
-var ReactDOM = require('react-dom');
-var classNames = require('classnames');
-var DropTarget = require('react-dnd').DropTarget;
-var sdk = require('matrix-react-sdk');
+import React from 'react';
+import ReactDOM from 'react-dom';
+import classNames from 'classnames';
+import { DropTarget } from 'react-dnd';
+import sdk from 'matrix-react-sdk';
 import counterpart from 'counterpart';
-var dis = require('matrix-react-sdk/lib/dispatcher');
-var Unread = require('matrix-react-sdk/lib/Unread');
-var MatrixClientPeg = require('matrix-react-sdk/lib/MatrixClientPeg');
-var RoomNotifs = require('matrix-react-sdk/lib/RoomNotifs');
-var FormattingUtils = require('matrix-react-sdk/lib/utils/FormattingUtils');
-var AccessibleButton = require('matrix-react-sdk/lib/components/views/elements/AccessibleButton');
-var ConstantTimeDispatcher = require('matrix-react-sdk/lib/ConstantTimeDispatcher');
-var RoomSubListHeader = require('./RoomSubListHeader.js');
+import dis from 'matrix-react-sdk/lib/dispatcher';
+import Unread from 'matrix-react-sdk/lib/Unread';
+import MatrixClientPeg from 'matrix-react-sdk/lib/MatrixClientPeg';
+import RoomNotifs from 'matrix-react-sdk/lib/RoomNotifs';
+import FormattingUtils from 'matrix-react-sdk/lib/utils/FormattingUtils';
+import AccessibleButton from 'matrix-react-sdk/lib/components/views/elements/AccessibleButton';
+import ConstantTimeDispatcher from 'matrix-react-sdk/lib/ConstantTimeDispatcher';
+import RoomSubListHeader from './RoomSubListHeader.js';
 import Modal from 'matrix-react-sdk/lib/Modal';
 
 // turn this on for drag & drop console debugging galore
@@ -477,19 +477,11 @@
 
         var label = this.props.collapsed ? null : this.props.label;
 
-<<<<<<< HEAD
-        //console.log("render: " + JSON.stringify(this.state.sortedList));
-
-        var target;
-        if (this.state.sortedList.length == 0 && this.props.editable) {
-            target = <RoomDropTarget label={ counterpart.translate("Drop here to %(verb)s", {verb: this.props.verb}) }/>;
-=======
         let content;
         if (this.state.sortedList.length == 0) {
             content = this.props.emptyContent;
         } else {
             content = this.makeRoomTiles();
->>>>>>> 41738ec0
         }
 
         var roomCount = this.props.list.length > 0 ? this.props.list.length : '';
