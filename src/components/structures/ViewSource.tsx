--- conflicted
+++ resolved
@@ -156,10 +156,6 @@
         const isEditing = this.state.isEditing;
         const roomId = mxEvent.getRoomId()!;
         const eventId = mxEvent.getId()!;
-<<<<<<< HEAD
-        const canEdit = mxEvent.isState();
-=======
->>>>>>> 105311a5
         // const canEdit = mxEvent.isState()    //Verji
         //     ? this.canSendStateEvent(mxEvent)
         //     : canEditContent(MatrixClientPeg.safeGet(), this.props.mxEvent);
