/*
Copyright 2015 - 2022 The Matrix.org Foundation C.I.C.

Licensed under the Apache License, Version 2.0 (the "License");
you may not use this file except in compliance with the License.
You may obtain a copy of the License at

    http://www.apache.org/licenses/LICENSE-2.0

Unless required by applicable law or agreed to in writing, software
distributed under the License is distributed on an "AS IS" BASIS,
WITHOUT WARRANTIES OR CONDITIONS OF ANY KIND, either express or implied.
See the License for the specific language governing permissions and
limitations under the License.
*/

import React, { ClipboardEvent } from "react";
import {
    ClientEvent,
    MatrixClient,
    MatrixEvent,
    RoomStateEvent,
    MatrixError,
    IUsageLimit,
    SyncStateData,
    SyncState,
} from "matrix-js-sdk/src/matrix";
import { MatrixCall } from "matrix-js-sdk/src/webrtc/call";
import classNames from "classnames";
import {
    CustomComponentLifecycle,
    CustomComponentOpts,
} from "@matrix-org/react-sdk-module-api/lib/lifecycles/CustomComponentLifecycle";

import { isOnlyCtrlOrCmdKeyEvent, Key } from "../../Keyboard";
import PageTypes from "../../PageTypes";
import MediaDeviceHandler from "../../MediaDeviceHandler";
import { fixupColorFonts } from "../../utils/FontManager";
import dis from "../../dispatcher/dispatcher";
import { IMatrixClientCreds } from "../../MatrixClientPeg";
import SettingsStore from "../../settings/SettingsStore";
import { SettingLevel } from "../../settings/SettingLevel";
import ResizeHandle from "../views/elements/ResizeHandle";
import { CollapseDistributor, Resizer } from "../../resizer";
import ResizeNotifier from "../../utils/ResizeNotifier";
import PlatformPeg from "../../PlatformPeg";
import { DefaultTagID } from "../../stores/room-list/models";
import { hideToast as hideServerLimitToast, showToast as showServerLimitToast } from "../../toasts/ServerLimitToast";
import { Action } from "../../dispatcher/actions";
import LeftPanel from "./LeftPanel";
import { ViewRoomDeltaPayload } from "../../dispatcher/payloads/ViewRoomDeltaPayload";
import RoomListStore from "../../stores/room-list/RoomListStore";
import NonUrgentToastContainer from "./NonUrgentToastContainer";
import { IOOBData, IThreepidInvite } from "../../stores/ThreepidInviteStore";
import Modal from "../../Modal";
import { CollapseItem, ICollapseConfig } from "../../resizer/distributors/collapse";
import { getKeyBindingsManager } from "../../KeyBindingsManager";
import { IOpts } from "../../createRoom";
import SpacePanel from "../views/spaces/SpacePanel";
import LegacyCallHandler, { LegacyCallHandlerEvent } from "../../LegacyCallHandler";
import AudioFeedArrayForLegacyCall from "../views/voip/AudioFeedArrayForLegacyCall";
import { OwnProfileStore } from "../../stores/OwnProfileStore";
import { UPDATE_EVENT } from "../../stores/AsyncStore";
import RoomView from "./RoomView";
import type { RoomView as RoomViewType } from "./RoomView";
import ToastContainer from "./ToastContainer";
import UserView from "./UserView";
import BackdropPanel from "./BackdropPanel";
import { mediaFromMxc } from "../../customisations/Media";
import { UserTab } from "../views/dialogs/UserTab";
import { OpenToTabPayload } from "../../dispatcher/payloads/OpenToTabPayload";
import RightPanelStore from "../../stores/right-panel/RightPanelStore";
import { TimelineRenderingType } from "../../contexts/RoomContext";
import { KeyBindingAction } from "../../accessibility/KeyboardShortcuts";
import { SwitchSpacePayload } from "../../dispatcher/payloads/SwitchSpacePayload";
import LeftPanelLiveShareWarning from "../views/beacon/LeftPanelLiveShareWarning";
import { UserOnboardingPage } from "../views/user-onboarding/UserOnboardingPage";
import { PipContainer } from "./PipContainer";
import { monitorSyncedPushRules } from "../../utils/pushRules/monitorSyncedPushRules";
import { ConfigOptions } from "../../SdkConfig";
import { MatrixClientContextProvider } from "./MatrixClientContextProvider";
<<<<<<< HEAD
// import { WrapperLifecycle, WrapperOpts } from "@matrix-org/react-sdk-module-api/lib/lifecycles/WrapperLifecycle";
=======
>>>>>>> 8ffc6c92
import { ModuleRunner } from "../../modules/ModuleRunner";

// We need to fetch each pinned message individually (if we don't already have it)
// so each pinned message may trigger a request. Limit the number per room for sanity.
// NB. this is just for server notices rather than pinned messages in general.
const MAX_PINNED_NOTICES_PER_ROOM = 2;

// Used to find the closest inputable thing. Because of how our composer works,
// your caret might be within a paragraph/font/div/whatever within the
// contenteditable rather than directly in something inputable.
function getInputableElement(el: HTMLElement): HTMLElement | null {
    return el.closest("input, textarea, select, [contenteditable=true]");
}

interface IProps {
    matrixClient: MatrixClient;
    // Called with the credentials of a registered user (if they were a ROU that
    // transitioned to PWLU)
    onRegistered: (credentials: IMatrixClientCreds) => Promise<MatrixClient>;
    hideToSRUsers: boolean;
    resizeNotifier: ResizeNotifier;
    // eslint-disable-next-line camelcase
    page_type?: string;
    autoJoin?: boolean;
    threepidInvite?: IThreepidInvite;
    roomOobData?: IOOBData;
    currentRoomId: string | null;
    collapseLhs: boolean;
    config: ConfigOptions;
    currentUserId: string | null;
    justRegistered?: boolean;
    roomJustCreatedOpts?: IOpts;
    forceTimeline?: boolean; // see props on MatrixChat
}

interface IState {
    syncErrorData?: SyncStateData;
    usageLimitDismissed: boolean;
    usageLimitEventContent?: IUsageLimit;
    usageLimitEventTs?: number;
    useCompactLayout: boolean;
    activeCalls: Array<MatrixCall>;
    backgroundImage?: string;
}

/**
 * This is what our MatrixChat shows when we are logged in. The precise view is
 * determined by the page_type property.
 *
 * Currently, it's very tightly coupled with MatrixChat. We should try to do
 * something about that.
 *
 * Components mounted below us can access the matrix client via the react context.
 */
class LoggedInView extends React.Component<IProps, IState> {
    public static displayName = "LoggedInView";

    protected readonly _matrixClient: MatrixClient;
    protected readonly _roomView: React.RefObject<RoomViewType>;
    protected readonly _resizeContainer: React.RefObject<HTMLDivElement>;
    protected readonly resizeHandler: React.RefObject<HTMLDivElement>;
    protected layoutWatcherRef?: string;
    protected compactLayoutWatcherRef?: string;
    protected backgroundImageWatcherRef?: string;
    protected resizer?: Resizer<ICollapseConfig, CollapseItem>;

    public constructor(props: IProps) {
        super(props);

        this.state = {
            syncErrorData: undefined,
            // use compact timeline view
            useCompactLayout: SettingsStore.getValue("useCompactLayout"),
            usageLimitDismissed: false,
            activeCalls: LegacyCallHandler.instance.getAllActiveCalls(),
        };

        // stash the MatrixClient in case we log out before we are unmounted
        this._matrixClient = this.props.matrixClient;

        MediaDeviceHandler.loadDevices();

        fixupColorFonts();

        this._roomView = React.createRef();
        this._resizeContainer = React.createRef();
        this.resizeHandler = React.createRef();
    }

    public componentDidMount(): void {
        document.addEventListener("keydown", this.onNativeKeyDown, false);
        LegacyCallHandler.instance.addListener(LegacyCallHandlerEvent.CallState, this.onCallState);

        this.updateServerNoticeEvents();

        this._matrixClient.on(ClientEvent.AccountData, this.onAccountData);
        // check push rules on start up as well
        monitorSyncedPushRules(this._matrixClient.getAccountData("m.push_rules"), this._matrixClient);
        this._matrixClient.on(ClientEvent.Sync, this.onSync);
        // Call `onSync` with the current state as well
        this.onSync(this._matrixClient.getSyncState(), null, this._matrixClient.getSyncStateData() ?? undefined);
        this._matrixClient.on(RoomStateEvent.Events, this.onRoomStateEvents);

        this.layoutWatcherRef = SettingsStore.watchSetting("layout", null, this.onCompactLayoutChanged);
        this.compactLayoutWatcherRef = SettingsStore.watchSetting(
            "useCompactLayout",
            null,
            this.onCompactLayoutChanged,
        );
        this.backgroundImageWatcherRef = SettingsStore.watchSetting(
            "RoomList.backgroundImage",
            null,
            this.refreshBackgroundImage,
        );

        this.resizer = this.createResizer();
        this.resizer.attach();

        OwnProfileStore.instance.on(UPDATE_EVENT, this.refreshBackgroundImage);
        this.loadResizerPreferences();
        this.refreshBackgroundImage();
    }

    public componentWillUnmount(): void {
        document.removeEventListener("keydown", this.onNativeKeyDown, false);
        LegacyCallHandler.instance.removeListener(LegacyCallHandlerEvent.CallState, this.onCallState);
        this._matrixClient.removeListener(ClientEvent.AccountData, this.onAccountData);
        this._matrixClient.removeListener(ClientEvent.Sync, this.onSync);
        this._matrixClient.removeListener(RoomStateEvent.Events, this.onRoomStateEvents);
        OwnProfileStore.instance.off(UPDATE_EVENT, this.refreshBackgroundImage);
        if (this.layoutWatcherRef) SettingsStore.unwatchSetting(this.layoutWatcherRef);
        if (this.compactLayoutWatcherRef) SettingsStore.unwatchSetting(this.compactLayoutWatcherRef);
        if (this.backgroundImageWatcherRef) SettingsStore.unwatchSetting(this.backgroundImageWatcherRef);
        this.resizer?.detach();
    }

    private onCallState = (): void => {
        const activeCalls = LegacyCallHandler.instance.getAllActiveCalls();
        if (activeCalls === this.state.activeCalls) return;
        this.setState({ activeCalls });
    };

    private refreshBackgroundImage = async (): Promise<void> => {
        let backgroundImage = SettingsStore.getValue("RoomList.backgroundImage");
        if (backgroundImage) {
            // convert to http before going much further
            backgroundImage = mediaFromMxc(backgroundImage).srcHttp;
        } else {
            backgroundImage = OwnProfileStore.instance.getHttpAvatarUrl();
        }
        this.setState({ backgroundImage });
    };

    public canResetTimelineInRoom = (roomId: string): boolean => {
        if (!this._roomView.current) {
            return true;
        }
        return this._roomView.current.canResetTimeline();
    };

    private createResizer(): Resizer<ICollapseConfig, CollapseItem> {
        let panelSize: number | null;
        let panelCollapsed: boolean;
        const collapseConfig: ICollapseConfig = {
            // TODO decrease this once Spaces launches as it'll no longer need to include the 56px Community Panel
            toggleSize: 206 - 50,
            onCollapsed: (collapsed) => {
                panelCollapsed = collapsed;
                if (collapsed) {
                    dis.dispatch({ action: "hide_left_panel" });
                    window.localStorage.setItem("mx_lhs_size", "0");
                } else {
                    dis.dispatch({ action: "show_left_panel" });
                }
            },
            onResized: (size) => {
                panelSize = size;
                this.props.resizeNotifier.notifyLeftHandleResized();
            },
            onResizeStart: () => {
                this.props.resizeNotifier.startResizing();
            },
            onResizeStop: () => {
                if (!panelCollapsed) window.localStorage.setItem("mx_lhs_size", "" + panelSize);
                this.props.resizeNotifier.stopResizing();
            },
            isItemCollapsed: (domNode) => {
                return domNode.classList.contains("mx_LeftPanel_minimized");
            },
            handler: this.resizeHandler.current ?? undefined,
        };
        const resizer = new Resizer(this._resizeContainer.current, CollapseDistributor, collapseConfig);
        resizer.setClassNames({
            handle: "mx_ResizeHandle",
            vertical: "mx_ResizeHandle--vertical",
            reverse: "mx_ResizeHandle_reverse",
        });
        return resizer;
    }

    private loadResizerPreferences(): void {
        let lhsSize = parseInt(window.localStorage.getItem("mx_lhs_size")!, 10);
        if (isNaN(lhsSize)) {
            lhsSize = 350;
        }
        this.resizer?.forHandleWithId("lp-resizer")?.resize(lhsSize);
    }

    private onAccountData = (event: MatrixEvent): void => {
        if (event.getType() === "m.ignored_user_list") {
            dis.dispatch({ action: "ignore_state_changed" });
        }
        monitorSyncedPushRules(event, this._matrixClient);
    };

    private onCompactLayoutChanged = (): void => {
        this.setState({
            useCompactLayout: SettingsStore.getValue("useCompactLayout"),
        });
    };

    private onSync = (syncState: SyncState | null, oldSyncState: SyncState | null, data?: SyncStateData): void => {
        const oldErrCode = (this.state.syncErrorData?.error as MatrixError)?.errcode;
        const newErrCode = (data?.error as MatrixError)?.errcode;
        if (syncState === oldSyncState && oldErrCode === newErrCode) return;

        this.setState({
            syncErrorData: syncState === SyncState.Error ? data : undefined,
        });

        if (oldSyncState === SyncState.Prepared && syncState === SyncState.Syncing) {
            this.updateServerNoticeEvents();
        } else {
            this.calculateServerLimitToast(this.state.syncErrorData, this.state.usageLimitEventContent);
        }
    };

    private onRoomStateEvents = (ev: MatrixEvent): void => {
        const serverNoticeList = RoomListStore.instance.orderedLists[DefaultTagID.ServerNotice];
        if (serverNoticeList?.some((r) => r.roomId === ev.getRoomId())) {
            this.updateServerNoticeEvents();
        }
    };

    private onUsageLimitDismissed = (): void => {
        this.setState({
            usageLimitDismissed: true,
        });
    };

    private calculateServerLimitToast(syncError: IState["syncErrorData"], usageLimitEventContent?: IUsageLimit): void {
        const error = (syncError?.error as MatrixError)?.errcode === "M_RESOURCE_LIMIT_EXCEEDED";
        if (error) {
            usageLimitEventContent = (syncError?.error as MatrixError).data as IUsageLimit;
        }

        // usageLimitDismissed is true when the user has explicitly hidden the toast
        // and it will be reset to false if a *new* usage alert comes in.
        if (usageLimitEventContent && this.state.usageLimitDismissed) {
            showServerLimitToast(
                usageLimitEventContent.limit_type,
                this.onUsageLimitDismissed,
                usageLimitEventContent.admin_contact,
                error,
            );
        } else {
            hideServerLimitToast();
        }
    }

    private updateServerNoticeEvents = async (): Promise<void> => {
        const serverNoticeList = RoomListStore.instance.orderedLists[DefaultTagID.ServerNotice];
        if (!serverNoticeList) return;

        const events: MatrixEvent[] = [];
        let pinnedEventTs = 0;
        for (const room of serverNoticeList) {
            const pinStateEvent = room.currentState.getStateEvents("m.room.pinned_events", "");

            if (!pinStateEvent || !pinStateEvent.getContent().pinned) continue;
            pinnedEventTs = pinStateEvent.getTs();

            const pinnedEventIds = pinStateEvent.getContent().pinned.slice(0, MAX_PINNED_NOTICES_PER_ROOM);
            for (const eventId of pinnedEventIds) {
                const timeline = await this._matrixClient.getEventTimeline(room.getUnfilteredTimelineSet(), eventId);
                const event = timeline?.getEvents().find((ev) => ev.getId() === eventId);
                if (event) events.push(event);
            }
        }

        if (pinnedEventTs && this.state.usageLimitEventTs && this.state.usageLimitEventTs > pinnedEventTs) {
            // We've processed a newer event than this one, so ignore it.
            return;
        }

        const usageLimitEvent = events.find((e) => {
            return (
                e &&
                e.getType() === "m.room.message" &&
                e.getContent()["server_notice_type"] === "m.server_notice.usage_limit_reached"
            );
        });
        const usageLimitEventContent = usageLimitEvent?.getContent<IUsageLimit>();
        this.calculateServerLimitToast(this.state.syncErrorData, usageLimitEventContent);
        this.setState({
            usageLimitEventContent,
            usageLimitEventTs: pinnedEventTs,
            // This is a fresh toast, we can show toasts again
            usageLimitDismissed: false,
        });
    };

    private onPaste = (ev: ClipboardEvent): void => {
        const element = ev.target as HTMLElement;
        const inputableElement = getInputableElement(element);
        if (inputableElement === document.activeElement) return; // nothing to do

        if (inputableElement?.focus) {
            inputableElement.focus();
        } else {
            const inThread = !!document.activeElement?.closest(".mx_ThreadView");
            // refocusing during a paste event will make the paste end up in the newly focused element,
            // so dispatch synchronously before paste happens
            dis.dispatch(
                {
                    action: Action.FocusSendMessageComposer,
                    context: inThread ? TimelineRenderingType.Thread : TimelineRenderingType.Room,
                },
                true,
            );
        }
    };

    /*
    SOME HACKERY BELOW:
    React optimizes event handlers, by always attaching only 1 handler to the document for a given type.
    It then internally determines the order in which React event handlers should be called,
    emulating the capture and bubbling phases the DOM also has.

    But, as the native handler for React is always attached on the document,
    it will always run last for bubbling (first for capturing) handlers,
    and thus React basically has its own event phases, and will always run
    after (before for capturing) any native other event handlers (as they tend to be attached last).

    So ideally one wouldn't mix React and native event handlers to have bubbling working as expected,
    but we do need a native event handler here on the document,
    to get keydown events when there is no focused element (target=body).

    We also do need bubbling here to give child components a chance to call `stopPropagation()`,
    for keydown events it can handle itself, and shouldn't be redirected to the composer.

    So we listen with React on this component to get any events on focused elements, and get bubbling working as expected.
    We also listen with a native listener on the document to get keydown events when no element is focused.
    Bubbling is irrelevant here as the target is the body element.
    */
    private onReactKeyDown = (ev: React.KeyboardEvent): void => {
        // events caught while bubbling up on the root element
        // of this component, so something must be focused.
        this.onKeyDown(ev);
    };

    private onNativeKeyDown = (ev: KeyboardEvent): void => {
        // only pass this if there is no focused element.
        // if there is, onKeyDown will be called by the
        // react keydown handler that respects the react bubbling order.
        if (ev.target === document.body) {
            this.onKeyDown(ev);
        }
    };

    private onKeyDown = (ev: React.KeyboardEvent | KeyboardEvent): void => {
        let handled = false;

        const roomAction = getKeyBindingsManager().getRoomAction(ev);
        switch (roomAction) {
            case KeyBindingAction.ScrollUp:
            case KeyBindingAction.ScrollDown:
            case KeyBindingAction.JumpToFirstMessage:
            case KeyBindingAction.JumpToLatestMessage:
                // pass the event down to the scroll panel
                this.onScrollKeyPressed(ev);
                handled = true;
                break;
            case KeyBindingAction.SearchInRoom:
                dis.dispatch({
                    action: "focus_search",
                });
                handled = true;
                break;
        }
        if (handled) {
            ev.stopPropagation();
            ev.preventDefault();
            return;
        }

        const navAction = getKeyBindingsManager().getNavigationAction(ev);
        switch (navAction) {
            case KeyBindingAction.FilterRooms:
                dis.dispatch({
                    action: "focus_room_filter",
                });
                handled = true;
                break;
            case KeyBindingAction.ToggleUserMenu:
                dis.fire(Action.ToggleUserMenu);
                handled = true;
                break;
            case KeyBindingAction.ShowKeyboardSettings:
                dis.dispatch<OpenToTabPayload>({
                    action: Action.ViewUserSettings,
                    initialTabId: UserTab.Keyboard,
                });
                handled = true;
                break;
            case KeyBindingAction.GoToHome:
                dis.dispatch({
                    action: Action.ViewHomePage,
                });
                Modal.closeCurrentModal("homeKeyboardShortcut");
                handled = true;
                break;
            case KeyBindingAction.ToggleSpacePanel:
                dis.fire(Action.ToggleSpacePanel);
                handled = true;
                break;
            case KeyBindingAction.ToggleRoomSidePanel:
                if (this.props.page_type === "room_view") {
                    RightPanelStore.instance.togglePanel(null);
                    handled = true;
                }
                break;
            case KeyBindingAction.SelectPrevRoom:
                dis.dispatch<ViewRoomDeltaPayload>({
                    action: Action.ViewRoomDelta,
                    delta: -1,
                    unread: false,
                });
                handled = true;
                break;
            case KeyBindingAction.SelectNextRoom:
                dis.dispatch<ViewRoomDeltaPayload>({
                    action: Action.ViewRoomDelta,
                    delta: 1,
                    unread: false,
                });
                handled = true;
                break;
            case KeyBindingAction.SelectPrevUnreadRoom:
                dis.dispatch<ViewRoomDeltaPayload>({
                    action: Action.ViewRoomDelta,
                    delta: -1,
                    unread: true,
                });
                break;
            case KeyBindingAction.SelectNextUnreadRoom:
                dis.dispatch<ViewRoomDeltaPayload>({
                    action: Action.ViewRoomDelta,
                    delta: 1,
                    unread: true,
                });
                break;
            case KeyBindingAction.PreviousVisitedRoomOrSpace:
                PlatformPeg.get()?.navigateForwardBack(true);
                handled = true;
                break;
            case KeyBindingAction.NextVisitedRoomOrSpace:
                PlatformPeg.get()?.navigateForwardBack(false);
                handled = true;
                break;
        }

        // Handle labs actions here, as they apply within the same scope
        if (!handled) {
            const labsAction = getKeyBindingsManager().getLabsAction(ev);
            switch (labsAction) {
                case KeyBindingAction.ToggleHiddenEventVisibility: {
                    const hiddenEventVisibility = SettingsStore.getValueAt(
                        SettingLevel.DEVICE,
                        "showHiddenEventsInTimeline",
                        undefined,
                        false,
                    );
                    SettingsStore.setValue(
                        "showHiddenEventsInTimeline",
                        null,
                        SettingLevel.DEVICE,
                        !hiddenEventVisibility,
                    );
                    handled = true;
                    break;
                }
            }
        }

        if (
            !handled &&
            PlatformPeg.get()?.overrideBrowserShortcuts() &&
            ev.code.startsWith("Digit") &&
            ev.code !== "Digit0" && // this is the shortcut for reset zoom, don't override it
            isOnlyCtrlOrCmdKeyEvent(ev)
        ) {
            dis.dispatch<SwitchSpacePayload>({
                action: Action.SwitchSpace,
                num: parseInt(ev.code.slice(5), 10), // Cut off the first 5 characters - "Digit"
            });
            handled = true;
        }

        if (handled) {
            ev.stopPropagation();
            ev.preventDefault();
            return;
        }

        const isModifier = ev.key === Key.ALT || ev.key === Key.CONTROL || ev.key === Key.META || ev.key === Key.SHIFT;
        if (!isModifier && !ev.ctrlKey && !ev.metaKey) {
            // The above condition is crafted to _allow_ characters with Shift
            // already pressed (but not the Shift key down itself).
            const isClickShortcut = ev.target !== document.body && (ev.key === Key.SPACE || ev.key === Key.ENTER);

            // We explicitly allow alt to be held due to it being a common accent modifier.
            // XXX: Forwarding Dead keys in this way does not work as intended but better to at least
            // move focus to the composer so the user can re-type the dead key correctly.
            const isPrintable = ev.key.length === 1 || ev.key === "Dead";

            // If the user is entering a printable character outside of an input field
            // redirect it to the composer for them.
            if (!isClickShortcut && isPrintable && !getInputableElement(ev.target as HTMLElement)) {
                const inThread = !!document.activeElement?.closest(".mx_ThreadView");
                // synchronous dispatch so we focus before key generates input
                dis.dispatch(
                    {
                        action: Action.FocusSendMessageComposer,
                        context: inThread ? TimelineRenderingType.Thread : TimelineRenderingType.Room,
                    },
                    true,
                );
                ev.stopPropagation();
                // we should *not* preventDefault() here as that would prevent typing in the now-focused composer
            }
        }
    };

    /**
     * dispatch a page-up/page-down/etc to the appropriate component
     * @param {Object} ev The key event
     */
    private onScrollKeyPressed = (ev: React.KeyboardEvent | KeyboardEvent): void => {
        this._roomView.current?.handleScrollKey(ev);
    };

    public render(): React.ReactNode {
        let pageElement;

        switch (this.props.page_type) {
            case PageTypes.RoomView:
                pageElement = (
                    <RoomView
                        ref={this._roomView}
                        onRegistered={this.props.onRegistered}
                        threepidInvite={this.props.threepidInvite}
                        oobData={this.props.roomOobData}
                        key={this.props.currentRoomId || "roomview"}
                        resizeNotifier={this.props.resizeNotifier}
                        justCreatedOpts={this.props.roomJustCreatedOpts}
                        forceTimeline={this.props.forceTimeline}
                    />
                );
                break;

            case PageTypes.HomePage:
                pageElement = <UserOnboardingPage justRegistered={this.props.justRegistered} />;
                break;

            case PageTypes.UserView:
                if (!!this.props.currentUserId) {
                    pageElement = (
                        <UserView userId={this.props.currentUserId} resizeNotifier={this.props.resizeNotifier} />
                    );
                }
                break;
        }

        const wrapperClasses = classNames({
            mx_MatrixChat_wrapper: true,
            mx_MatrixChat_useCompactLayout: this.state.useCompactLayout,
        });
        const bodyClasses = classNames({
            "mx_MatrixChat": true,
            "mx_MatrixChat--with-avatar": this.state.backgroundImage,
        });

        const audioFeedArraysForCalls = this.state.activeCalls.map((call) => {
            return <AudioFeedArrayForLegacyCall call={call} key={call.callId} />;
        });
<<<<<<< HEAD

        const customLoggedInViewOpts = { CustomComponent: React.Fragment };
        ModuleRunner.instance.invoke(
            CustomComponentLifecycle.LoggedInView,
            customLoggedInViewOpts as CustomComponentOpts,
        );

        return (
            <customLoggedInViewOpts.CustomComponent>
                <MatrixClientContextProvider client={this._matrixClient}>
                    <div
                        onPaste={this.onPaste}
                        onKeyDown={this.onReactKeyDown}
                        className={wrapperClasses}
                        aria-hidden={this.props.hideToSRUsers}
                    >
                        <ToastContainer />
                        <div className={bodyClasses}>
                            <div className="mx_LeftPanel_outerWrapper">
                                <LeftPanelLiveShareWarning isMinimized={this.props.collapseLhs || false} />
                                <div className="mx_LeftPanel_wrapper">
                                    <BackdropPanel blurMultiplier={0.5} backgroundImage={this.state.backgroundImage} />
                                    <SpacePanel />
                                    <BackdropPanel backgroundImage={this.state.backgroundImage} />
                                    <div
                                        className="mx_LeftPanel_wrapper--user"
                                        ref={this._resizeContainer}
                                        data-collapsed={this.props.collapseLhs ? true : undefined}
                                    >
=======
        const customSpacePanelOpts = { CustomComponent: React.Fragment };
        ModuleRunner.instance.invoke(CustomComponentLifecycle.SpacePanel, customSpacePanelOpts as CustomComponentOpts);
        const customLeftPanelOpts = { CustomComponent: React.Fragment };
        ModuleRunner.instance.invoke(CustomComponentLifecycle.LeftPanel, customLeftPanelOpts as CustomComponentOpts);
        return (
            <MatrixClientContextProvider client={this._matrixClient}>
                <div
                    onPaste={this.onPaste}
                    onKeyDown={this.onReactKeyDown}
                    className={wrapperClasses}
                    aria-hidden={this.props.hideToSRUsers}
                >
                    <ToastContainer />
                    <div className={bodyClasses}>
                        <div className="mx_LeftPanel_outerWrapper">
                            <LeftPanelLiveShareWarning isMinimized={this.props.collapseLhs || false} />
                            <div className="mx_LeftPanel_wrapper">
                                <BackdropPanel blurMultiplier={0.5} backgroundImage={this.state.backgroundImage} />
                                <customSpacePanelOpts.CustomComponent>
                                    <SpacePanel />
                                </customSpacePanelOpts.CustomComponent>
                                <BackdropPanel backgroundImage={this.state.backgroundImage} />
                                <div
                                    className="mx_LeftPanel_wrapper--user"
                                    ref={this._resizeContainer}
                                    data-collapsed={this.props.collapseLhs ? true : undefined}
                                >
                                    <customLeftPanelOpts.CustomComponent>
>>>>>>> 8ffc6c92
                                        <LeftPanel
                                            pageType={this.props.page_type as PageTypes}
                                            isMinimized={this.props.collapseLhs || false}
                                            resizeNotifier={this.props.resizeNotifier}
                                        />
<<<<<<< HEAD
                                    </div>
=======
                                    </customLeftPanelOpts.CustomComponent>
>>>>>>> 8ffc6c92
                                </div>
                            </div>
                            <ResizeHandle passRef={this.resizeHandler} id="lp-resizer" />
                            <div className="mx_RoomView_wrapper">{pageElement}</div>
                        </div>
                    </div>
                    <PipContainer />
                    <NonUrgentToastContainer />
                    {audioFeedArraysForCalls}
                </MatrixClientContextProvider>
            </customLoggedInViewOpts.CustomComponent>
        );
    }
}

export default LoggedInView;<|MERGE_RESOLUTION|>--- conflicted
+++ resolved
@@ -79,10 +79,6 @@
 import { monitorSyncedPushRules } from "../../utils/pushRules/monitorSyncedPushRules";
 import { ConfigOptions } from "../../SdkConfig";
 import { MatrixClientContextProvider } from "./MatrixClientContextProvider";
-<<<<<<< HEAD
-// import { WrapperLifecycle, WrapperOpts } from "@matrix-org/react-sdk-module-api/lib/lifecycles/WrapperLifecycle";
-=======
->>>>>>> 8ffc6c92
 import { ModuleRunner } from "../../modules/ModuleRunner";
 
 // We need to fetch each pinned message individually (if we don't already have it)
@@ -679,14 +675,16 @@
         const audioFeedArraysForCalls = this.state.activeCalls.map((call) => {
             return <AudioFeedArrayForLegacyCall call={call} key={call.callId} />;
         });
-<<<<<<< HEAD
 
         const customLoggedInViewOpts = { CustomComponent: React.Fragment };
         ModuleRunner.instance.invoke(
             CustomComponentLifecycle.LoggedInView,
             customLoggedInViewOpts as CustomComponentOpts,
         );
-
+        const customSpacePanelOpts = { CustomComponent: React.Fragment };
+        ModuleRunner.instance.invoke(CustomComponentLifecycle.SpacePanel, customSpacePanelOpts as CustomComponentOpts);
+        const customLeftPanelOpts = { CustomComponent: React.Fragment };
+        ModuleRunner.instance.invoke(CustomComponentLifecycle.LeftPanel, customLeftPanelOpts as CustomComponentOpts);
         return (
             <customLoggedInViewOpts.CustomComponent>
                 <MatrixClientContextProvider client={this._matrixClient}>
@@ -702,53 +700,23 @@
                                 <LeftPanelLiveShareWarning isMinimized={this.props.collapseLhs || false} />
                                 <div className="mx_LeftPanel_wrapper">
                                     <BackdropPanel blurMultiplier={0.5} backgroundImage={this.state.backgroundImage} />
-                                    <SpacePanel />
+                                    <customSpacePanelOpts.CustomComponent>
+                                        <SpacePanel />
+                                    </customSpacePanelOpts.CustomComponent>
                                     <BackdropPanel backgroundImage={this.state.backgroundImage} />
                                     <div
                                         className="mx_LeftPanel_wrapper--user"
                                         ref={this._resizeContainer}
                                         data-collapsed={this.props.collapseLhs ? true : undefined}
                                     >
-=======
-        const customSpacePanelOpts = { CustomComponent: React.Fragment };
-        ModuleRunner.instance.invoke(CustomComponentLifecycle.SpacePanel, customSpacePanelOpts as CustomComponentOpts);
-        const customLeftPanelOpts = { CustomComponent: React.Fragment };
-        ModuleRunner.instance.invoke(CustomComponentLifecycle.LeftPanel, customLeftPanelOpts as CustomComponentOpts);
-        return (
-            <MatrixClientContextProvider client={this._matrixClient}>
-                <div
-                    onPaste={this.onPaste}
-                    onKeyDown={this.onReactKeyDown}
-                    className={wrapperClasses}
-                    aria-hidden={this.props.hideToSRUsers}
-                >
-                    <ToastContainer />
-                    <div className={bodyClasses}>
-                        <div className="mx_LeftPanel_outerWrapper">
-                            <LeftPanelLiveShareWarning isMinimized={this.props.collapseLhs || false} />
-                            <div className="mx_LeftPanel_wrapper">
-                                <BackdropPanel blurMultiplier={0.5} backgroundImage={this.state.backgroundImage} />
-                                <customSpacePanelOpts.CustomComponent>
-                                    <SpacePanel />
-                                </customSpacePanelOpts.CustomComponent>
-                                <BackdropPanel backgroundImage={this.state.backgroundImage} />
-                                <div
-                                    className="mx_LeftPanel_wrapper--user"
-                                    ref={this._resizeContainer}
-                                    data-collapsed={this.props.collapseLhs ? true : undefined}
-                                >
                                     <customLeftPanelOpts.CustomComponent>
->>>>>>> 8ffc6c92
                                         <LeftPanel
                                             pageType={this.props.page_type as PageTypes}
                                             isMinimized={this.props.collapseLhs || false}
                                             resizeNotifier={this.props.resizeNotifier}
                                         />
-<<<<<<< HEAD
+                                    </customLeftPanelOpts.CustomComponent>
                                     </div>
-=======
-                                    </customLeftPanelOpts.CustomComponent>
->>>>>>> 8ffc6c92
                                 </div>
                             </div>
                             <ResizeHandle passRef={this.resizeHandler} id="lp-resizer" />
