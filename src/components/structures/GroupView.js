--- conflicted
+++ resolved
@@ -463,16 +463,11 @@
         this.setState({membershipBusy: false});
     },
 
-<<<<<<< HEAD
-    _initGroupStore: function(groupId) {
+    _initGroupStore: function(groupId, firstInit) {
         const group = MatrixClientPeg.get().getGroup(groupId);
         if (group && group.inviter && group.inviter.userId) {
             this._fetchInviterProfile(group.inviter.userId);
         }
-
-=======
-    _initGroupStore: function(groupId, firstInit) {
->>>>>>> ce6957a2
         this._groupStore = GroupStoreCache.getGroupStore(MatrixClientPeg.get(), groupId);
         this._groupStore.registerListener(() => {
             const summary = this._groupStore.getSummary();
