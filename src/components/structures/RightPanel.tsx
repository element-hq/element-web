--- conflicted
+++ resolved
@@ -64,15 +64,12 @@
     public static contextType = MatrixClientContext;
     declare public context: React.ContextType<typeof MatrixClientContext>;
 
-<<<<<<< HEAD
-    public constructor(props: Props, context: React.ContextType<typeof MatrixClientContext>) {
-        super(props, context);
+    public constructor(props: Props) {
+        super(props);
 
         this.state = RightPanel.getDerivedStateFromProps(props);
     }
 
-=======
->>>>>>> 5b1be70e
     private readonly delayedUpdate = throttle(
         (): void => {
             this.forceUpdate();
