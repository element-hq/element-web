/*
Copyright 2016 OpenMarket Ltd
Copyright 2018 New Vector Ltd
Copyright 2019 The Matrix.org Foundation C.I.C.

Licensed under the Apache License, Version 2.0 (the "License");
you may not use this file except in compliance with the License.
You may obtain a copy of the License at

    http://www.apache.org/licenses/LICENSE-2.0

Unless required by applicable law or agreed to in writing, software
distributed under the License is distributed on an "AS IS" BASIS,
WITHOUT WARRANTIES OR CONDITIONS OF ANY KIND, either express or implied.
See the License for the specific language governing permissions and
limitations under the License.
*/

import React, {createRef} from 'react';
import ReactDOM from 'react-dom';
import PropTypes from 'prop-types';
import classNames from 'classnames';
import shouldHideEvent from '../../shouldHideEvent';
import {wantsDateSeparator} from '../../DateUtils';
import * as sdk from '../../index';

import {MatrixClientPeg} from '../../MatrixClientPeg';
import SettingsStore from '../../settings/SettingsStore';
import {Layout, LayoutPropType} from "../../settings/Layout";
import {_t} from "../../languageHandler";
import {haveTileForEvent} from "../views/rooms/EventTile";
import {textForEvent} from "../../TextForEvent";
import IRCTimelineProfileResizer from "../views/elements/IRCTimelineProfileResizer";
import DMRoomMap from "../../utils/DMRoomMap";
import NewRoomIntro from "../views/rooms/NewRoomIntro";
import {replaceableComponent} from "../../utils/replaceableComponent";
import defaultDispatcher from '../../dispatcher/dispatcher';
import CallEventGrouper from "./CallEventGrouper";

const CONTINUATION_MAX_INTERVAL = 5 * 60 * 1000; // 5 minutes
const continuedTypes = ['m.sticker', 'm.room.message'];

// check if there is a previous event and it has the same sender as this event
// and the types are the same/is in continuedTypes and the time between them is <= CONTINUATION_MAX_INTERVAL
function shouldFormContinuation(prevEvent, mxEvent) {
    // sanity check inputs
    if (!prevEvent || !prevEvent.sender || !mxEvent.sender) return false;
    // check if within the max continuation period
    if (mxEvent.getTs() - prevEvent.getTs() > CONTINUATION_MAX_INTERVAL) return false;

    // As we summarise redactions, do not continue a redacted event onto a non-redacted one and vice-versa
    if (mxEvent.isRedacted() !== prevEvent.isRedacted()) return false;

    // Some events should appear as continuations from previous events of different types.
    if (mxEvent.getType() !== prevEvent.getType() &&
        (!continuedTypes.includes(mxEvent.getType()) ||
            !continuedTypes.includes(prevEvent.getType()))) return false;

    // Check if the sender is the same and hasn't changed their displayname/avatar between these events
    if (mxEvent.sender.userId !== prevEvent.sender.userId ||
        mxEvent.sender.name !== prevEvent.sender.name ||
        mxEvent.sender.getMxcAvatarUrl() !== prevEvent.sender.getMxcAvatarUrl()) return false;

    // if we don't have tile for previous event then it was shown by showHiddenEvents and has no SenderProfile
    if (!haveTileForEvent(prevEvent)) return false;

    return true;
}

const isMembershipChange = (e) => e.getType() === 'm.room.member' || e.getType() === 'm.room.third_party_invite';

/* (almost) stateless UI component which builds the event tiles in the room timeline.
 */
@replaceableComponent("structures.MessagePanel")
export default class MessagePanel extends React.Component {
    static propTypes = {
        // true to give the component a 'display: none' style.
        hidden: PropTypes.bool,

        // true to show a spinner at the top of the timeline to indicate
        // back-pagination in progress
        backPaginating: PropTypes.bool,

        // true to show a spinner at the end of the timeline to indicate
        // forward-pagination in progress
        forwardPaginating: PropTypes.bool,

        // the list of MatrixEvents to display
        events: PropTypes.array.isRequired,

        // ID of an event to highlight. If undefined, no event will be highlighted.
        highlightedEventId: PropTypes.string,

        // The room these events are all in together, if any.
        // (The notification panel won't have a room here, for example.)
        room: PropTypes.object,

        // Should we show URL Previews
        showUrlPreview: PropTypes.bool,

        // event after which we should show a read marker
        readMarkerEventId: PropTypes.string,

        // whether the read marker should be visible
        readMarkerVisible: PropTypes.bool,

        // the userid of our user. This is used to suppress the read marker
        // for pending messages.
        ourUserId: PropTypes.string,

        // true to suppress the date at the start of the timeline
        suppressFirstDateSeparator: PropTypes.bool,

        // whether to show read receipts
        showReadReceipts: PropTypes.bool,

        // true if updates to the event list should cause the scroll panel to
        // scroll down when we are at the bottom of the window. See ScrollPanel
        // for more details.
        stickyBottom: PropTypes.bool,

        // callback which is called when the panel is scrolled.
        onScroll: PropTypes.func,

        // callback which is called when the user interacts with the room timeline
        onUserScroll: PropTypes.func,

        // callback which is called when more content is needed.
        onFillRequest: PropTypes.func,

        // className for the panel
        className: PropTypes.string.isRequired,

        // shape parameter to be passed to EventTiles
        tileShape: PropTypes.string,

        // show twelve hour timestamps
        isTwelveHour: PropTypes.bool,

        // show timestamps always
        alwaysShowTimestamps: PropTypes.bool,

        // helper function to access relations for an event
        getRelationsForEvent: PropTypes.func,

        // whether to show reactions for an event
        showReactions: PropTypes.bool,

        // which layout to use
        layout: LayoutPropType,

        // whether or not to show flair at all
        enableFlair: PropTypes.bool,
    };

    constructor(props) {
        super(props);

        this.state = {
            // previous positions the read marker has been in, so we can
            // display 'ghost' read markers that are animating away
            ghostReadMarkers: [],
            showTypingNotifications: SettingsStore.getValue("showTypingNotifications"),
        };

        // opaque readreceipt info for each userId; used by ReadReceiptMarker
        // to manage its animations
        this._readReceiptMap = {};

        // Track read receipts by event ID. For each _shown_ event ID, we store
        // the list of read receipts to display:
        //   [
        //       {
        //           userId: string,
        //           member: RoomMember,
        //           ts: number,
        //       },
        //   ]
        // This is recomputed on each render. It's only stored on the component
        // for ease of passing the data around since it's computed in one pass
        // over all events.
        this._readReceiptsByEvent = {};

        // Track read receipts by user ID. For each user ID we've ever shown a
        // a read receipt for, we store an object:
        //   {
        //       lastShownEventId: string,
        //       receipt: {
        //           userId: string,
        //           member: RoomMember,
        //           ts: number,
        //       },
        //   }
        // so that we can always keep receipts displayed by reverting back to
        // the last shown event for that user ID when needed. This may feel like
        // it duplicates the receipt storage in the room, but at this layer, we
        // are tracking _shown_ event IDs, which the JS SDK knows nothing about.
        // This is recomputed on each render, using the data from the previous
        // render as our fallback for any user IDs we can't match a receipt to a
        // displayed event in the current render cycle.
        this._readReceiptsByUserId = {};

        // Cache hidden events setting on mount since Settings is expensive to
        // query, and we check this in a hot code path.
        this._showHiddenEventsInTimeline =
            SettingsStore.getValue("showHiddenEventsInTimeline");

        this._isMounted = false;

        this._readMarkerNode = createRef();
        this._whoIsTyping = createRef();
        this._scrollPanel = createRef();

        this._showTypingNotificationsWatcherRef =
            SettingsStore.watchSetting("showTypingNotifications", null, this.onShowTypingNotificationsChange);

        // A map of <callId, CallEventGrouper>
        this._callEventGroupers = new Map();
    }

    componentDidMount() {
        this._isMounted = true;
    }

    componentWillUnmount() {
        this._isMounted = false;
        SettingsStore.unwatchSetting(this._showTypingNotificationsWatcherRef);
    }

    componentDidUpdate(prevProps, prevState) {
        if (prevProps.readMarkerVisible && this.props.readMarkerEventId !== prevProps.readMarkerEventId) {
            const ghostReadMarkers = this.state.ghostReadMarkers;
            ghostReadMarkers.push(prevProps.readMarkerEventId);
            this.setState({
                ghostReadMarkers,
            });
        }
    }

    onShowTypingNotificationsChange = () => {
        this.setState({
            showTypingNotifications: SettingsStore.getValue("showTypingNotifications"),
        });
    };

    /* get the DOM node representing the given event */
    getNodeForEventId(eventId) {
        if (!this.eventNodes) {
            return undefined;
        }

        return this.eventNodes[eventId];
    }

    /* return true if the content is fully scrolled down right now; else false.
     */
    isAtBottom() {
        return this._scrollPanel.current && this._scrollPanel.current.isAtBottom();
    }

    /* get the current scroll state. See ScrollPanel.getScrollState for
     * details.
     *
     * returns null if we are not mounted.
     */
    getScrollState() {
        return this._scrollPanel.current ? this._scrollPanel.current.getScrollState() : null;
    }

    // returns one of:
    //
    //  null: there is no read marker
    //  -1: read marker is above the window
    //   0: read marker is within the window
    //  +1: read marker is below the window
    getReadMarkerPosition() {
        const readMarker = this._readMarkerNode.current;
        const messageWrapper = this._scrollPanel.current;

        if (!readMarker || !messageWrapper) {
            return null;
        }

        const wrapperRect = ReactDOM.findDOMNode(messageWrapper).getBoundingClientRect();
        const readMarkerRect = readMarker.getBoundingClientRect();

        // the read-marker pretends to have zero height when it is actually
        // two pixels high; +2 here to account for that.
        if (readMarkerRect.bottom + 2 < wrapperRect.top) {
            return -1;
        } else if (readMarkerRect.top < wrapperRect.bottom) {
            return 0;
        } else {
            return 1;
        }
    }

    /* jump to the top of the content.
     */
    scrollToTop() {
        if (this._scrollPanel.current) {
            this._scrollPanel.current.scrollToTop();
        }
    }

    /* jump to the bottom of the content.
     */
    scrollToBottom() {
        if (this._scrollPanel.current) {
            this._scrollPanel.current.scrollToBottom();
        }
    }

    /**
     * Page up/down.
     *
     * @param {number} mult: -1 to page up, +1 to page down
     */
    scrollRelative(mult) {
        if (this._scrollPanel.current) {
            this._scrollPanel.current.scrollRelative(mult);
        }
    }

    /**
     * Scroll up/down in response to a scroll key
     *
     * @param {KeyboardEvent} ev: the keyboard event to handle
     */
    handleScrollKey(ev) {
        if (this._scrollPanel.current) {
            this._scrollPanel.current.handleScrollKey(ev);
        }
    }

    /* jump to the given event id.
     *
     * offsetBase gives the reference point for the pixelOffset. 0 means the
     * top of the container, 1 means the bottom, and fractional values mean
     * somewhere in the middle. If omitted, it defaults to 0.
     *
     * pixelOffset gives the number of pixels *above* the offsetBase that the
     * node (specifically, the bottom of it) will be positioned. If omitted, it
     * defaults to 0.
     */
    scrollToEvent(eventId, pixelOffset, offsetBase) {
        if (this._scrollPanel.current) {
            this._scrollPanel.current.scrollToToken(eventId, pixelOffset, offsetBase);
        }
    }

    scrollToEventIfNeeded(eventId) {
        const node = this.eventNodes[eventId];
        if (node) {
            node.scrollIntoView({block: "nearest", behavior: "instant"});
        }
    }

    /* check the scroll state and send out pagination requests if necessary.
     */
    checkFillState() {
        if (this._scrollPanel.current) {
            this._scrollPanel.current.checkFillState();
        }
    }

    _isUnmounting = () => {
        return !this._isMounted;
    };

    // TODO: Implement granular (per-room) hide options
    _shouldShowEvent(mxEv) {
        if (mxEv.sender && MatrixClientPeg.get().isUserIgnored(mxEv.sender.userId)) {
            return false; // ignored = no show (only happens if the ignore happens after an event was received)
        }

        if (this._showHiddenEventsInTimeline) {
            return true;
        }

        if (!haveTileForEvent(mxEv)) {
            return false; // no tile = no show
        }

        // Always show highlighted event
        if (this.props.highlightedEventId === mxEv.getId()) return true;

        return !shouldHideEvent(mxEv);
    }

    _readMarkerForEvent(eventId, isLastEvent) {
        const visible = !isLastEvent && this.props.readMarkerVisible;

        if (this.props.readMarkerEventId === eventId) {
            let hr;
            // if the read marker comes at the end of the timeline (except
            // for local echoes, which are excluded from RMs, because they
            // don't have useful event ids), we don't want to show it, but
            // we still want to create the <li/> for it so that the
            // algorithms which depend on its position on the screen aren't
            // confused.
            if (visible) {
                hr = <hr className="mx_RoomView_myReadMarker"
                    style={{opacity: 1, width: '99%'}}
                />;
            }

            return (
                <li key={"readMarker_"+eventId}
                    ref={this._readMarkerNode}
                    className="mx_RoomView_myReadMarker_container"
                    data-scroll-tokens={eventId}
                >
                    { hr }
                </li>
            );
        } else if (this.state.ghostReadMarkers.includes(eventId)) {
            // We render 'ghost' read markers in the DOM while they
            // transition away. This allows the actual read marker
            // to be in the right place straight away without having
            // to wait for the transition to finish.
            // There are probably much simpler ways to do this transition,
            // possibly using react-transition-group which handles keeping
            // elements in the DOM whilst they transition out, although our
            // case is a little more complex because only some of the items
            // transition (ie. the read markers do but the event tiles do not)
            // and TransitionGroup requires that all its children are Transitions.
            const hr = <hr className="mx_RoomView_myReadMarker"
                ref={this._collectGhostReadMarker}
                onTransitionEnd={this._onGhostTransitionEnd}
                data-eventid={eventId}
            />;

            // give it a key which depends on the event id. That will ensure that
            // we get a new DOM node (restarting the animation) when the ghost
            // moves to a different event.
            return (
                <li
                    key={"_readuptoghost_"+eventId}
                    className="mx_RoomView_myReadMarker_container"
                >
                    { hr }
                </li>
            );
        }

        return null;
    }

    _collectGhostReadMarker = (node) => {
        if (node) {
            // now the element has appeared, change the style which will trigger the CSS transition
            requestAnimationFrame(() => {
                node.style.width = '10%';
                node.style.opacity = '0';
            });
        }
    };

    _onGhostTransitionEnd = (ev) => {
        // we can now clean up the ghost element
        const finishedEventId = ev.target.dataset.eventid;
        this.setState({
            ghostReadMarkers: this.state.ghostReadMarkers.filter(eid => eid !== finishedEventId),
        });
    };

    _getNextEventInfo(arr, i) {
        const nextEvent = i < arr.length - 1
            ? arr[i + 1]
            : null;

        // The next event with tile is used to to determine the 'last successful' flag
        // when rendering the tile. The shouldShowEvent function is pretty quick at what
        // it does, so this should have no significant cost even when a room is used for
        // not-chat purposes.
        const nextTile = arr.slice(i + 1).find(e => this._shouldShowEvent(e));

        return {nextEvent, nextTile};
    }

    get _roomHasPendingEdit() {
        return this.props.room && localStorage.getItem(`mx_edit_room_${this.props.room.roomId}`);
    }

    _getEventTiles() {
        this.eventNodes = {};

        let i;

        // first figure out which is the last event in the list which we're
        // actually going to show; this allows us to behave slightly
        // differently for the last event in the list. (eg show timestamp)
        //
        // we also need to figure out which is the last event we show which isn't
        // a local echo, to manage the read-marker.
        let lastShownEvent;

        let lastShownNonLocalEchoIndex = -1;
        for (i = this.props.events.length-1; i >= 0; i--) {
            const mxEv = this.props.events[i];
            if (!this._shouldShowEvent(mxEv)) {
                continue;
            }

            if (lastShownEvent === undefined) {
                lastShownEvent = mxEv;
            }

            if (mxEv.status) {
                // this is a local echo
                continue;
            }

            lastShownNonLocalEchoIndex = i;
            break;
        }

        const ret = [];

        let prevEvent = null; // the last event we showed

        // Note: the EventTile might still render a "sent/sending receipt" independent of
        // this information. When not providing read receipt information, the tile is likely
        // to assume that sent receipts are to be shown more often.
        this._readReceiptsByEvent = {};
        if (this.props.showReadReceipts) {
            this._readReceiptsByEvent = this._getReadReceiptsByShownEvent();
        }

        let grouper = null;

        for (i = 0; i < this.props.events.length; i++) {
            const mxEv = this.props.events[i];
            const eventId = mxEv.getId();
            const last = (mxEv === lastShownEvent);
            const {nextEvent, nextTile} = this._getNextEventInfo(this.props.events, i);

            if (
                mxEv.getType().indexOf("m.call.") === 0 ||
                mxEv.getType().indexOf("org.matrix.call.") === 0
            ) {
                const callId = mxEv.getContent().call_id;
                if (this._callEventGroupers.has(callId)) {
                    this._callEventGroupers.get(callId).add(mxEv);
                } else {
                    const callEventGrouper = new CallEventGrouper();
                    callEventGrouper.add(mxEv);
                    this._callEventGroupers.set(callId, callEventGrouper);
                }
            }

            if (grouper) {
                if (grouper.shouldGroup(mxEv)) {
                    grouper.add(mxEv);
                    continue;
                } else {
                    // not part of group, so get the group tiles, close the
                    // group, and continue like a normal event
                    ret.push(...grouper.getTiles());
                    prevEvent = grouper.getNewPrevEvent();
                    grouper = null;
                }
            }

            for (const Grouper of groupers) {
                if (Grouper.canStartGroup(this, mxEv)) {
                    grouper = new Grouper(this, mxEv, prevEvent, lastShownEvent, nextEvent, nextTile);
                }
            }
            if (!grouper) {
                const wantTile = this._shouldShowEvent(mxEv);
                const isGrouped = false;
                if (wantTile) {
                    // make sure we unpack the array returned by _getTilesForEvent,
                    // otherwise react will auto-generate keys and we will end up
                    // replacing all of the DOM elements every time we paginate.
                    ret.push(...this._getTilesForEvent(prevEvent, mxEv, last, isGrouped,
                        nextEvent, nextTile));
                    prevEvent = mxEv;
                }

                const readMarker = this._readMarkerForEvent(eventId, i >= lastShownNonLocalEchoIndex);
                if (readMarker) ret.push(readMarker);
            }
        }

        if (!this.props.editState && this._roomHasPendingEdit) {
            defaultDispatcher.dispatch({
                action: "edit_event",
                event: this.props.room.findEventById(this._roomHasPendingEdit),
            });
        }

        if (grouper) {
            ret.push(...grouper.getTiles());
        }

        return ret;
    }

    _getTilesForEvent(prevEvent, mxEv, last, isGrouped=false, nextEvent, nextEventWithTile) {
        const TileErrorBoundary = sdk.getComponent('messages.TileErrorBoundary');
        const EventTile = sdk.getComponent('rooms.EventTile');
        const DateSeparator = sdk.getComponent('messages.DateSeparator');
        const ret = [];

        const isEditing = this.props.editState &&
            this.props.editState.getEvent().getId() === mxEv.getId();
        // local echoes have a fake date, which could even be yesterday. Treat them
        // as 'today' for the date separators.
        let ts1 = mxEv.getTs();
        let eventDate = mxEv.getDate();
        if (mxEv.status) {
            eventDate = new Date();
            ts1 = eventDate.getTime();
        }

        // do we need a date separator since the last event?
        const wantsDateSeparator = this._wantsDateSeparator(prevEvent, eventDate);
        if (wantsDateSeparator && !isGrouped) {
            const dateSeparator = <li key={ts1}><DateSeparator key={ts1} ts={ts1} /></li>;
            ret.push(dateSeparator);
        }

        let willWantDateSeparator = false;
        if (nextEvent) {
            willWantDateSeparator = this._wantsDateSeparator(mxEv, nextEvent.getDate() || new Date());
        }

        // is this a continuation of the previous message?
        const continuation = !wantsDateSeparator && shouldFormContinuation(prevEvent, mxEv);

        const eventId = mxEv.getId();
        const highlight = (eventId === this.props.highlightedEventId);

        // we can't use local echoes as scroll tokens, because their event IDs change.
        // Local echos have a send "status".
        const scrollToken = mxEv.status ? undefined : eventId;

        const readReceipts = this._readReceiptsByEvent[eventId];

        let isLastSuccessful = false;
        const isSentState = s => !s || s === 'sent';
        const isSent = isSentState(mxEv.getAssociatedStatus());
        const hasNextEvent = nextEvent && this._shouldShowEvent(nextEvent);
        if (!hasNextEvent && isSent) {
            isLastSuccessful = true;
        } else if (hasNextEvent && isSent && !isSentState(nextEvent.getAssociatedStatus())) {
            isLastSuccessful = true;
        }

        // This is a bit nuanced, but if our next event is hidden but a future event is not
        // hidden then we're not the last successful.
        if (
            nextEventWithTile &&
            nextEventWithTile !== nextEvent &&
            isSentState(nextEventWithTile.getAssociatedStatus())
        ) {
            isLastSuccessful = false;
        }

        // We only want to consider "last successful" if the event is sent by us, otherwise of course
        // it's successful: we received it.
        isLastSuccessful = isLastSuccessful && mxEv.getSender() === MatrixClientPeg.get().getUserId();

        const callEventGrouper = this._callEventGroupers.get(mxEv.getContent().call_id);

        // use txnId as key if available so that we don't remount during sending
        ret.push(
<<<<<<< HEAD
            <li
                key={mxEv.getTxnId() || eventId}
                ref={this._collectEventNode.bind(this, eventId)}
                data-scroll-tokens={scrollToken}
            >
                <TileErrorBoundary mxEvent={mxEv}>
                    <EventTile
                        mxEvent={mxEv}
                        continuation={continuation}
                        isRedacted={mxEv.isRedacted()}
                        replacingEventId={mxEv.replacingEventId()}
                        editState={isEditing && this.props.editState}
                        onHeightChanged={this._onHeightChanged}
                        readReceipts={readReceipts}
                        readReceiptMap={this._readReceiptMap}
                        showUrlPreview={this.props.showUrlPreview}
                        checkUnmounting={this._isUnmounting}
                        eventSendStatus={mxEv.getAssociatedStatus()}
                        tileShape={this.props.tileShape}
                        isTwelveHour={this.props.isTwelveHour}
                        permalinkCreator={this.props.permalinkCreator}
                        last={last}
                        lastInSection={willWantDateSeparator}
                        lastSuccessful={isLastSuccessful}
                        isSelectedEvent={highlight}
                        getRelationsForEvent={this.props.getRelationsForEvent}
                        showReactions={this.props.showReactions}
                        layout={this.props.layout}
                        enableFlair={this.props.enableFlair}
                        showReadReceipts={this.props.showReadReceipts}
                        callEventGrouper={callEventGrouper}
                    />
                </TileErrorBoundary>
            </li>,
=======
            <TileErrorBoundary key={mxEv.getTxnId() || eventId} mxEvent={mxEv}>
                <EventTile
                    as="li"
                    data-scroll-tokens={scrollToken}
                    ref={this._collectEventNode.bind(this, eventId)}
                    alwaysShowTimestamps={this.props.alwaysShowTimestamps}
                    mxEvent={mxEv}
                    continuation={continuation}
                    isRedacted={mxEv.isRedacted()}
                    replacingEventId={mxEv.replacingEventId()}
                    editState={isEditing && this.props.editState}
                    onHeightChanged={this._onHeightChanged}
                    readReceipts={readReceipts}
                    readReceiptMap={this._readReceiptMap}
                    showUrlPreview={this.props.showUrlPreview}
                    checkUnmounting={this._isUnmounting}
                    eventSendStatus={mxEv.getAssociatedStatus()}
                    tileShape={this.props.tileShape}
                    isTwelveHour={this.props.isTwelveHour}
                    permalinkCreator={this.props.permalinkCreator}
                    last={last}
                    lastInSection={willWantDateSeparator}
                    lastSuccessful={isLastSuccessful}
                    isSelectedEvent={highlight}
                    getRelationsForEvent={this.props.getRelationsForEvent}
                    showReactions={this.props.showReactions}
                    layout={this.props.layout}
                    enableFlair={this.props.enableFlair}
                    showReadReceipts={this.props.showReadReceipts}
                />
            </TileErrorBoundary>,
>>>>>>> f22fd7aa
        );

        return ret;
    }

    _wantsDateSeparator(prevEvent, nextEventDate) {
        if (prevEvent == null) {
            // first event in the panel: depends if we could back-paginate from
            // here.
            return !this.props.suppressFirstDateSeparator;
        }
        return wantsDateSeparator(prevEvent.getDate(), nextEventDate);
    }

    // Get a list of read receipts that should be shown next to this event
    // Receipts are objects which have a 'userId', 'roomMember' and 'ts'.
    _getReadReceiptsForEvent(event) {
        const myUserId = MatrixClientPeg.get().credentials.userId;

        // get list of read receipts, sorted most recent first
        const { room } = this.props;
        if (!room) {
            return null;
        }
        const receipts = [];
        room.getReceiptsForEvent(event).forEach((r) => {
            if (!r.userId || r.type !== "m.read" || r.userId === myUserId) {
                return; // ignore non-read receipts and receipts from self.
            }
            if (MatrixClientPeg.get().isUserIgnored(r.userId)) {
                return; // ignore ignored users
            }
            const member = room.getMember(r.userId);
            receipts.push({
                userId: r.userId,
                roomMember: member,
                ts: r.data ? r.data.ts : 0,
            });
        });
        return receipts;
    }

    // Get an object that maps from event ID to a list of read receipts that
    // should be shown next to that event. If a hidden event has read receipts,
    // they are folded into the receipts of the last shown event.
    _getReadReceiptsByShownEvent() {
        const receiptsByEvent = {};
        const receiptsByUserId = {};

        let lastShownEventId;
        for (const event of this.props.events) {
            if (this._shouldShowEvent(event)) {
                lastShownEventId = event.getId();
            }
            if (!lastShownEventId) {
                continue;
            }

            const existingReceipts = receiptsByEvent[lastShownEventId] || [];
            const newReceipts = this._getReadReceiptsForEvent(event);
            receiptsByEvent[lastShownEventId] = existingReceipts.concat(newReceipts);

            // Record these receipts along with their last shown event ID for
            // each associated user ID.
            for (const receipt of newReceipts) {
                receiptsByUserId[receipt.userId] = {
                    lastShownEventId,
                    receipt,
                };
            }
        }

        // It's possible in some cases (for example, when a read receipt
        // advances before we have paginated in the new event that it's marking
        // received) that we can temporarily not have a matching event for
        // someone which had one in the last. By looking through our previous
        // mapping of receipts by user ID, we can cover recover any receipts
        // that would have been lost by using the same event ID from last time.
        for (const userId in this._readReceiptsByUserId) {
            if (receiptsByUserId[userId]) {
                continue;
            }
            const { lastShownEventId, receipt } = this._readReceiptsByUserId[userId];
            const existingReceipts = receiptsByEvent[lastShownEventId] || [];
            receiptsByEvent[lastShownEventId] = existingReceipts.concat(receipt);
            receiptsByUserId[userId] = { lastShownEventId, receipt };
        }
        this._readReceiptsByUserId = receiptsByUserId;

        // After grouping receipts by shown events, do another pass to sort each
        // receipt list.
        for (const eventId in receiptsByEvent) {
            receiptsByEvent[eventId].sort((r1, r2) => {
                return r2.ts - r1.ts;
            });
        }

        return receiptsByEvent;
    }

    _collectEventNode = (eventId, node) => {
        this.eventNodes[eventId] = node?.ref?.current;
    }

    // once dynamic content in the events load, make the scrollPanel check the
    // scroll offsets.
    _onHeightChanged = () => {
        const scrollPanel = this._scrollPanel.current;
        if (scrollPanel) {
            scrollPanel.checkScroll();
        }
    };

    _onTypingShown = () => {
        const scrollPanel = this._scrollPanel.current;
        // this will make the timeline grow, so checkScroll
        scrollPanel.checkScroll();
        if (scrollPanel && scrollPanel.getScrollState().stuckAtBottom) {
            scrollPanel.preventShrinking();
        }
    };

    _onTypingHidden = () => {
        const scrollPanel = this._scrollPanel.current;
        if (scrollPanel) {
            // as hiding the typing notifications doesn't
            // update the scrollPanel, we tell it to apply
            // the shrinking prevention once the typing notifs are hidden
            scrollPanel.updatePreventShrinking();
            // order is important here as checkScroll will scroll down to
            // reveal added padding to balance the notifs disappearing.
            scrollPanel.checkScroll();
        }
    };

    updateTimelineMinHeight() {
        const scrollPanel = this._scrollPanel.current;

        if (scrollPanel) {
            const isAtBottom = scrollPanel.isAtBottom();
            const whoIsTyping = this._whoIsTyping.current;
            const isTypingVisible = whoIsTyping && whoIsTyping.isVisible();
            // when messages get added to the timeline,
            // but somebody else is still typing,
            // update the min-height, so once the last
            // person stops typing, no jumping occurs
            if (isAtBottom && isTypingVisible) {
                scrollPanel.preventShrinking();
            }
        }
    }

    onTimelineReset() {
        const scrollPanel = this._scrollPanel.current;
        if (scrollPanel) {
            scrollPanel.clearPreventShrinking();
        }
    }

    render() {
        const ErrorBoundary = sdk.getComponent('elements.ErrorBoundary');
        const ScrollPanel = sdk.getComponent("structures.ScrollPanel");
        const WhoIsTypingTile = sdk.getComponent("rooms.WhoIsTypingTile");
        const Spinner = sdk.getComponent("elements.Spinner");
        let topSpinner;
        let bottomSpinner;
        if (this.props.backPaginating) {
            topSpinner = <li key="_topSpinner"><Spinner /></li>;
        }
        if (this.props.forwardPaginating) {
            bottomSpinner = <li key="_bottomSpinner"><Spinner /></li>;
        }

        const style = this.props.hidden ? { display: 'none' } : {};

        const className = classNames(
            this.props.className,
            {
                "mx_MessagePanel_alwaysShowTimestamps": this.props.alwaysShowTimestamps,
            },
        );

        let whoIsTyping;
        if (this.props.room && !this.props.tileShape && this.state.showTypingNotifications) {
            whoIsTyping = (<WhoIsTypingTile
                room={this.props.room}
                onShown={this._onTypingShown}
                onHidden={this._onTypingHidden}
                ref={this._whoIsTyping} />
            );
        }

        let ircResizer = null;
        if (this.props.layout == Layout.IRC) {
            ircResizer = <IRCTimelineProfileResizer
                minWidth={20}
                maxWidth={600}
                roomId={this.props.room ? this.props.room.roomId : null}
            />;
        }

        return (
            <ErrorBoundary>
                <ScrollPanel
                    ref={this._scrollPanel}
                    className={className}
                    onScroll={this.props.onScroll}
                    onUserScroll={this.props.onUserScroll}
                    onResize={this.onResize}
                    onFillRequest={this.props.onFillRequest}
                    onUnfillRequest={this.props.onUnfillRequest}
                    style={style}
                    stickyBottom={this.props.stickyBottom}
                    resizeNotifier={this.props.resizeNotifier}
                    fixedChildren={ircResizer}
                >
                    { topSpinner }
                    { this._getEventTiles() }
                    { whoIsTyping }
                    { bottomSpinner }
                </ScrollPanel>
            </ErrorBoundary>
        );
    }
}

/* Grouper classes determine when events can be grouped together in a summary.
 * Groupers should have the following methods:
 * - canStartGroup (static): determines if a new group should be started with the
 *   given event
 * - shouldGroup: determines if the given event should be added to an existing group
 * - add: adds an event to an existing group (should only be called if shouldGroup
 *   return true)
 * - getTiles: returns the tiles that represent the group
 * - getNewPrevEvent: returns the event that should be used as the new prevEvent
 *   when determining things such as whether a date separator is necessary
 */

// Wrap initial room creation events into an EventListSummary
// Grouping only events sent by the same user that sent the `m.room.create` and only until
// the first non-state event or membership event which is not regarding the sender of the `m.room.create` event
class CreationGrouper {
    static canStartGroup = function(panel, ev) {
        return ev.getType() === "m.room.create";
    };

    constructor(panel, createEvent, prevEvent, lastShownEvent) {
        this.panel = panel;
        this.createEvent = createEvent;
        this.prevEvent = prevEvent;
        this.lastShownEvent = lastShownEvent;
        this.events = [];
        // events that we include in the group but then eject out and place
        // above the group.
        this.ejectedEvents = [];
        this.readMarker = panel._readMarkerForEvent(
            createEvent.getId(),
            createEvent === lastShownEvent,
        );
    }

    shouldGroup(ev) {
        const panel = this.panel;
        const createEvent = this.createEvent;
        if (!panel._shouldShowEvent(ev)) {
            return true;
        }
        if (panel._wantsDateSeparator(this.createEvent, ev.getDate())) {
            return false;
        }
        if (ev.getType() === "m.room.member"
            && (ev.getStateKey() !== createEvent.getSender() || ev.getContent()["membership"] !== "join")) {
            return false;
        }
        if (ev.isState() && ev.getSender() === createEvent.getSender()) {
            return true;
        }
        return false;
    }

    add(ev) {
        const panel = this.panel;
        this.readMarker = this.readMarker || panel._readMarkerForEvent(
            ev.getId(),
            ev === this.lastShownEvent,
        );
        if (!panel._shouldShowEvent(ev)) {
            return;
        }
        if (ev.getType() === "m.room.encryption") {
            this.ejectedEvents.push(ev);
        } else {
            this.events.push(ev);
        }
    }

    getTiles() {
        // If we don't have any events to group, don't even try to group them. The logic
        // below assumes that we have a group of events to deal with, but we might not if
        // the events we were supposed to group were redacted.
        if (!this.events || !this.events.length) return [];

        const DateSeparator = sdk.getComponent('messages.DateSeparator');
        const EventListSummary = sdk.getComponent('views.elements.EventListSummary');
        const panel = this.panel;
        const ret = [];
        const isGrouped = true;
        const createEvent = this.createEvent;
        const lastShownEvent = this.lastShownEvent;

        if (panel._wantsDateSeparator(this.prevEvent, createEvent.getDate())) {
            const ts = createEvent.getTs();
            ret.push(
                <li key={ts+'~'}><DateSeparator key={ts+'~'} ts={ts} /></li>,
            );
        }

        // If this m.room.create event should be shown (room upgrade) then show it before the summary
        if (panel._shouldShowEvent(createEvent)) {
            // pass in the createEvent as prevEvent as well so no extra DateSeparator is rendered
            ret.push(...panel._getTilesForEvent(createEvent, createEvent));
        }

        for (const ejected of this.ejectedEvents) {
            ret.push(...panel._getTilesForEvent(
                createEvent, ejected, createEvent === lastShownEvent, isGrouped,
            ));
        }

        const eventTiles = this.events.map((e) => {
            // In order to prevent DateSeparators from appearing in the expanded form
            // of EventListSummary, render each member event as if the previous
            // one was itself. This way, the timestamp of the previous event === the
            // timestamp of the current event, and no DateSeparator is inserted.
            return panel._getTilesForEvent(e, e, e === lastShownEvent, isGrouped);
        }).reduce((a, b) => a.concat(b), []);
        // Get sender profile from the latest event in the summary as the m.room.create doesn't contain one
        const ev = this.events[this.events.length - 1];

        let summaryText;
        const roomId = ev.getRoomId();
        const creator = ev.sender ? ev.sender.name : ev.getSender();
        if (DMRoomMap.shared().getUserIdForRoomId(roomId)) {
            summaryText = _t("%(creator)s created this DM.", { creator });
        } else {
            summaryText = _t("%(creator)s created and configured the room.", { creator });
        }

        ret.push(<NewRoomIntro key="newroomintro" />);

        ret.push(
            <EventListSummary
                key="roomcreationsummary"
                events={this.events}
                onToggle={panel._onHeightChanged} // Update scroll state
                summaryMembers={[ev.sender]}
                summaryText={summaryText}
            >
                { eventTiles }
            </EventListSummary>,
        );

        if (this.readMarker) {
            ret.push(this.readMarker);
        }

        return ret;
    }

    getNewPrevEvent() {
        return this.createEvent;
    }
}

class RedactionGrouper {
    static canStartGroup = function(panel, ev) {
        return panel._shouldShowEvent(ev) && ev.isRedacted();
    }

    constructor(panel, ev, prevEvent, lastShownEvent, nextEvent, nextEventTile) {
        this.panel = panel;
        this.readMarker = panel._readMarkerForEvent(
            ev.getId(),
            ev === lastShownEvent,
        );
        this.events = [ev];
        this.prevEvent = prevEvent;
        this.lastShownEvent = lastShownEvent;
        this.nextEvent = nextEvent;
        this.nextEventTile = nextEventTile;
    }

    shouldGroup(ev) {
        // absorb hidden events so that they do not break up streams of messages & redaction events being grouped
        if (!this.panel._shouldShowEvent(ev)) {
            return true;
        }
        if (this.panel._wantsDateSeparator(this.events[0], ev.getDate())) {
            return false;
        }
        return ev.isRedacted();
    }

    add(ev) {
        this.readMarker = this.readMarker || this.panel._readMarkerForEvent(
            ev.getId(),
            ev === this.lastShownEvent,
        );
        if (!this.panel._shouldShowEvent(ev)) {
            return;
        }
        this.events.push(ev);
    }

    getTiles() {
        if (!this.events || !this.events.length) return [];

        const DateSeparator = sdk.getComponent('messages.DateSeparator');
        const EventListSummary = sdk.getComponent('views.elements.EventListSummary');
        const isGrouped = true;
        const panel = this.panel;
        const ret = [];
        const lastShownEvent = this.lastShownEvent;

        if (panel._wantsDateSeparator(this.prevEvent, this.events[0].getDate())) {
            const ts = this.events[0].getTs();
            ret.push(
                <li key={ts+'~'}><DateSeparator key={ts+'~'} ts={ts} /></li>,
            );
        }

        const key = "redactioneventlistsummary-" + (
            this.prevEvent ? this.events[0].getId() : "initial"
        );

        const senders = new Set();
        let eventTiles = this.events.map((e, i) => {
            senders.add(e.sender);
            const prevEvent = i === 0 ? this.prevEvent : this.events[i - 1];
            return panel._getTilesForEvent(
                prevEvent, e, e === lastShownEvent, isGrouped, this.nextEvent, this.nextEventTile);
        }).reduce((a, b) => a.concat(b), []);

        if (eventTiles.length === 0) {
            eventTiles = null;
        }

        ret.push(
            <EventListSummary
                key={key}
                threshold={2}
                events={this.events}
                onToggle={panel._onHeightChanged} // Update scroll state
                summaryMembers={Array.from(senders)}
                summaryText={_t("%(count)s messages deleted.", { count: eventTiles.length })}
            >
                { eventTiles }
            </EventListSummary>,
        );

        if (this.readMarker) {
            ret.push(this.readMarker);
        }

        return ret;
    }

    getNewPrevEvent() {
        return this.events[this.events.length - 1];
    }
}

// Wrap consecutive member events in a ListSummary, ignore if redacted
class MemberGrouper {
    static canStartGroup = function(panel, ev) {
        return panel._shouldShowEvent(ev) && isMembershipChange(ev);
    }

    constructor(panel, ev, prevEvent, lastShownEvent) {
        this.panel = panel;
        this.readMarker = panel._readMarkerForEvent(
            ev.getId(),
            ev === lastShownEvent,
        );
        this.events = [ev];
        this.prevEvent = prevEvent;
        this.lastShownEvent = lastShownEvent;
    }

    shouldGroup(ev) {
        if (this.panel._wantsDateSeparator(this.events[0], ev.getDate())) {
            return false;
        }
        return isMembershipChange(ev);
    }

    add(ev) {
        if (ev.getType() === 'm.room.member') {
            // We'll just double check that it's worth our time to do so, through an
            // ugly hack. If textForEvent returns something, we should group it for
            // rendering but if it doesn't then we'll exclude it.
            const renderText = textForEvent(ev);
            if (!renderText || renderText.trim().length === 0) return; // quietly ignore
        }
        this.readMarker = this.readMarker || this.panel._readMarkerForEvent(
            ev.getId(),
            ev === this.lastShownEvent,
        );
        this.events.push(ev);
    }

    getTiles() {
        // If we don't have any events to group, don't even try to group them. The logic
        // below assumes that we have a group of events to deal with, but we might not if
        // the events we were supposed to group were redacted.
        if (!this.events || !this.events.length) return [];

        const DateSeparator = sdk.getComponent('messages.DateSeparator');
        const MemberEventListSummary = sdk.getComponent('views.elements.MemberEventListSummary');
        const isGrouped = true;
        const panel = this.panel;
        const lastShownEvent = this.lastShownEvent;
        const ret = [];

        if (panel._wantsDateSeparator(this.prevEvent, this.events[0].getDate())) {
            const ts = this.events[0].getTs();
            ret.push(
                <li key={ts+'~'}><DateSeparator key={ts+'~'} ts={ts} /></li>,
            );
        }

        // Ensure that the key of the MemberEventListSummary does not change with new
        // member events. This will prevent it from being re-created unnecessarily, and
        // instead will allow new props to be provided. In turn, the shouldComponentUpdate
        // method on MELS can be used to prevent unnecessary renderings.
        //
        // Whilst back-paginating with a MELS at the top of the panel, prevEvent will be null,
        // so use the key "membereventlistsummary-initial". Otherwise, use the ID of the first
        // membership event, which will not change during forward pagination.
        const key = "membereventlistsummary-" + (
            this.prevEvent ? this.events[0].getId() : "initial"
        );

        let highlightInMels;
        let eventTiles = this.events.map((e) => {
            if (e.getId() === panel.props.highlightedEventId) {
                highlightInMels = true;
            }
            // In order to prevent DateSeparators from appearing in the expanded form
            // of MemberEventListSummary, render each member event as if the previous
            // one was itself. This way, the timestamp of the previous event === the
            // timestamp of the current event, and no DateSeparator is inserted.
            return panel._getTilesForEvent(e, e, e === lastShownEvent, isGrouped);
        }).reduce((a, b) => a.concat(b), []);

        if (eventTiles.length === 0) {
            eventTiles = null;
        }

        ret.push(
            <MemberEventListSummary key={key}
                events={this.events}
                onToggle={panel._onHeightChanged} // Update scroll state
                startExpanded={highlightInMels}
            >
                { eventTiles }
            </MemberEventListSummary>,
        );

        if (this.readMarker) {
            ret.push(this.readMarker);
        }

        return ret;
    }

    getNewPrevEvent() {
        return this.events[0];
    }
}

// all the grouper classes that we use
const groupers = [CreationGrouper, MemberGrouper, RedactionGrouper];<|MERGE_RESOLUTION|>--- conflicted
+++ resolved
@@ -668,42 +668,6 @@
 
         // use txnId as key if available so that we don't remount during sending
         ret.push(
-<<<<<<< HEAD
-            <li
-                key={mxEv.getTxnId() || eventId}
-                ref={this._collectEventNode.bind(this, eventId)}
-                data-scroll-tokens={scrollToken}
-            >
-                <TileErrorBoundary mxEvent={mxEv}>
-                    <EventTile
-                        mxEvent={mxEv}
-                        continuation={continuation}
-                        isRedacted={mxEv.isRedacted()}
-                        replacingEventId={mxEv.replacingEventId()}
-                        editState={isEditing && this.props.editState}
-                        onHeightChanged={this._onHeightChanged}
-                        readReceipts={readReceipts}
-                        readReceiptMap={this._readReceiptMap}
-                        showUrlPreview={this.props.showUrlPreview}
-                        checkUnmounting={this._isUnmounting}
-                        eventSendStatus={mxEv.getAssociatedStatus()}
-                        tileShape={this.props.tileShape}
-                        isTwelveHour={this.props.isTwelveHour}
-                        permalinkCreator={this.props.permalinkCreator}
-                        last={last}
-                        lastInSection={willWantDateSeparator}
-                        lastSuccessful={isLastSuccessful}
-                        isSelectedEvent={highlight}
-                        getRelationsForEvent={this.props.getRelationsForEvent}
-                        showReactions={this.props.showReactions}
-                        layout={this.props.layout}
-                        enableFlair={this.props.enableFlair}
-                        showReadReceipts={this.props.showReadReceipts}
-                        callEventGrouper={callEventGrouper}
-                    />
-                </TileErrorBoundary>
-            </li>,
-=======
             <TileErrorBoundary key={mxEv.getTxnId() || eventId} mxEvent={mxEv}>
                 <EventTile
                     as="li"
@@ -733,9 +697,9 @@
                     layout={this.props.layout}
                     enableFlair={this.props.enableFlair}
                     showReadReceipts={this.props.showReadReceipts}
+                    callEventGrouper={callEventGrouper}
                 />
             </TileErrorBoundary>,
->>>>>>> f22fd7aa
         );
 
         return ret;
