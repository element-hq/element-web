/*
Copyright 2024 New Vector Ltd.
Copyright 2019-2023 The Matrix.org Foundation C.I.C.
Copyright 2018, 2019 New Vector Ltd
Copyright 2017 Vector Creations Ltd
Copyright 2015, 2016 OpenMarket Ltd

SPDX-License-Identifier: AGPL-3.0-only OR GPL-3.0-only OR LicenseRef-Element-Commercial
Please see LICENSE files in the repository root for full details.
*/

import React, {
    type ComponentProps,
    createRef,
    type ReactElement,
    type ReactNode,
    type RefObject,
    type JSX,
} from "react";
import classNames from "classnames";
import {
    type IRecommendedVersion,
    NotificationCountType,
    type Room,
    RoomEvent,
    type RoomState,
    RoomStateEvent,
    type MatrixEvent,
    MatrixEventEvent,
    type EventTimeline,
    type IRoomTimelineData,
    EventType,
    HistoryVisibility,
    JoinRule,
    ClientEvent,
    type MatrixError,
    type ISearchResults,
    THREAD_RELATION_TYPE,
    type MatrixClient,
} from "matrix-js-sdk/src/matrix";
import { KnownMembership } from "matrix-js-sdk/src/types";
import { logger } from "matrix-js-sdk/src/logger";
import { type CallState, type MatrixCall } from "matrix-js-sdk/src/webrtc/call";
import { debounce, throttle } from "lodash";
import { CryptoEvent } from "matrix-js-sdk/src/crypto-api";
import { type ViewRoomOpts } from "@matrix-org/react-sdk-module-api/lib/lifecycles/RoomViewLifecycle";

import shouldHideEvent from "../../shouldHideEvent";
import { _t } from "../../languageHandler";
import * as TimezoneHandler from "../../TimezoneHandler";
import { RoomPermalinkCreator } from "../../utils/permalinks/Permalinks";
import type ResizeNotifier from "../../utils/ResizeNotifier";
import ContentMessages from "../../ContentMessages";
import Modal from "../../Modal";
import { LegacyCallHandlerEvent } from "../../LegacyCallHandler";
import defaultDispatcher from "../../dispatcher/dispatcher";
import * as Rooms from "../../Rooms";
import MainSplit from "./MainSplit";
import RightPanel from "./RightPanel";
import RoomScrollStateStore, { type ScrollState } from "../../stores/RoomScrollStateStore";
import WidgetEchoStore from "../../stores/WidgetEchoStore";
import SettingsStore from "../../settings/SettingsStore";
import { Layout } from "../../settings/enums/Layout";
import AccessibleButton, { type ButtonEvent } from "../views/elements/AccessibleButton";
import { TimelineRenderingType, MainSplitContentType } from "../../contexts/RoomContext";
import { E2EStatus, shieldStatusForRoom } from "../../utils/ShieldUtils";
import { Action } from "../../dispatcher/actions";
import { type IMatrixClientCreds } from "../../MatrixClientPeg";
import ScrollPanel from "./ScrollPanel";
import TimelinePanel from "./TimelinePanel";
import ErrorBoundary from "../views/elements/ErrorBoundary";
import RoomPreviewBar from "../views/rooms/RoomPreviewBar";
import RoomPreviewCard from "../views/rooms/RoomPreviewCard";
import RoomUpgradeWarningBar from "../views/rooms/RoomUpgradeWarningBar";
import AuxPanel from "../views/rooms/AuxPanel";
import RoomHeader from "../views/rooms/RoomHeader/RoomHeader";
import { type IOOBData, type IThreepidInvite } from "../../stores/ThreepidInviteStore";
import EffectsOverlay from "../views/elements/EffectsOverlay";
import { containsEmoji } from "../../effects/utils";
import { CHAT_EFFECTS } from "../../effects";
import { CallView } from "../views/voip/CallView";
import { UPDATE_EVENT } from "../../stores/AsyncStore";
import Notifier from "../../Notifier";
import { showToast as showNotificationsToast } from "../../toasts/DesktopNotificationsToast";
import { Container, WidgetLayoutStore } from "../../stores/widgets/WidgetLayoutStore";
import { getKeyBindingsManager } from "../../KeyBindingsManager";
import { objectHasDiff } from "../../utils/objects";
import SpaceRoomView from "./SpaceRoomView";
import { type IOpts } from "../../createRoom";
import EditorStateTransfer from "../../utils/EditorStateTransfer";
import ErrorDialog from "../views/dialogs/ErrorDialog";
import UploadBar from "./UploadBar";
import RoomStatusBar from "./RoomStatusBar";
import MessageComposer from "../views/rooms/MessageComposer";
import JumpToBottomButton from "../views/rooms/JumpToBottomButton";
import TopUnreadMessagesBar from "../views/rooms/TopUnreadMessagesBar";
import { fetchInitialEvent } from "../../utils/EventUtils";
import { type ComposerInsertPayload, ComposerType } from "../../dispatcher/payloads/ComposerInsertPayload";
import AppsDrawer from "../views/rooms/AppsDrawer";
import { RightPanelPhases } from "../../stores/right-panel/RightPanelStorePhases";
import { type ActionPayload } from "../../dispatcher/payloads";
import { KeyBindingAction } from "../../accessibility/KeyboardShortcuts";
import { type ViewRoomPayload } from "../../dispatcher/payloads/ViewRoomPayload";
import { type JoinRoomPayload } from "../../dispatcher/payloads/JoinRoomPayload";
import { type DoAfterSyncPreparedPayload } from "../../dispatcher/payloads/DoAfterSyncPreparedPayload";
import FileDropTarget from "./FileDropTarget";
import Measured from "../views/elements/Measured";
import { type FocusComposerPayload } from "../../dispatcher/payloads/FocusComposerPayload";
import { LocalRoom, LocalRoomState } from "../../models/LocalRoom";
import { createRoomFromLocalRoom } from "../../utils/direct-messages";
import NewRoomIntro from "../views/rooms/NewRoomIntro";
import EncryptionEvent from "../views/messages/EncryptionEvent";
import { StaticNotificationState } from "../../stores/notifications/StaticNotificationState";
import { isLocalRoom } from "../../utils/localRoom/isLocalRoom";
import { type ShowThreadPayload } from "../../dispatcher/payloads/ShowThreadPayload";
import { RoomStatusBarUnsentMessages } from "./RoomStatusBarUnsentMessages";
import { LargeLoader } from "./LargeLoader";
import { isVideoRoom } from "../../utils/video-rooms";
import { SDKContext } from "../../contexts/SDKContext";
import { RoomSearchView } from "./RoomSearchView";
import eventSearch, { type SearchInfo, SearchScope } from "../../Searching";
import { WidgetType } from "../../widgets/WidgetType";
import WidgetUtils from "../../utils/WidgetUtils";
import { shouldEncryptRoomWithSingle3rdPartyInvite } from "../../utils/room/shouldEncryptRoomWithSingle3rdPartyInvite";
import { WaitingForThirdPartyRoomView } from "./WaitingForThirdPartyRoomView";
import { isNotUndefined } from "../../Typeguards";
import { type CancelAskToJoinPayload } from "../../dispatcher/payloads/CancelAskToJoinPayload";
import { type SubmitAskToJoinPayload } from "../../dispatcher/payloads/SubmitAskToJoinPayload";
import RightPanelStore from "../../stores/right-panel/RightPanelStore";
import { onView3pidInvite } from "../../stores/right-panel/action-handlers";
import RoomSearchAuxPanel from "../views/rooms/RoomSearchAuxPanel";
import { PinnedMessageBanner } from "../views/rooms/PinnedMessageBanner";
import { ScopedRoomContextProvider, useScopedRoomContext } from "../../contexts/ScopedRoomContext";
import { DeclineAndBlockInviteDialog } from "../views/dialogs/DeclineAndBlockInviteDialog";
import { type FocusMessageSearchPayload } from "../../dispatcher/payloads/FocusMessageSearchPayload.ts";
import { isRoomEncrypted } from "../../hooks/useIsEncrypted";
import { type RoomViewStore } from "../../stores/RoomViewStore.tsx";

const DEBUG = false;
const PREVENT_MULTIPLE_JITSI_WITHIN = 30_000;
let debuglog = function (msg: string): void {};

const BROWSER_SUPPORTS_SANDBOX = "sandbox" in document.createElement("iframe");

/* istanbul ignore next */
if (DEBUG) {
    // using bind means that we get to keep useful line numbers in the console
    debuglog = logger.log.bind(console);
}

interface IRoomProps {
    threepidInvite?: IThreepidInvite;
    oobData?: IOOBData;

    justCreatedOpts?: IOpts;

    forceTimeline?: boolean; // should we force access to the timeline, overriding (for eg) spaces

    // Called with the credentials of a registered user (if they were a ROU that transitioned to PWLU)
    onRegistered?(credentials: IMatrixClientCreds): void;
<<<<<<< HEAD
=======
    /**
     * The RoomViewStore instance for the room to be displayed.
     */
>>>>>>> bea3574b
    roomViewStore: RoomViewStore;
}

export { MainSplitContentType };

export interface IRoomState {
<<<<<<< HEAD
    // The room view store for the room we are displaying
=======
    /**
     * The RoomViewStore instance for the room we are displaying
     */
>>>>>>> bea3574b
    roomViewStore: RoomViewStore;
    room?: Room;
    roomId?: string;
    roomAlias?: string;
    roomLoading: boolean;
    peekLoading: boolean;
    shouldPeek: boolean;
    // used to trigger a rerender in TimelinePanel once the members are loaded,
    // so RR are rendered again (now with the members available), ...
    membersLoaded: boolean;
    // The event to be scrolled to initially
    initialEventId?: string;
    // The offset in pixels from the event with which to scroll vertically
    initialEventPixelOffset?: number;
    // Whether to highlight the event scrolled to
    isInitialEventHighlighted?: boolean;
    // Whether to scroll the event into view
    initialEventScrollIntoView?: boolean;
    replyToEvent?: MatrixEvent;
    numUnreadMessages: number;
    /**
     * The state of an ongoing search if there is one.
     */
    search?: SearchInfo;
    callState?: CallState;
    canPeek: boolean;
    canSelfRedact: boolean;
    showApps: boolean;
    isPeeking: boolean;
    showRightPanel: boolean;
    // error object, as from the matrix client/server API
    // If we failed to load information about the room,
    // store the error here.
    roomLoadError?: MatrixError;
    // Have we sent a request to join the room that we're waiting to complete?
    joining: boolean;
    // this is true if we are fully scrolled-down, and are looking at
    // the end of the live timeline. It has the effect of hiding the
    // 'scroll to bottom' knob, among a couple of other things.
    atEndOfLiveTimeline?: boolean;
    showTopUnreadMessagesBar: boolean;
    statusBarVisible: boolean;
    // We load this later by asking the js-sdk to suggest a version for us.
    // This object is the result of Room#getRecommendedVersion()

    upgradeRecommendation?: IRecommendedVersion;
    canReact: boolean;
    canSendMessages: boolean;
    tombstone?: MatrixEvent;
    resizing: boolean;
    layout: Layout;
    lowBandwidth: boolean;
    alwaysShowTimestamps: boolean;
    showTwelveHourTimestamps: boolean;
    userTimezone: string | undefined;
    readMarkerInViewThresholdMs: number;
    readMarkerOutOfViewThresholdMs: number;
    showHiddenEvents: boolean;
    showReadReceipts: boolean;
    showRedactions: boolean;
    showJoinLeaves: boolean;
    showAvatarChanges: boolean;
    showDisplaynameChanges: boolean;
    matrixClientIsReady: boolean;
    showUrlPreview?: boolean;
    e2eStatus?: E2EStatus;
    rejecting?: boolean;
    hasPinnedWidgets?: boolean;
    mainSplitContentType: MainSplitContentType;
    // whether or not a spaces context switch brought us here,
    // if it did we don't want the room to be marked as read as soon as it is loaded.
    wasContextSwitch?: boolean;
    editState?: EditorStateTransfer;
    timelineRenderingType: TimelineRenderingType;
    liveTimeline?: EventTimeline;
    narrow: boolean;
    msc3946ProcessDynamicPredecessor: boolean;
    /**
     * Whether the room is encrypted or not.
     * If null, we are still determining the encryption status.
     */
    isRoomEncrypted: boolean | null;

    canAskToJoin: boolean;
    promptAskToJoin: boolean;

    viewRoomOpts: ViewRoomOpts;
}

interface LocalRoomViewProps {
    localRoom: LocalRoom;
    resizeNotifier: ResizeNotifier;
    permalinkCreator: RoomPermalinkCreator;
    roomView: RefObject<HTMLElement | null>;
    onFileDrop: (dataTransfer: DataTransfer) => Promise<void>;
    mainSplitContentType: MainSplitContentType;
    e2eStatus?: E2EStatus;
}

/**
 * Local room view. Uses only the bits necessary to display a local room view like room header or composer.
 *
 * @param {LocalRoomViewProps} props Room view props
 * @returns {ReactElement}
 */
function LocalRoomView(props: LocalRoomViewProps): ReactElement {
    const context = useScopedRoomContext("room");
    const room = context.room as LocalRoom;
    const encryptionEvent = props.localRoom.currentState.getStateEvents(EventType.RoomEncryption)[0];
    let encryptionTile: ReactNode;

    if (encryptionEvent) {
        encryptionTile = <EncryptionEvent mxEvent={encryptionEvent} />;
    }

    const onRetryClicked = (): void => {
        // eslint-disable-next-line react-compiler/react-compiler
        room.state = LocalRoomState.NEW;
        defaultDispatcher.dispatch({
            action: "local_room_event",
            roomId: room.roomId,
        });
    };

    let statusBar: ReactElement | null = null;
    let composer: ReactElement | null = null;

    if (room.isError) {
        const buttons = (
            <AccessibleButton onClick={onRetryClicked} className="mx_RoomStatusBar_unsentRetry">
                {_t("action|retry")}
            </AccessibleButton>
        );

        statusBar = (
            <RoomStatusBarUnsentMessages
                title={_t("room|status_bar|some_messages_not_sent")}
                notificationState={StaticNotificationState.RED_EXCLAMATION}
                buttons={buttons}
            />
        );
    } else {
        composer = (
            <MessageComposer
                e2eStatus={props.e2eStatus}
                room={props.localRoom}
                resizeNotifier={props.resizeNotifier}
                permalinkCreator={props.permalinkCreator}
            />
        );
    }

    return (
        <div className="mx_RoomView mx_RoomView--local">
            <ErrorBoundary>
                <RoomHeader room={room} />
                <main className="mx_RoomView_body" ref={props.roomView} aria-label={_t("room|room_content")}>
                    <FileDropTarget parent={props.roomView.current} onFileDrop={props.onFileDrop} room={room} />
                    <div className="mx_RoomView_timeline">
                        <ScrollPanel className="mx_RoomView_messagePanel">
                            {encryptionTile}
                            <NewRoomIntro />
                        </ScrollPanel>
                    </div>
                    {statusBar}
                    {composer}
                </main>
            </ErrorBoundary>
        </div>
    );
}

interface ILocalRoomCreateLoaderProps {
    localRoom: LocalRoom;
    names: string;
    mainSplitContentType: MainSplitContentType;
}

/**
 * Room create loader view displaying a message and a spinner.
 *
 * @param {ILocalRoomCreateLoaderProps} props Room view props
 * @return {ReactElement}
 */
function LocalRoomCreateLoader(props: ILocalRoomCreateLoaderProps): ReactElement {
    const text = _t("room|creating_room_text", { names: props.names });
    return (
        <div className="mx_RoomView mx_RoomView--local">
            <ErrorBoundary>
                <RoomHeader room={props.localRoom} />
                <div className="mx_RoomView_body">
                    <LargeLoader text={text} />
                </div>
            </ErrorBoundary>
        </div>
    );
}

export class RoomView extends React.Component<IRoomProps, IRoomState> {
    // We cache the latest computed e2eStatus per room to show as soon as we switch rooms otherwise defaulting to
    // unencrypted causes a flicker which can yield confusion/concern in a larger room.
    private static e2eStatusCache = new Map<string, E2EStatus>();

    private readonly askToJoinEnabled: boolean;
    private dispatcherRef?: string;
    private settingWatchers: string[] = [];

    private unmounted = false;
    private permalinkCreators: Record<string, RoomPermalinkCreator> = {};

    // The userId from which we received this invite.
    // Only populated if the membership of our user is invite.
    private inviter?: string;

    private roomView = createRef<HTMLDivElement>();
    private searchResultsPanel = createRef<ScrollPanel>();
    private messagePanel: TimelinePanel | null = null;
    private roomViewBody = createRef<HTMLDivElement>();

    public static contextType = SDKContext;
    declare public context: React.ContextType<typeof SDKContext>;

    public constructor(props: IRoomProps, context: React.ContextType<typeof SDKContext>) {
        super(props, context);

        this.askToJoinEnabled = SettingsStore.getValue("feature_ask_to_join");

        if (!context.client) {
            throw new Error("Unable to create RoomView without MatrixClient");
        }

        const llMembers = context.client.hasLazyLoadMembersEnabled();
        this.state = {
            roomViewStore: props.roomViewStore,
            roomId: undefined,
            roomLoading: true,
            peekLoading: false,
            shouldPeek: true,
            membersLoaded: !llMembers,
            numUnreadMessages: 0,
            callState: undefined,
            canPeek: false,
            canSelfRedact: false,
            showApps: false,
            isPeeking: false,
            showRightPanel: false,
            joining: false,
            showTopUnreadMessagesBar: false,
            statusBarVisible: false,
            canReact: false,
            canSendMessages: false,
            resizing: false,
            layout: SettingsStore.getValue("layout"),
            lowBandwidth: SettingsStore.getValue("lowBandwidth"),
            alwaysShowTimestamps: SettingsStore.getValue("alwaysShowTimestamps"),
            showTwelveHourTimestamps: SettingsStore.getValue("showTwelveHourTimestamps"),
            userTimezone: TimezoneHandler.getUserTimezone(),
            readMarkerInViewThresholdMs: SettingsStore.getValue("readMarkerInViewThresholdMs"),
            readMarkerOutOfViewThresholdMs: SettingsStore.getValue("readMarkerOutOfViewThresholdMs"),
            showHiddenEvents: SettingsStore.getValue("showHiddenEventsInTimeline"),
            showReadReceipts: true,
            showRedactions: true,
            showJoinLeaves: true,
            showAvatarChanges: true,
            showDisplaynameChanges: true,
            matrixClientIsReady: context.client?.isInitialSyncComplete(),
            mainSplitContentType: MainSplitContentType.Timeline,
            timelineRenderingType: TimelineRenderingType.Room,
            liveTimeline: undefined,
            narrow: false,
            msc3946ProcessDynamicPredecessor: SettingsStore.getValue("feature_dynamic_room_predecessors"),
            canAskToJoin: this.askToJoinEnabled,
            promptAskToJoin: false,
            viewRoomOpts: { buttons: [] },
            isRoomEncrypted: null,
        };
    }

    private onIsResizing = (resizing: boolean): void => {
        this.setState({ resizing });
    };

    private onWidgetStoreUpdate = (): void => {
        if (!this.state.room) return;
        this.checkWidgets(this.state.room);
        this.doMaybeRemoveOwnJitsiWidget();
    };

    private onWidgetEchoStoreUpdate = (): void => {
        if (!this.state.room) return;
        this.checkWidgets(this.state.room);
    };

    private onWidgetLayoutChange = (): void => {
        if (!this.state.room) return;
        defaultDispatcher.dispatch({
            action: "appsDrawer",
            show: true,
        });
        if (this.context.widgetLayoutStore.hasMaximisedWidget(this.state.room)) {
            // Show chat in right panel when a widget is maximised
            this.context.rightPanelStore.setCard({ phase: RightPanelPhases.Timeline });
        }
        this.checkWidgets(this.state.room);
    };

    /**
     * Removes the Jitsi widget from the current user if
     * - Multiple Jitsi widgets have been added within {@link PREVENT_MULTIPLE_JITSI_WITHIN}
     * - The last (server timestamp) of these widgets is from the current user
     * This solves the issue if some people decide to start a conference and click the call button at the same time.
     */
    private doMaybeRemoveOwnJitsiWidget(): void {
        if (!this.state.roomId || !this.state.room || !this.context.client) return;

        const apps = this.context.widgetStore.getApps(this.state.roomId);
        const jitsiApps = apps.filter((app) => app.eventId && WidgetType.JITSI.matches(app.type));

        // less than two Jitsi widgets → nothing to do
        if (jitsiApps.length < 2) return;

        const currentUserId = this.context.client.getSafeUserId();
        const createdByCurrentUser = jitsiApps.find((apps) => apps.creatorUserId === currentUserId);

        // no Jitsi widget from current user → nothing to do
        if (!createdByCurrentUser) return;

        const createdByCurrentUserEvent = this.state.room.findEventById(createdByCurrentUser.eventId!);

        // widget event not found → nothing can be done
        if (!createdByCurrentUserEvent) return;

        const createdByCurrentUserTs = createdByCurrentUserEvent.getTs();

        // widget timestamp is empty → nothing can be done
        if (!createdByCurrentUserTs) return;

        const lastCreatedByOtherTs = jitsiApps.reduce((maxByNow: number, app) => {
            if (app.eventId === createdByCurrentUser.eventId) return maxByNow;

            const appCreateTs = this.state.room!.findEventById(app.eventId!)?.getTs() || 0;
            return Math.max(maxByNow, appCreateTs);
        }, 0);

        // last widget timestamp from other is empty → nothing can be done
        if (!lastCreatedByOtherTs) return;

        if (
            createdByCurrentUserTs > lastCreatedByOtherTs &&
            createdByCurrentUserTs - lastCreatedByOtherTs < PREVENT_MULTIPLE_JITSI_WITHIN
        ) {
            // more than one Jitsi widget with the last one from the current user → remove it
            WidgetUtils.setRoomWidget(this.context.client, this.state.roomId, createdByCurrentUser.id);
        }
    }

    private checkWidgets = (room: Room): void => {
        this.setState({
            hasPinnedWidgets: this.context.widgetLayoutStore.hasPinnedWidgets(room),
            mainSplitContentType: this.getMainSplitContentType(room),
            showApps: this.shouldShowApps(room),
        });
    };

    private getMainSplitContentType = (room: Room): MainSplitContentType => {
        if (this.state.roomViewStore.isViewingCall() || isVideoRoom(room)) {
            return MainSplitContentType.Call;
        }
        if (this.context.widgetLayoutStore.hasMaximisedWidget(room)) {
            return MainSplitContentType.MaximisedWidget;
        }
        return MainSplitContentType.Timeline;
    };

    private onRoomViewStoreUpdate = async (initial?: boolean): Promise<void> => {
        if (this.unmounted) {
            return;
        }

        const roomLoadError = this.state.roomViewStore.getRoomLoadError() ?? undefined;
        if (!initial && !roomLoadError && this.state.roomId !== this.state.roomViewStore.getRoomId()) {
            // RoomView explicitly does not support changing what room
            // is being viewed: instead it should just be re-mounted when
            // switching rooms. Therefore, if the room ID changes, we
            // ignore this. We either need to do this or add code to handle
            // saving the scroll position (otherwise we end up saving the
            // scroll position against the wrong room).

            // Given that doing the setState here would cause a bunch of
            // unnecessary work, we just ignore the change since we know
            // that if the current room ID has changed from what we thought
            // it was, it means we're about to be unmounted.
            return;
        }
        const roomViewStore = this.state.roomViewStore;
        const roomId = roomViewStore.getRoomId() ?? null;
        const roomAlias = roomViewStore.getRoomAlias() ?? undefined;
        const roomLoading = roomViewStore.isRoomLoading();
        const joining = roomViewStore.isJoining();
        const replyToEvent = roomViewStore.getQuotingEvent() ?? undefined;
        const shouldPeek = this.state.matrixClientIsReady && roomViewStore.shouldPeek();
        const wasContextSwitch = roomViewStore.getWasContextSwitch();
        const promptAskToJoin = roomViewStore.promptAskToJoin();
        const viewRoomOpts = roomViewStore.getViewRoomOpts();
        const room = this.context.client?.getRoom(roomId ?? undefined) ?? undefined;

        const newState: Partial<IRoomState> = {
            roomId: roomId ?? undefined,
            roomAlias: roomAlias,
            roomLoading: roomLoading,
            roomLoadError,
            joining: joining,
            replyToEvent: replyToEvent,
            // we should only peek once we have a ready client
            shouldPeek: shouldPeek,
            showReadReceipts: SettingsStore.getValue("showReadReceipts", roomId),
            showRedactions: SettingsStore.getValue("showRedactions", roomId),
            showJoinLeaves: SettingsStore.getValue("showJoinLeaves", roomId),
            showAvatarChanges: SettingsStore.getValue("showAvatarChanges", roomId),
            showDisplaynameChanges: SettingsStore.getValue("showDisplaynameChanges", roomId),
            wasContextSwitch: wasContextSwitch,
            mainSplitContentType: room ? this.getMainSplitContentType(room) : undefined,
            initialEventId: undefined, // default to clearing this, will get set later in the method if needed
            showRightPanel: roomId ? this.context.rightPanelStore.isOpenForRoom(roomId) : false,
            promptAskToJoin: promptAskToJoin,
            viewRoomOpts: viewRoomOpts,
        };

        if (
            this.state.mainSplitContentType !== MainSplitContentType.Timeline &&
            newState.mainSplitContentType === MainSplitContentType.Timeline &&
            this.context.rightPanelStore.isOpen &&
            this.context.rightPanelStore.currentCard.phase === RightPanelPhases.Timeline &&
            this.context.rightPanelStore.roomPhaseHistory.some((card) => card.phase === RightPanelPhases.Timeline)
        ) {
            // We're returning to the main timeline, so hide the right panel timeline
            this.context.rightPanelStore.setCard({ phase: RightPanelPhases.RoomSummary });
            this.context.rightPanelStore.togglePanel(this.state.roomId ?? null);
            newState.showRightPanel = false;
        }

        const initialEventId = this.state.roomViewStore.getInitialEventId() ?? this.state.initialEventId;
        if (initialEventId) {
            let initialEvent = room?.findEventById(initialEventId);
            // The event does not exist in the current sync data
            // We need to fetch it to know whether to route this request
            // to the main timeline or to a threaded one
            // In the current state, if a thread does not exist in the sync data
            // We will only display the event targeted by the `matrix.to` link
            // and the root event.
            // The rest will be lost for now, until the aggregation API on the server
            // becomes available to fetch a whole thread
            if (!initialEvent && this.context.client && roomId) {
                initialEvent = (await fetchInitialEvent(this.context.client, roomId, initialEventId)) ?? undefined;
            }

            // If we have an initial event, we want to reset the event pixel offset to ensure it ends up visible
            newState.initialEventPixelOffset = undefined;

            const thread = initialEvent?.getThread();
            // Handle the use case of a link to a thread message
            // ie: #/room/roomId/eventId (eventId of a thread message)
            if (thread?.rootEvent && !initialEvent?.isThreadRoot) {
                defaultDispatcher.dispatch<ShowThreadPayload>({
                    action: Action.ShowThread,
                    rootEvent: thread.rootEvent,
                    initialEvent,
                    highlighted: this.state.roomViewStore.isInitialEventHighlighted(),
                    scroll_into_view: this.state.roomViewStore.initialEventScrollIntoView(),
                });
            } else {
                newState.initialEventId = initialEventId;
                newState.isInitialEventHighlighted = this.state.roomViewStore.isInitialEventHighlighted();
                newState.initialEventScrollIntoView = this.state.roomViewStore.initialEventScrollIntoView();
            }
        }

        // Add watchers for each of the settings we just looked up
        this.settingWatchers = this.settingWatchers.concat([
            SettingsStore.watchSetting("showReadReceipts", roomId, (...[, , , value]) =>
                this.setState({ showReadReceipts: value as boolean }),
            ),
            SettingsStore.watchSetting("showRedactions", roomId, (...[, , , value]) =>
                this.setState({ showRedactions: value as boolean }),
            ),
            SettingsStore.watchSetting("showJoinLeaves", roomId, (...[, , , value]) =>
                this.setState({ showJoinLeaves: value as boolean }),
            ),
            SettingsStore.watchSetting("showAvatarChanges", roomId, (...[, , , value]) =>
                this.setState({ showAvatarChanges: value as boolean }),
            ),
            SettingsStore.watchSetting("showDisplaynameChanges", roomId, (...[, , , value]) =>
                this.setState({ showDisplaynameChanges: value as boolean }),
            ),
        ]);

        if (!initial && this.state.shouldPeek && !newState.shouldPeek) {
            // Stop peeking because we have joined this room now
            this.context.client?.stopPeeking();
        }

        // Temporary logging to diagnose https://github.com/vector-im/element-web/issues/4307
        logger.log(
            "RVS update:",
            newState.roomId,
            newState.roomAlias,
            "loading?",
            newState.roomLoading,
            "joining?",
            newState.joining,
            "initial?",
            initial,
            "shouldPeek?",
            newState.shouldPeek,
        );

        // NB: This does assume that the roomID will not change for the lifetime of
        // the RoomView instance
        if (initial) {
            newState.room = this.context.client!.getRoom(newState.roomId) || undefined;
            newState.isRoomEncrypted = null;
            if (newState.room) {
                newState.showApps = this.shouldShowApps(newState.room);
                this.onRoomLoaded(newState.room);
            }
        }

        if (this.state.roomId === undefined && newState.roomId !== undefined) {
            // Get the scroll state for the new room

            // If an event ID wasn't specified, default to the one saved for this room
            // in the scroll state store. Assume initialEventPixelOffset should be set.
            if (!newState.initialEventId && newState.roomId) {
                const roomScrollState = RoomScrollStateStore.getScrollState(newState.roomId);
                if (roomScrollState) {
                    newState.initialEventId = roomScrollState.focussedEvent;
                    newState.initialEventPixelOffset = roomScrollState.pixelOffset;
                }
            }
        }

        // Clear the search results when clicking a search result (which changes the
        // currently scrolled to event, this.state.initialEventId).
        if (
            this.state.timelineRenderingType === TimelineRenderingType.Search &&
            this.state.initialEventId !== newState.initialEventId
        ) {
            newState.timelineRenderingType = TimelineRenderingType.Room;
            this.state.search?.abortController?.abort();
            newState.search = undefined;
        }

        this.setState(newState as IRoomState);
        // At this point, newState.roomId could be null (e.g. the alias might not
        // have been resolved yet) so anything called here must handle this case.

        // We pass the new state into this function for it to read: it needs to
        // observe the new state but we don't want to put it in the setState
        // callback because this would prevent the setStates from being batched,
        // ie. cause it to render RoomView twice rather than the once that is necessary.
        if (initial) {
            this.setupRoom(newState.room, newState.roomId, !!newState.joining, !!newState.shouldPeek);
        }

        // We don't block the initial setup but we want to make it early to not block the timeline rendering
        const isRoomEncrypted = await this.getIsRoomEncrypted(newState.roomId);
        this.setState({
            isRoomEncrypted,
            ...(isRoomEncrypted &&
                newState.roomId && { e2eStatus: RoomView.e2eStatusCache.get(newState.roomId) ?? E2EStatus.Warning }),
        });
    };

    private onCallClose = (): void => {
        // Stop viewing the call
        defaultDispatcher.dispatch<ViewRoomPayload>(
            {
                action: Action.ViewRoom,
                room_id: this.state.roomId,
                view_call: false,
                metricsTrigger: undefined,
            },
            true,
        ); // Synchronous so that CallView disappears immediately
    };

    private getRoomId = (): string | undefined => {
        // According to `onRoomViewStoreUpdate`, `state.roomId` can be null
        // if we have a room alias we haven't resolved yet. To work around this,
        // first we'll try the room object if it's there, and then fallback to
        // the bare room ID. (We may want to update `state.roomId` after
        // resolving aliases, so we could always trust it.)
        return this.state.room?.roomId ?? this.state.roomId;
    };

    private getPermalinkCreatorForRoom(): RoomPermalinkCreator {
        const { room, roomId } = this.state;

        // If room is undefined, attempt to use the roomId to create and store a permalinkCreator.
        // Throw an error if we can not find a roomId in state.
        if (room === undefined) {
            if (isNotUndefined(roomId)) {
                const permalinkCreator = new RoomPermalinkCreator(null, roomId);
                this.permalinkCreators[roomId] = permalinkCreator;
                return permalinkCreator;
            } else {
                throw new Error("Cannot get a permalink creator without a roomId");
            }
        }

        if (this.permalinkCreators[room.roomId]) return this.permalinkCreators[room.roomId];

        this.permalinkCreators[room.roomId] = new RoomPermalinkCreator(room);
        if (this.state.room && room.roomId === this.state.room.roomId) {
            // We want to watch for changes in the creator for the primary room in the view, but
            // don't need to do so for search results.
            this.permalinkCreators[room.roomId].start();
        } else {
            this.permalinkCreators[room.roomId].load();
        }
        return this.permalinkCreators[room.roomId];
    }

    private stopAllPermalinkCreators(): void {
        if (!this.permalinkCreators) return;
        for (const roomId of Object.keys(this.permalinkCreators)) {
            this.permalinkCreators[roomId].stop();
        }
    }

    private setupRoom(room: Room | undefined, roomId: string | undefined, joining: boolean, shouldPeek: boolean): void {
        // if this is an unknown room then we're in one of three states:
        // - This is a room we can peek into (search engine) (we can /peek)
        // - This is a room we can publicly join or were invited to. (we can /join)
        // - This is a room we cannot join at all. (no action can help us)
        // We can't try to /join because this may implicitly accept invites (!)
        // We can /peek though. If it fails then we present the join UI. If it
        // succeeds then great, show the preview (but we still may be able to /join!).
        // Note that peeking works by room ID and room ID only, as opposed to joining
        // which must be by alias or invite wherever possible (peeking currently does
        // not work over federation).

        // NB. We peek if we have never seen the room before (i.e. js-sdk does not know
        // about it). We don't peek in the historical case where we were joined but are
        // now not joined because the js-sdk peeking API will clobber our historical room,
        // making it impossible to indicate a newly joined room.
        if (!joining && roomId) {
            if (!room && shouldPeek) {
                logger.info(`Attempting to peek into room ${roomId}`);
                this.setState({
                    peekLoading: true,
                    isPeeking: true, // this will change to false if peeking fails
                });
                this.context.client
                    ?.peekInRoom(roomId)
                    .then((room) => {
                        if (this.unmounted) {
                            return;
                        }
                        this.setState({
                            room: room,
                            peekLoading: false,
                            canAskToJoin: this.askToJoinEnabled && room.getJoinRule() === JoinRule.Knock,
                        });
                        this.onRoomLoaded(room);
                    })
                    .catch((err) => {
                        if (this.unmounted) {
                            return;
                        }

                        // Stop peeking if anything went wrong
                        this.setState({
                            isPeeking: false,
                        });

                        // This won't necessarily be a MatrixError, but we duck-type
                        // here and say if it's got an 'errcode' key with the right value,
                        // it means we can't peek.
                        if (err.errcode === "M_GUEST_ACCESS_FORBIDDEN" || err.errcode === "M_FORBIDDEN") {
                            // This is fine: the room just isn't peekable (we assume).
                            this.setState({
                                peekLoading: false,
                            });
                        } else {
                            throw err;
                        }
                    });
            } else if (room) {
                // Stop peeking because we have joined this room previously
                this.context.client?.stopPeeking();
                this.setState({
                    isPeeking: false,
                    canAskToJoin: this.askToJoinEnabled && room.getJoinRule() === JoinRule.Knock,
                });
            }
        }
    }

    private shouldShowApps(room: Room): boolean {
        if (!BROWSER_SUPPORTS_SANDBOX || !room) return false;

        // Check if user has previously chosen to hide the app drawer for this
        // room. If so, do not show apps
        const hideWidgetKey = room.roomId + "_hide_widget_drawer";
        const hideWidgetDrawer = localStorage.getItem(hideWidgetKey);

        // If unset show the Tray
        // Otherwise (in case the user set hideWidgetDrawer by clicking the button) follow the parameter.
        const isManuallyShown = hideWidgetDrawer ? hideWidgetDrawer === "false" : true;

        const widgets = this.context.widgetLayoutStore.getContainerWidgets(room, Container.Top);
        return isManuallyShown && widgets.length > 0;
    }

    public componentDidMount(): void {
        this.unmounted = false;

        this.dispatcherRef = defaultDispatcher.register(this.onAction);
        if (this.context.client) {
            this.context.client.on(ClientEvent.Room, this.onRoom);
            this.context.client.on(RoomEvent.Timeline, this.onRoomTimeline);
            this.context.client.on(RoomEvent.TimelineReset, this.onRoomTimelineReset);
            this.context.client.on(RoomEvent.Name, this.onRoomName);
            this.context.client.on(RoomStateEvent.Events, this.onRoomStateEvents);
            this.context.client.on(RoomStateEvent.Update, this.onRoomStateUpdate);
            this.context.client.on(RoomEvent.MyMembership, this.onMyMembership);
            this.context.client.on(CryptoEvent.KeyBackupStatus, this.onKeyBackupStatus);
            this.context.client.on(CryptoEvent.UserTrustStatusChanged, this.onUserVerificationChanged);
            this.context.client.on(CryptoEvent.KeysChanged, this.onCrossSigningKeysChanged);
            this.context.client.on(MatrixEventEvent.Decrypted, this.onEventDecrypted);
        }
        // Start listening for RoomViewStore updates
        this.state.roomViewStore.on(UPDATE_EVENT, this.onRoomViewStoreUpdate);

        this.context.rightPanelStore.on(UPDATE_EVENT, this.onRightPanelStoreUpdate);

        WidgetEchoStore.on(UPDATE_EVENT, this.onWidgetEchoStoreUpdate);
        this.context.widgetStore.on(UPDATE_EVENT, this.onWidgetStoreUpdate);

        this.context.resizeNotifier.on("isResizing", this.onIsResizing);

        this.settingWatchers = [
            SettingsStore.watchSetting("layout", null, (...[, , , value]) =>
                this.setState({ layout: value as Layout }),
            ),
            SettingsStore.watchSetting("lowBandwidth", null, (...[, , , value]) =>
                this.setState({ lowBandwidth: value as boolean }),
            ),
            SettingsStore.watchSetting("alwaysShowTimestamps", null, (...[, , , value]) =>
                this.setState({ alwaysShowTimestamps: value as boolean }),
            ),
            SettingsStore.watchSetting("showTwelveHourTimestamps", null, (...[, , , value]) =>
                this.setState({ showTwelveHourTimestamps: value as boolean }),
            ),
            SettingsStore.watchSetting(TimezoneHandler.USER_TIMEZONE_KEY, null, (...[, , , value]) =>
                this.setState({ userTimezone: value as string }),
            ),
            SettingsStore.watchSetting("readMarkerInViewThresholdMs", null, (...[, , , value]) =>
                this.setState({ readMarkerInViewThresholdMs: value as number }),
            ),
            SettingsStore.watchSetting("readMarkerOutOfViewThresholdMs", null, (...[, , , value]) =>
                this.setState({ readMarkerOutOfViewThresholdMs: value as number }),
            ),
            SettingsStore.watchSetting("showHiddenEventsInTimeline", null, (...[, , , value]) =>
                this.setState({ showHiddenEvents: value as boolean }),
            ),
            SettingsStore.watchSetting("urlPreviewsEnabled", null, this.onUrlPreviewsEnabledChange),
            SettingsStore.watchSetting("urlPreviewsEnabled_e2ee", null, this.onUrlPreviewsEnabledChange),
            SettingsStore.watchSetting("feature_dynamic_room_predecessors", null, (...[, , , value]) =>
                this.setState({ msc3946ProcessDynamicPredecessor: value as boolean }),
            ),
        ];

        this.onRoomViewStoreUpdate(true);

        const call = this.getCallForRoom();
        const callState = call?.state;
        this.setState({
            callState,
        });

        this.context.legacyCallHandler.on(LegacyCallHandlerEvent.CallState, this.onCallState);
        window.addEventListener("beforeunload", this.onPageUnload);
    }

    public shouldComponentUpdate(nextProps: IRoomProps, nextState: IRoomState): boolean {
        const hasPropsDiff = objectHasDiff(this.props, nextProps);

        const { upgradeRecommendation, ...state } = this.state;
        const { upgradeRecommendation: newUpgradeRecommendation, ...newState } = nextState;

        const hasStateDiff =
            newUpgradeRecommendation?.needsUpgrade !== upgradeRecommendation?.needsUpgrade ||
            objectHasDiff(state, newState);

        return hasPropsDiff || hasStateDiff;
    }

    public componentDidUpdate(): void {
        // Note: We check the ref here with a flag because componentDidMount, despite
        // documentation, does not define our messagePanel ref. It looks like our spinner
        // in render() prevents the ref from being set on first mount, so we try and
        // catch the messagePanel when it does mount. Because we only want the ref once,
        // we use a boolean flag to avoid duplicate work.
        if (this.messagePanel && this.state.atEndOfLiveTimeline === undefined) {
            this.setState({
                atEndOfLiveTimeline: this.messagePanel.isAtEndOfLiveTimeline(),
            });
        }
    }

    public componentWillUnmount(): void {
        // set a boolean to say we've been unmounted, which any pending
        // promises can use to throw away their results.
        //
        // (We could use isMounted, but facebook have deprecated that.)
        this.unmounted = true;

        this.context.legacyCallHandler.removeListener(LegacyCallHandlerEvent.CallState, this.onCallState);

        // update the scroll map before we get unmounted
        if (this.state.roomId) {
            RoomScrollStateStore.setScrollState(this.state.roomId, this.getScrollState());
        }

        if (this.state.shouldPeek) {
            this.context.client?.stopPeeking();
        }

        // stop tracking room changes to format permalinks
        this.stopAllPermalinkCreators();

        defaultDispatcher.unregister(this.dispatcherRef);
        if (this.context.client) {
            this.context.client.removeListener(ClientEvent.Room, this.onRoom);
            this.context.client.removeListener(RoomEvent.Timeline, this.onRoomTimeline);
            this.context.client.removeListener(RoomEvent.TimelineReset, this.onRoomTimelineReset);
            this.context.client.removeListener(RoomEvent.Name, this.onRoomName);
            this.context.client.removeListener(RoomStateEvent.Events, this.onRoomStateEvents);
            this.context.client.removeListener(RoomEvent.MyMembership, this.onMyMembership);
            this.context.client.removeListener(RoomStateEvent.Update, this.onRoomStateUpdate);
            this.context.client.removeListener(CryptoEvent.KeyBackupStatus, this.onKeyBackupStatus);
            this.context.client.removeListener(CryptoEvent.UserTrustStatusChanged, this.onUserVerificationChanged);
            this.context.client.removeListener(CryptoEvent.KeysChanged, this.onCrossSigningKeysChanged);
            this.context.client.removeListener(MatrixEventEvent.Decrypted, this.onEventDecrypted);
        }

        window.removeEventListener("beforeunload", this.onPageUnload);

        this.state.roomViewStore.off(UPDATE_EVENT, this.onRoomViewStoreUpdate);

        this.context.rightPanelStore.off(UPDATE_EVENT, this.onRightPanelStoreUpdate);
        WidgetEchoStore.removeListener(UPDATE_EVENT, this.onWidgetEchoStoreUpdate);
        this.context.widgetStore.removeListener(UPDATE_EVENT, this.onWidgetStoreUpdate);

        this.context.resizeNotifier.off("isResizing", this.onIsResizing);

        if (this.state.room) {
            this.context.widgetLayoutStore.off(
                WidgetLayoutStore.emissionForRoom(this.state.room),
                this.onWidgetLayoutChange,
            );
        }

        this.context.legacyCallHandler.off(LegacyCallHandlerEvent.CallState, this.onCallState);

        // cancel any pending calls to the throttled updated
        this.updateRoomMembers.cancel();

        for (const watcher of this.settingWatchers) {
            SettingsStore.unwatchSetting(watcher);
        }

        if (this.viewsLocalRoom && this.state.room) {
            // clean up if this was a local room
            this.context.client?.store.removeRoom(this.state.room.roomId);
        }
    }

    private onRightPanelStoreUpdate = (): void => {
        const { roomId } = this.state;
        this.setState({
            showRightPanel: roomId ? this.context.rightPanelStore.isOpenForRoom(roomId) : false,
        });
    };

    private onPageUnload = (event: BeforeUnloadEvent): string | undefined => {
        if (ContentMessages.sharedInstance().getCurrentUploads().length > 0) {
            return (event.returnValue = _t("quit_warning|file_upload_in_progress"));
        } else if (this.getCallForRoom() && this.state.callState !== "ended") {
            return (event.returnValue = _t("quit_warning|call_in_progress"));
        }
    };

    private onReactKeyDown = (ev: React.KeyboardEvent): void => {
        let handled = false;

        const action = getKeyBindingsManager().getRoomAction(ev);
        switch (action) {
            case KeyBindingAction.DismissReadMarker:
                this.messagePanel?.forgetReadMarker();
                this.jumpToLiveTimeline();
                handled = true;
                break;
            case KeyBindingAction.JumpToOldestUnread:
                this.jumpToReadMarker();
                handled = true;
                break;
            case KeyBindingAction.UploadFile: {
                defaultDispatcher.dispatch(
                    {
                        action: "upload_file",
                        context: TimelineRenderingType.Room,
                    },
                    true,
                );
                handled = true;
                break;
            }
        }

        if (handled) {
            ev.stopPropagation();
            ev.preventDefault();
        }
    };

    private onCallState = (roomId: string | null): void => {
        // don't filter out payloads for room IDs other than props.room because
        // we may be interested in the conf 1:1 room

        if (!roomId) return;
        const call = this.getCallForRoom();
        this.setState({ callState: call?.state });
    };

    private onAction = async (payload: ActionPayload): Promise<void> => {
        if (!this.context.client) return;
        switch (payload.action) {
            case "message_sent":
                this.checkDesktopNotifications();
                break;
            case "post_sticker_message":
                this.injectSticker(
                    payload.data.content.url,
                    payload.data.content.info,
                    payload.data.description || payload.data.name,
                    payload.data.threadId,
                );
                break;
            case "picture_snapshot": {
                const roomId = this.getRoomId();
                if (isNotUndefined(roomId)) {
                    ContentMessages.sharedInstance().sendContentListToRoom(
                        [payload.file],
                        roomId,
                        undefined,
                        this.state.replyToEvent,
                        this.context.client,
                    );
                }

                break;
            }
            case "notifier_enabled":
            case Action.UploadStarted:
            case Action.UploadFinished:
            case Action.UploadCanceled:
                this.forceUpdate();
                break;
            case "appsDrawer":
                this.setState({
                    showApps: payload.show,
                });
                break;
            case "reply_to_event":
                if (
                    !this.unmounted &&
                    this.state.search &&
                    payload.event?.getRoomId() === this.state.roomId &&
                    payload.context === TimelineRenderingType.Search
                ) {
                    this.onCancelSearchClick();
                    // we don't need to re-dispatch as RoomViewStore knows to persist with context=Search also
                }
                break;
            case "MatrixActions.sync":
                if (!this.state.matrixClientIsReady) {
                    const isReadyNow = Boolean(this.context.client?.isInitialSyncComplete());
                    this.setState(
                        {
                            matrixClientIsReady: isReadyNow,
                        },
                        () => {
                            // send another "initial" RVS update to trigger peeking if needed
                            if (isReadyNow) this.onRoomViewStoreUpdate(true);
                        },
                    );
                }
                break;

            case "local_room_event":
                this.onLocalRoomEvent(payload.roomId);
                break;

            case Action.EditEvent: {
                // Quit early if we're trying to edit events in wrong rendering context
                if (payload.timelineRenderingType !== this.state.timelineRenderingType) return;
                if (payload.event && payload.event.getRoomId() !== this.state.roomId) {
                    // If the event is in a different room (e.g. because the event to be edited is being displayed
                    // in the results of an all-rooms search), we need to view that room first.
                    defaultDispatcher.dispatch<ViewRoomPayload>({
                        action: Action.ViewRoom,
                        room_id: payload.event.getRoomId(),
                        metricsTrigger: undefined,
                        deferred_action: payload,
                    });
                    return;
                }

                const editState = payload.event ? new EditorStateTransfer(payload.event) : undefined;
                this.setState(
                    {
                        editState,
                        // If a search is active (implying that the "edit" button has been pressed on one of the
                        // events in the search result), we need to close that search, because RoomSearchView
                        // doesn't handle editing and won't render the composer.
                        search: undefined,
                    },
                    () => {
                        if (payload.event) {
                            this.messagePanel?.scrollToEventIfNeeded(payload.event.getId());
                        }
                    },
                );
                break;
            }

            case Action.ComposerInsert: {
                if (payload.composerType) break;

                let timelineRenderingType: TimelineRenderingType = payload.timelineRenderingType;
                // ThreadView handles Action.ComposerInsert itself due to it having its own editState
                if (timelineRenderingType === TimelineRenderingType.Thread) break;
                if (
                    this.state.timelineRenderingType === TimelineRenderingType.Search &&
                    payload.timelineRenderingType === TimelineRenderingType.Search
                ) {
                    // we don't have the composer rendered in this state, so bring it back first
                    await this.onCancelSearchClick();
                    timelineRenderingType = TimelineRenderingType.Room;
                }

                // re-dispatch to the correct composer
                defaultDispatcher.dispatch<ComposerInsertPayload>({
                    ...(payload as ComposerInsertPayload),
                    timelineRenderingType,
                    composerType: this.state.editState ? ComposerType.Edit : ComposerType.Send,
                });
                break;
            }

            case Action.FocusAComposer: {
                defaultDispatcher.dispatch<FocusComposerPayload>({
                    ...(payload as FocusComposerPayload),
                    // re-dispatch to the correct composer (the send message will still be on screen even when editing a message)
                    action: this.state.editState ? Action.FocusEditMessageComposer : Action.FocusSendMessageComposer,
                });
                break;
            }

            case "scroll_to_bottom":
                if (payload.timelineRenderingType === TimelineRenderingType.Room) {
                    this.messagePanel?.jumpToLiveTimeline();
                }
                break;
            case Action.ViewUser:
                if (payload.member) {
                    if (payload.push) {
                        RightPanelStore.instance.pushCard({
                            phase: RightPanelPhases.MemberInfo,
                            state: { member: payload.member },
                        });
                    } else {
                        RightPanelStore.instance.setCards([
                            { phase: RightPanelPhases.RoomSummary },
                            { phase: RightPanelPhases.MemberList },
                            { phase: RightPanelPhases.MemberInfo, state: { member: payload.member } },
                        ]);
                    }
                } else {
                    RightPanelStore.instance.showOrHidePhase(RightPanelPhases.MemberList);
                }
                break;
            case Action.View3pidInvite:
                onView3pidInvite(payload, RightPanelStore.instance);
                break;
            case Action.FocusMessageSearch:
                if ((payload as FocusMessageSearchPayload).initialText) {
                    this.onSearch(payload.initialText);
                }
                break;
        }
    };

    private onLocalRoomEvent(roomId: string): void {
        if (!this.context.client || !this.state.room || roomId !== this.state.room.roomId) return;
        createRoomFromLocalRoom(this.context.client, this.state.room as LocalRoom);
    }

    private onRoomTimeline = (
        ev: MatrixEvent,
        room: Room | undefined,
        toStartOfTimeline: boolean | undefined,
        removed: boolean,
        data: IRoomTimelineData,
    ): void => {
        if (this.unmounted) return;

        // ignore events for other rooms or the notification timeline set
        if (!room || room.roomId !== this.state.room?.roomId) return;

        // ignore events from filtered timelines
        if (data.timeline.getTimelineSet() !== room.getUnfilteredTimelineSet()) return;

        if (ev.getType() === "org.matrix.room.preview_urls") {
            this.updatePreviewUrlVisibility(room);
        }

        if (ev.getType() === "m.room.encryption") {
            this.updateE2EStatus(room);
            this.updatePreviewUrlVisibility(room);
        }

        // ignore anything but real-time updates at the end of the room:
        // updates from pagination will happen when the paginate completes.
        if (toStartOfTimeline || !data?.liveEvent) return;

        // no point handling anything while we're waiting for the join to finish:
        // we'll only be showing a spinner.
        if (this.state.joining) return;

        if (!ev.isBeingDecrypted() && !ev.isDecryptionFailure()) {
            this.handleEffects(ev);
        }

        if (this.context.client && ev.getSender() !== this.context.client.getSafeUserId()) {
            // update unread count when scrolled up
            if (!this.state.search && this.state.atEndOfLiveTimeline) {
                // no change
            } else if (!shouldHideEvent(ev, this.state)) {
                this.setState((state) => {
                    return { numUnreadMessages: state.numUnreadMessages + 1 };
                });
            }
        }
    };

    private onEventDecrypted = (ev: MatrixEvent): void => {
        if (!this.state.room || !this.state.matrixClientIsReady) return; // not ready at all
        if (ev.getRoomId() !== this.state.room.roomId) return; // not for us
        if (ev.isDecryptionFailure()) return;
        this.handleEffects(ev);
    };

    private handleEffects = (ev: MatrixEvent): void => {
        if (!this.state.room) return;
        const notifState = this.context.roomNotificationStateStore.getRoomState(this.state.room);
        if (!notifState.isUnread) return;

        CHAT_EFFECTS.forEach((effect) => {
            if (containsEmoji(ev.getContent(), effect.emojis) || ev.getContent().msgtype === effect.msgType) {
                // For initial threads launch, chat effects are disabled see #19731
                if (!ev.isRelation(THREAD_RELATION_TYPE.name)) {
                    defaultDispatcher.dispatch({ action: `effects.${effect.command}`, event: ev });
                }
            }
        });
    };

    private onRoomName = (room: Room): void => {
        if (this.state.room && room.roomId == this.state.room.roomId) {
            this.forceUpdate();
        }
    };

    private onKeyBackupStatus = (): void => {
        // Key backup status changes affect whether the in-room recovery
        // reminder is displayed.
        this.forceUpdate();
    };

    public canResetTimeline = (): boolean => {
        if (!this.messagePanel) {
            return true;
        }
        return this.messagePanel.canResetTimeline();
    };

    // called when state.room is first initialised (either at initial load,
    // after a successful peek, or after we join the room).
    private onRoomLoaded = (room: Room): void => {
        if (this.unmounted) return;

        // Store the inviter so that we can know who invited us to this room even if
        // the membership event changes.
        this.inviter = this.getInviterFromRoom(room);

        // Attach a widget store listener only when we get a room
        this.context.widgetLayoutStore.on(WidgetLayoutStore.emissionForRoom(room), this.onWidgetLayoutChange);

        this.calculatePeekRules(room);
        this.loadMembersIfJoined(room);
        this.calculateRecommendedVersion(room);
        this.updatePermissions(room);
        this.checkWidgets(room);
        this.updateRoomEncrypted(room);

        if (
            this.getMainSplitContentType(room) !== MainSplitContentType.Timeline &&
            this.context.roomNotificationStateStore.getRoomState(room).isUnread
        ) {
            // Automatically open the chat panel to make unread messages easier to discover
            this.context.rightPanelStore.setCard({ phase: RightPanelPhases.Timeline }, true, room.roomId);
        }

        this.setState({
            tombstone: this.getRoomTombstone(room),
            liveTimeline: room.getLiveTimeline(),
        });

        defaultDispatcher.dispatch<ActionPayload>({ action: Action.RoomLoaded });
    };

    private onRoomTimelineReset = (room?: Room): void => {
        if (room && room.roomId === this.state.room?.roomId && room.getLiveTimeline() !== this.state.liveTimeline) {
            logger.log(`Live timeline of ${room.roomId} was reset`);
            this.setState({ liveTimeline: room.getLiveTimeline() });
        }
    };

    private getRoomTombstone(room = this.state.room): MatrixEvent | undefined {
        return room?.currentState.getStateEvents(EventType.RoomTombstone, "") ?? undefined;
    }

    private async getIsRoomEncrypted(roomId = this.state.roomId): Promise<boolean> {
        if (!roomId) return false;

        const room = this.context.client?.getRoom(roomId);
        const crypto = this.context.client?.getCrypto();
        if (!room || !crypto) return false;

        return isRoomEncrypted(room, crypto);
    }

    private async calculateRecommendedVersion(room: Room): Promise<void> {
        const upgradeRecommendation = await room.getRecommendedVersion();
        if (this.unmounted) return;
        this.setState({ upgradeRecommendation });
    }

    private async loadMembersIfJoined(room: Room): Promise<void> {
        // lazy load members if enabled
        if (this.context.client?.hasLazyLoadMembersEnabled()) {
            if (room && room.getMyMembership() === KnownMembership.Join) {
                try {
                    await room.loadMembersIfNeeded();
                    if (!this.unmounted) {
                        this.setState({ membersLoaded: true });
                    }
                } catch (err) {
                    const errorMessage =
                        `Fetching room members for ${room.roomId} failed.` + " Room members will appear incomplete.";
                    logger.error(errorMessage);
                    logger.error(err);
                }
            }
        }
    }

    private calculatePeekRules(room: Room): void {
        const historyVisibility = room.currentState.getStateEvents(EventType.RoomHistoryVisibility, "");
        this.setState({
            canPeek: historyVisibility?.getContent().history_visibility === HistoryVisibility.WorldReadable,
        });
    }

    private updatePreviewUrlVisibility(room: Room): void {
        this.setState(({ isRoomEncrypted }) => ({
            showUrlPreview: this.getPreviewUrlVisibility(room, isRoomEncrypted),
        }));
    }

    private getPreviewUrlVisibility({ roomId }: Room, isRoomEncrypted: boolean | null): boolean {
        const key = isRoomEncrypted ? "urlPreviewsEnabled_e2ee" : "urlPreviewsEnabled";
        return SettingsStore.getValue(key, roomId);
    }

    private onRoom = (room: Room): void => {
        if (!room || room.roomId !== this.state.roomId) {
            return;
        }

        // Detach the listener if the room is changing for some reason
        if (this.state.room) {
            this.context.widgetLayoutStore.off(
                WidgetLayoutStore.emissionForRoom(this.state.room),
                this.onWidgetLayoutChange,
            );
        }

        this.setState(
            {
                room: room,
            },
            () => {
                this.onRoomLoaded(room);
            },
        );
    };

    private onUserVerificationChanged = (userId: string): void => {
        const room = this.state.room;
        if (!room || !room.currentState.getMember(userId)) {
            return;
        }
        this.updateE2EStatus(room);
    };

    private onCrossSigningKeysChanged = (): void => {
        const room = this.state.room;
        if (room) {
            this.updateE2EStatus(room);
        }
    };

    private async updateE2EStatus(room: Room): Promise<void> {
        if (!this.context.client || !this.state.isRoomEncrypted) return;
        const e2eStatus = await this.cacheAndGetE2EStatus(room, this.context.client);
        if (this.unmounted) return;
        this.setState({ e2eStatus });
    }

    private async cacheAndGetE2EStatus(room: Room, client: MatrixClient): Promise<E2EStatus> {
        let e2eStatus = RoomView.e2eStatusCache.get(room.roomId);
        // set the state immediately then update, so we don't scare the user into thinking the room is unencrypted
        if (e2eStatus) this.setState({ e2eStatus });

        e2eStatus = await shieldStatusForRoom(client, room);
        RoomView.e2eStatusCache.set(room.roomId, e2eStatus);
        return e2eStatus;
    }

    private onUrlPreviewsEnabledChange = (): void => {
        if (this.state.room) {
            this.updatePreviewUrlVisibility(this.state.room);
        }
    };

    private onRoomStateEvents = async (ev: MatrixEvent, state: RoomState): Promise<void> => {
        // ignore if we don't have a room yet
        if (!this.state.room || this.state.room.roomId !== state.roomId || !this.context.client) return;

        switch (ev.getType()) {
            case EventType.RoomTombstone:
                this.setState({ tombstone: this.getRoomTombstone() });
                break;
            case EventType.RoomEncryption: {
                await this.updateRoomEncrypted();
                break;
            }
            default:
                this.updatePermissions(this.state.room);
        }
    };

    private async updateRoomEncrypted(room = this.state.room): Promise<void> {
        if (!room || !this.context.client) return;

        const isRoomEncrypted = await this.getIsRoomEncrypted(room.roomId);
        const newE2EStatus = isRoomEncrypted ? await this.cacheAndGetE2EStatus(room, this.context.client) : null;

        this.setState({
            isRoomEncrypted,
            showUrlPreview: this.getPreviewUrlVisibility(room, isRoomEncrypted),
            ...(newE2EStatus && { e2eStatus: newE2EStatus }),
        });
    }

    private onRoomStateUpdate = (state: RoomState): void => {
        // ignore members in other rooms
        if (state.roomId !== this.state.room?.roomId) {
            return;
        }

        this.updateRoomMembers();
    };

    private onMyMembership = (room: Room): void => {
        if (room.roomId === this.state.roomId) {
            this.forceUpdate();
            this.loadMembersIfJoined(room);
            this.updatePermissions(room);
        }
    };

    private updatePermissions(room: Room): void {
        if (room && this.context.client) {
            const me = this.context.client.getSafeUserId();
            const canReact =
                room.getMyMembership() === KnownMembership.Join &&
                room.currentState.maySendEvent(EventType.Reaction, me);
            const canSendMessages = room.maySendMessage();
            const canSelfRedact = room.currentState.maySendEvent(EventType.RoomRedaction, me);

            this.setState({
                canReact,
                canSendMessages,
                canSelfRedact,
            });
        }
    }

    // rate limited because a power level change will emit an event for every member in the room.
    private updateRoomMembers = throttle(
        () => {
            if (!this.state.room) return;
            this.updateDMState();
            this.updateE2EStatus(this.state.room);
        },
        500,
        { leading: true, trailing: true },
    );

    private checkDesktopNotifications(): void {
        if (!this.state.room) return;
        const memberCount = this.state.room.getJoinedMemberCount() + this.state.room.getInvitedMemberCount();
        // if they are not alone prompt the user about notifications so they don't miss replies
        if (memberCount > 1 && Notifier.shouldShowPrompt()) {
            showNotificationsToast(true);
        }
    }

    private updateDMState(): void {
        const room = this.state.room;
        if (room?.getMyMembership() != KnownMembership.Join) {
            return;
        }
        const dmInviter = room?.getDMInviter();
        if (dmInviter) {
            Rooms.setDMRoom(room.client, room.roomId, dmInviter);
        }
    }

    private onInviteClick = (): void => {
        // open the room inviter
        defaultDispatcher.dispatch({
            action: "view_invite",
            roomId: this.getRoomId(),
        });
    };

    private onJoinButtonClicked = (): void => {
        // If the user is a ROU, allow them to transition to a PWLU
        if (this.context.client?.isGuest()) {
            // Join this room once the user has registered and logged in
            // (If we failed to peek, we may not have a valid room object.)
            defaultDispatcher.dispatch<DoAfterSyncPreparedPayload<ViewRoomPayload>>({
                action: Action.DoAfterSyncPrepared,
                deferred_action: {
                    action: Action.ViewRoom,
                    room_id: this.getRoomId(),
                    metricsTrigger: undefined,
                },
            });
            defaultDispatcher.dispatch({ action: "require_registration" });
        } else {
            Promise.resolve().then(() => {
                const signUrl = this.props.threepidInvite?.signUrl;
                const roomId = this.getRoomId();
                if (isNotUndefined(roomId)) {
                    defaultDispatcher.dispatch<JoinRoomPayload>({
                        action: Action.JoinRoom,
                        roomId,
                        opts: { inviteSignUrl: signUrl },
                        metricsTrigger:
                            this.state.room?.getMyMembership() === KnownMembership.Invite ? "Invite" : "RoomPreview",
                        canAskToJoin: this.state.canAskToJoin,
                    });
                }

                return Promise.resolve();
            });
        }
    };

    private onMessageListScroll = (): void => {
        if (this.messagePanel?.isAtEndOfLiveTimeline()) {
            this.setState({
                numUnreadMessages: 0,
                atEndOfLiveTimeline: true,
            });
        } else {
            this.setState({
                atEndOfLiveTimeline: false,
            });
        }
        this.updateTopUnreadMessagesBar();
    };

    private resetJumpToEvent = (eventId?: string): void => {
        if (
            this.state.initialEventId &&
            this.state.initialEventScrollIntoView &&
            this.state.initialEventId === eventId
        ) {
            debuglog("Removing scroll_into_view flag from initial event");
            defaultDispatcher.dispatch<ViewRoomPayload>({
                action: Action.ViewRoom,
                room_id: this.getRoomId(),
                event_id: this.state.initialEventId,
                highlighted: this.state.isInitialEventHighlighted,
                scroll_into_view: false,
                replyingToEvent: this.state.replyToEvent,
                metricsTrigger: undefined, // room doesn't change
            });
        }
    };

    private injectSticker(url: string, info: object, text: string, threadId: string | null): void {
        const roomId = this.getRoomId();
        if (!this.context.client || !roomId) return;
        if (this.context.client.isGuest()) {
            defaultDispatcher.dispatch({ action: "require_registration" });
            return;
        }

        ContentMessages.sharedInstance()
            .sendStickerContentToRoom(url, roomId, threadId, info, text, this.context.client)
            .then(undefined, (error) => {
                if (error.name === "UnknownDeviceError") {
                    // Let the staus bar handle this
                    return;
                }
            });
    }

    private onSearch = (term: string, scope = SearchScope.Room): void => {
        const roomId = scope === SearchScope.Room ? this.getRoomId() : undefined;
        debuglog("sending search request");
        const abortController = new AbortController();
        const promise = eventSearch(this.context.client!, term, roomId, abortController.signal);

        this.setState({
            timelineRenderingType: TimelineRenderingType.Search,
            search: {
                // make sure that we don't end up showing results from
                // an aborted search by keeping a unique id.
                searchId: new Date().getTime(),
                roomId,
                term,
                scope,
                promise,
                abortController,
            },
        });
    };

    private onSearchScopeChange = (scope: SearchScope): void => {
        this.onSearch(this.state.search?.term ?? "", scope);
    };

    private onSearchUpdate = (inProgress: boolean, searchResults: ISearchResults | null, error: Error | null): void => {
        this.setState({
            search: {
                ...this.state.search!,
                count: searchResults?.count,
                error: error ?? undefined,
                inProgress,
            },
        });
    };

    private onForgetClick = (): void => {
        defaultDispatcher.dispatch({
            action: "forget_room",
            room_id: this.getRoomId(),
        });
    };

    private getInviterFromRoom(room: Room): string | undefined {
        const ownUserId = this.context.client?.getSafeUserId();
        if (!ownUserId) return;

        const myMember = room.getMember(ownUserId);
        const memberEvent = myMember?.events.member;
        const senderId = memberEvent?.getSender();

        if (memberEvent?.getContent().membership === KnownMembership.Invite) return senderId;
    }

    private onDeclineAndBlockButtonClicked = async (): Promise<void> => {
        if (!this.state.room || !this.context.client) return;

        const [shouldReject, ignoreUser, reportRoom] = await Modal.createDialog(DeclineAndBlockInviteDialog, {
            roomName: this.state.room.name,
        }).finished;
        if (!shouldReject) {
            return;
        }

        this.setState({
            rejecting: true,
        });

        const actions: Promise<unknown>[] = [];

        if (ignoreUser) {
            const doIgnore = async (): Promise<void> => {
                const ownUserId = this.context.client!.getSafeUserId();
                if (!this.inviter || this.inviter === ownUserId) {
                    // This is unlikely to happen since we cache the inviter as early as possible.
                    // However, we still do this check here to be double sure.
                    throw new CannotDetermineUserError(
                        "Cannot determine which user to ignore since the member event has changed.",
                    );
                }
                const ignoredUsers = this.context.client!.getIgnoredUsers();
                ignoredUsers.push(this.inviter); // de-duped internally in the js-sdk
                await this.context.client!.setIgnoredUsers(ignoredUsers);
            };
            actions.push(doIgnore());
        }

        if (reportRoom !== false) {
            actions.push(this.context.client.reportRoom(this.state.room.roomId, reportRoom!));
        }

        actions.push(this.context.client.leave(this.state.room.roomId));
        try {
            await Promise.all(actions);
            defaultDispatcher.dispatch({ action: Action.ViewHomePage });
            this.setState({
                rejecting: false,
            });
        } catch (error) {
            logger.error(`Failed to reject invite: ${error}`);

            let msg: string = "";
            if (error instanceof CannotDetermineUserError) {
                msg = _t("room|failed_determine_user");
            } else if (error instanceof Error) {
                msg = error.message;
            } else {
                msg = JSON.stringify(error);
            }
            Modal.createDialog(ErrorDialog, {
                title: _t("room|failed_reject_invite"),
                description: msg,
            });

            this.setState({
                rejecting: false,
            });
        }
    };

    private onDeclineButtonClicked = async (): Promise<void> => {
        if (!this.state.room || !this.context.client) {
            return;
        }
        try {
            this.setState({
                rejecting: true,
            });
            await this.context.client.leave(this.state.room.roomId);
            defaultDispatcher.dispatch({ action: Action.ViewHomePage });
            this.setState({
                rejecting: false,
            });
        } catch (error) {
            logger.error(`Failed to reject invite: ${error}`);

            const msg = error instanceof Error ? error.message : JSON.stringify(error);
            Modal.createDialog(ErrorDialog, {
                title: _t("room|failed_reject_invite"),
                description: msg,
            });

            this.setState({
                rejecting: false,
            });
        }
    };

    private onRejectThreepidInviteButtonClicked = (): void => {
        // We can reject 3pid invites in the same way that we accept them,
        // using /leave rather than /join. In the short term though, we
        // just ignore them.
        // https://github.com/vector-im/vector-web/issues/1134
        defaultDispatcher.fire(Action.ViewRoomDirectory);
    };

    private onSearchChange = debounce((term: string): void => {
        this.onSearch(term);
    }, 300);

    private onCancelSearchClick = (): Promise<void> => {
        return new Promise<void>((resolve) => {
            this.setState(
                {
                    timelineRenderingType: TimelineRenderingType.Room,
                    search: undefined,
                },
                resolve,
            );
        });
    };

    // jump down to the bottom of this room, where new events are arriving
    private jumpToLiveTimeline = (): void => {
        if (this.state.initialEventId && this.state.isInitialEventHighlighted) {
            // If we were viewing a highlighted event, firing view_room without
            // an event will take care of both clearing the URL fragment and
            // jumping to the bottom
            defaultDispatcher.dispatch<ViewRoomPayload>({
                action: Action.ViewRoom,
                room_id: this.getRoomId(),
                metricsTrigger: undefined, // room doesn't change
            });
        } else {
            // Otherwise we have to jump manually
            this.messagePanel?.jumpToLiveTimeline();
            defaultDispatcher.fire(Action.FocusSendMessageComposer);
        }
    };

    // jump up to wherever our read marker is
    private jumpToReadMarker = (): void => {
        this.messagePanel?.jumpToReadMarker();
    };

    // update the read marker to match the read-receipt
    private forgetReadMarker = (ev: ButtonEvent): void => {
        ev.stopPropagation();
        this.messagePanel?.forgetReadMarker();
    };

    // decide whether or not the top 'unread messages' bar should be shown
    private updateTopUnreadMessagesBar = (): void => {
        if (!this.messagePanel) {
            return;
        }

        const showBar = this.messagePanel.canJumpToReadMarker();
        if (this.state.showTopUnreadMessagesBar != showBar) {
            this.setState({ showTopUnreadMessagesBar: showBar });
        }
    };

    // get the current scroll position of the room, so that it can be
    // restored when we switch back to it.
    //
    private getScrollState(): ScrollState | null {
        const messagePanel = this.messagePanel;
        if (!messagePanel) return null;

        // if we're following the live timeline, we want to return null; that
        // means that, if we switch back, we will jump to the read-up-to mark.
        //
        // That should be more intuitive than slavishly preserving the current
        // scroll state, in the case where the room advances in the meantime
        // (particularly in the case that the user reads some stuff on another
        // device).
        //
        if (this.state.atEndOfLiveTimeline) {
            return null;
        }

        const scrollState = messagePanel.getScrollState();

        // getScrollState on TimelinePanel *may* return null, so guard against that
        if (!scrollState || scrollState.stuckAtBottom) {
            // we don't really expect to be in this state, but it will
            // occasionally happen when no scroll state has been set on the
            // messagePanel (ie, we didn't have an initial event (so it's
            // probably a new room), there has been no user-initiated scroll, and
            // no read-receipts have arrived to update the scroll position).
            //
            // Return null, which will cause us to scroll to last unread on
            // reload.
            return null;
        }

        return {
            focussedEvent: scrollState.trackedScrollToken,
            pixelOffset: scrollState.pixelOffset,
        };
    }

    private onStatusBarVisible = (): void => {
        if (this.unmounted || this.state.statusBarVisible) return;
        this.setState({ statusBarVisible: true });
    };

    private onStatusBarHidden = (): void => {
        // This is currently not desired as it is annoying if it keeps expanding and collapsing
        if (this.unmounted || !this.state.statusBarVisible) return;
        this.setState({ statusBarVisible: false });
    };

    /**
     * called by the parent component when PageUp/Down/etc is pressed.
     *
     * We pass it down to the scroll panel.
     */
    public handleScrollKey = (ev: React.KeyboardEvent | KeyboardEvent): void => {
        let panel: ScrollPanel | TimelinePanel | undefined;
        if (this.searchResultsPanel.current) {
            panel = this.searchResultsPanel.current;
        } else if (this.messagePanel) {
            panel = this.messagePanel;
        }

        panel?.handleScrollKey(ev);
    };

    /**
     * get any current call for this room
     */
    private getCallForRoom(): MatrixCall | null {
        if (!this.state.room) {
            return null;
        }
        return this.context.legacyCallHandler.getCallForRoom(this.state.room.roomId);
    }

    // this has to be a proper method rather than an unnamed function,
    // otherwise react calls it with null on each update.
    private gatherTimelinePanelRef = (r: TimelinePanel | null): void => {
        this.messagePanel = r;
    };

    private getOldRoom(): Room | null {
        const { roomId } = this.state.room?.findPredecessor(this.state.msc3946ProcessDynamicPredecessor) || {};
        return this.context.client?.getRoom(roomId) || null;
    }

    public getHiddenHighlightCount(): number {
        const oldRoom = this.getOldRoom();
        if (!oldRoom) return 0;
        return oldRoom.getUnreadNotificationCount(NotificationCountType.Highlight);
    }

    public onHiddenHighlightsClick = (): void => {
        const oldRoom = this.getOldRoom();
        if (!oldRoom) return;
        defaultDispatcher.dispatch<ViewRoomPayload>({
            action: Action.ViewRoom,
            room_id: oldRoom.roomId,
            metricsTrigger: "Predecessor",
        });
    };

    private get messagePanelClassNames(): string {
        return classNames("mx_RoomView_messagePanel", {
            mx_IRCLayout: this.state.layout === Layout.IRC,
        });
    }

    private onFileDrop = async (dataTransfer: DataTransfer): Promise<void> => {
        const roomId = this.getRoomId();
        if (!roomId || !this.context.client) return;
        await ContentMessages.sharedInstance().sendContentListToRoom(
            Array.from(dataTransfer.files),
            roomId,
            undefined,
            this.state.replyToEvent,
            this.context.client,
            TimelineRenderingType.Room,
        );
    };

    private onMeasurement = (narrow: boolean): void => {
        this.setState({ narrow });
    };

    private get viewsLocalRoom(): boolean {
        return isLocalRoom(this.state.room);
    }

    private get permalinkCreator(): RoomPermalinkCreator {
        return this.getPermalinkCreatorForRoom();
    }

    private renderLocalRoomCreateLoader(localRoom: LocalRoom): ReactNode {
        if (!this.state.room || !this.context?.client) return null;
        const names = this.state.room.getDefaultRoomName(this.context.client.getSafeUserId());
        return (
            <ScopedRoomContextProvider {...this.state}>
                <LocalRoomCreateLoader
                    localRoom={localRoom}
                    names={names}
                    mainSplitContentType={this.state.mainSplitContentType}
                />
            </ScopedRoomContextProvider>
        );
    }

    private renderLocalRoomView(localRoom: LocalRoom): ReactNode {
        return (
            <ScopedRoomContextProvider {...this.state}>
                <LocalRoomView
                    e2eStatus={this.state.e2eStatus}
                    localRoom={localRoom}
                    resizeNotifier={this.context.resizeNotifier}
                    permalinkCreator={this.permalinkCreator}
                    roomView={this.roomView}
                    onFileDrop={this.onFileDrop}
                    mainSplitContentType={this.state.mainSplitContentType}
                />
            </ScopedRoomContextProvider>
        );
    }

    private renderWaitingForThirdPartyRoomView(inviteEvent: MatrixEvent): ReactNode {
        return (
            <ScopedRoomContextProvider {...this.state}>
                <WaitingForThirdPartyRoomView
                    resizeNotifier={this.context.resizeNotifier}
                    roomView={this.roomView}
                    inviteEvent={inviteEvent}
                />
            </ScopedRoomContextProvider>
        );
    }

    /**
     * Handles the submission of a request to join a room.
     *
     * @param {string} reason - An optional reason for the request to join.
     * @returns {void}
     */
    private onSubmitAskToJoin = (reason?: string): void => {
        const roomId = this.getRoomId();

        if (isNotUndefined(roomId)) {
            defaultDispatcher.dispatch<SubmitAskToJoinPayload>({
                action: Action.SubmitAskToJoin,
                roomId,
                opts: { reason },
            });
        }
    };

    /**
     * Handles the cancellation of a request to join a room.
     *
     * @returns {void}
     */
    private onCancelAskToJoin = (): void => {
        const roomId = this.getRoomId();

        if (isNotUndefined(roomId)) {
            defaultDispatcher.dispatch<CancelAskToJoinPayload>({
                action: Action.CancelAskToJoin,
                roomId,
            });
        }
    };

    public render(): ReactNode {
        if (!this.context.client) return null;
        const { isRoomEncrypted } = this.state;
        const isRoomEncryptionLoading = isRoomEncrypted === null;

        if (this.state.room instanceof LocalRoom) {
            if (this.state.room.state === LocalRoomState.CREATING) {
                return this.renderLocalRoomCreateLoader(this.state.room);
            }

            return this.renderLocalRoomView(this.state.room);
        }

        if (this.state.room) {
            const { shouldEncrypt, inviteEvent } = shouldEncryptRoomWithSingle3rdPartyInvite(this.state.room);

            if (shouldEncrypt) {
                return this.renderWaitingForThirdPartyRoomView(inviteEvent);
            }
        }

        if (!this.state.room) {
            const loading = !this.state.matrixClientIsReady || this.state.roomLoading || this.state.peekLoading;
            if (loading) {
                // Assume preview loading if we don't have a ready client or a room ID (still resolving the alias)
                const previewLoading = !this.state.matrixClientIsReady || !this.state.roomId || this.state.peekLoading;
                return (
                    <div className="mx_RoomView">
                        <ErrorBoundary>
                            <RoomPreviewBar
                                canPreview={false}
                                previewLoading={previewLoading && !this.state.roomLoadError}
                                error={this.state.roomLoadError}
                                loading={loading}
                                joining={this.state.joining}
                                oobData={this.props.oobData}
                                roomId={this.state.roomId}
                            />
                        </ErrorBoundary>
                    </div>
                );
            } else {
                let inviterName: string | undefined;
                if (this.props.oobData) {
                    inviterName = this.props.oobData.inviterName;
                }
                const invitedEmail = this.props.threepidInvite?.toEmail;

                // We have no room object for this room, only the ID.
                // We've got to this room by following a link, possibly a third party invite.
                const roomAlias = this.state.roomAlias;
                return (
                    <div className="mx_RoomView">
                        <ErrorBoundary>
                            <RoomPreviewBar
                                onJoinClick={this.onJoinButtonClicked}
                                onForgetClick={this.onForgetClick}
                                onDeclineClick={this.onRejectThreepidInviteButtonClicked}
                                canPreview={false}
                                error={this.state.roomLoadError}
                                roomAlias={roomAlias}
                                joining={this.state.joining}
                                inviterName={inviterName}
                                invitedEmail={invitedEmail}
                                oobData={this.props.oobData}
                                signUrl={this.props.threepidInvite?.signUrl}
                                roomId={this.state.roomId}
                                promptAskToJoin={this.state.promptAskToJoin}
                                onSubmitAskToJoin={this.onSubmitAskToJoin}
                                onCancelAskToJoin={this.onCancelAskToJoin}
                            />
                        </ErrorBoundary>
                    </div>
                );
            }
        }

        const myMembership = this.state.room.getMyMembership();
        if (isVideoRoom(this.state.room) && myMembership !== KnownMembership.Join) {
            return (
                <ErrorBoundary>
                    <div className="mx_MainSplit">
                        <RoomPreviewCard
                            room={this.state.room}
                            onJoinButtonClicked={this.onJoinButtonClicked}
                            onRejectButtonClicked={this.onDeclineButtonClicked}
                        />
                    </div>
                    ;
                </ErrorBoundary>
            );
        }

        // SpaceRoomView handles invites itself
        if (myMembership === KnownMembership.Invite && !this.state.room.isSpaceRoom()) {
            if (this.state.joining || this.state.rejecting) {
                return (
                    <ErrorBoundary>
                        <RoomPreviewBar
                            canPreview={false}
                            error={this.state.roomLoadError}
                            joining={this.state.joining}
                            rejecting={this.state.rejecting}
                            roomId={this.state.roomId}
                        />
                    </ErrorBoundary>
                );
            } else {
                const myUserId = this.context.client.getSafeUserId();
                const myMember = this.state.room.getMember(myUserId);
                const inviteEvent = myMember ? myMember.events.member : null;
                let inviterName = _t("room|inviter_unknown");
                if (inviteEvent) {
                    inviterName = inviteEvent.sender?.name ?? inviteEvent.getSender()!;
                }

                // We deliberately don't try to peek into invites, even if we have permission to peek
                // as they could be a spam vector.
                // XXX: in future we could give the option of a 'Preview' button which lets them view anyway.

                // We have a regular invite for this room.
                return (
                    <div className="mx_RoomView">
                        <ErrorBoundary>
                            <RoomPreviewBar
                                onJoinClick={this.onJoinButtonClicked}
                                onForgetClick={this.onForgetClick}
                                onDeclineClick={this.onDeclineButtonClicked}
                                onDeclineAndBlockClick={this.onDeclineAndBlockButtonClicked}
                                promptRejectionOptions={true}
                                inviterName={inviterName}
                                canPreview={false}
                                joining={this.state.joining}
                                room={this.state.room}
                                roomId={this.state.roomId}
                            />
                        </ErrorBoundary>
                    </div>
                );
            }
        }

        if (
            this.state.canAskToJoin &&
            ([KnownMembership.Knock, KnownMembership.Leave] as Array<string>).includes(myMembership)
        ) {
            return (
                <div className="mx_RoomView">
                    <ErrorBoundary>
                        <RoomPreviewBar
                            onJoinClick={this.onJoinButtonClicked}
                            room={this.state.room}
                            canAskToJoinAndMembershipIsLeave={myMembership === KnownMembership.Leave}
                            promptAskToJoin={this.state.promptAskToJoin}
                            knocked={myMembership === KnownMembership.Knock}
                            onSubmitAskToJoin={this.onSubmitAskToJoin}
                            onCancelAskToJoin={this.onCancelAskToJoin}
                            onForgetClick={this.onForgetClick}
                        />
                    </ErrorBoundary>
                </div>
            );
        }

        // We have successfully loaded this room, and are not previewing.
        // Display the "normal" room view.

        let activeCall: MatrixCall | null = null;
        {
            // New block because this variable doesn't need to hang around for the rest of the function
            const call = this.getCallForRoom();
            if (call && this.state.callState !== "ended" && this.state.callState !== "ringing") {
                activeCall = call;
            }
        }

        let statusBar: JSX.Element | undefined;
        let isStatusAreaExpanded = true;

        if (ContentMessages.sharedInstance().getCurrentUploads().length > 0) {
            statusBar = <UploadBar room={this.state.room} />;
        } else if (!this.state.search) {
            isStatusAreaExpanded = this.state.statusBarVisible;
            statusBar = (
                <RoomStatusBar
                    room={this.state.room}
                    isPeeking={myMembership !== KnownMembership.Join}
                    onInviteClick={this.onInviteClick}
                    onVisible={this.onStatusBarVisible}
                    onHidden={this.onStatusBarHidden}
                />
            );
        }

        const statusBarAreaClass = classNames("mx_RoomView_statusArea", {
            mx_RoomView_statusArea_expanded: isStatusAreaExpanded,
        });

        // if statusBar does not exist then statusBarArea is blank and takes up unnecessary space on the screen
        // show statusBarArea only if statusBar is present
        const statusBarArea = statusBar && (
            <div role="region" className={statusBarAreaClass} aria-label={_t("a11y|room_status_bar")}>
                <div className="mx_RoomView_statusAreaBox">
                    <div className="mx_RoomView_statusAreaBox_line" />
                    {statusBar}
                </div>
            </div>
        );

        const roomVersionRecommendation = this.state.upgradeRecommendation;
        const showRoomUpgradeBar =
            roomVersionRecommendation &&
            roomVersionRecommendation.needsUpgrade &&
            this.state.room.userMayUpgradeRoom(this.context.client.getSafeUserId());

        const hiddenHighlightCount = this.getHiddenHighlightCount();

        let aux: JSX.Element | undefined;
        let previewBar;
        if (this.state.timelineRenderingType === TimelineRenderingType.Search) {
            if (!isRoomEncryptionLoading) {
                aux = (
                    <RoomSearchAuxPanel
                        searchInfo={this.state.search}
                        onCancelClick={this.onCancelSearchClick}
                        onSearchScopeChange={this.onSearchScopeChange}
                        isRoomEncrypted={isRoomEncrypted}
                    />
                );
            }
        } else if (showRoomUpgradeBar) {
            aux = <RoomUpgradeWarningBar room={this.state.room} />;
        } else if (myMembership !== KnownMembership.Join) {
            // We do have a room object for this room, but we're not currently in it.
            // We may have a 3rd party invite to it.
            let inviterName: string | undefined;
            if (this.props.oobData) {
                inviterName = this.props.oobData.inviterName;
            }
            const invitedEmail = this.props.threepidInvite?.toEmail;
            previewBar = (
                <RoomPreviewBar
                    onJoinClick={this.onJoinButtonClicked}
                    onForgetClick={this.onForgetClick}
                    onDeclineClick={this.onRejectThreepidInviteButtonClicked}
                    promptRejectionOptions={true}
                    joining={this.state.joining}
                    inviterName={inviterName}
                    invitedEmail={invitedEmail}
                    oobData={this.props.oobData}
                    canPreview={this.state.canPeek}
                    room={this.state.room}
                    roomId={this.state.roomId}
                />
            );
            if (!this.state.canPeek && !this.state.room?.isSpaceRoom()) {
                return <div className="mx_RoomView">{previewBar}</div>;
            }
        } else if (hiddenHighlightCount > 0) {
            aux = (
                <AccessibleButton
                    element="div"
                    className="mx_RoomView_auxPanel_hiddenHighlights"
                    onClick={this.onHiddenHighlightsClick}
                >
                    {_t("room|unread_notifications_predecessor", {
                        count: hiddenHighlightCount,
                    })}
                </AccessibleButton>
            );
        }

        if (this.state.room?.isSpaceRoom() && !this.props.forceTimeline) {
            return (
                <SpaceRoomView
                    space={this.state.room}
                    justCreatedOpts={this.props.justCreatedOpts}
                    resizeNotifier={this.context.resizeNotifier}
                    permalinkCreator={this.permalinkCreator}
                    onJoinButtonClicked={this.onJoinButtonClicked}
                    onRejectButtonClicked={
                        this.props.threepidInvite
                            ? this.onRejectThreepidInviteButtonClicked
                            : this.onDeclineButtonClicked
                    }
                />
            );
        }

        const auxPanel = (
            <AuxPanel
                room={this.state.room}
                userId={this.context.client.getSafeUserId()}
                showApps={this.state.showApps}
            >
                {aux}
            </AuxPanel>
        );

        const pinnedMessageBanner = (
            <PinnedMessageBanner room={this.state.room} permalinkCreator={this.permalinkCreator} />
        );

        let messageComposer;
        const showComposer =
            !isRoomEncryptionLoading &&
            // joined and not showing search results
            myMembership === KnownMembership.Join &&
            !this.state.search;
        if (showComposer) {
            messageComposer = (
                <MessageComposer
                    room={this.state.room}
                    e2eStatus={this.state.e2eStatus}
                    resizeNotifier={this.context.resizeNotifier}
                    replyToEvent={this.state.replyToEvent}
                    permalinkCreator={this.permalinkCreator}
                />
            );
        }

        // if we have search results, we keep the messagepanel (so that it preserves its
        // scroll state), but hide it.
        let searchResultsPanel;
        let hideMessagePanel = false;

        if (this.state.search) {
            searchResultsPanel = (
                <RoomSearchView
                    key={this.state.search.searchId}
                    ref={this.searchResultsPanel}
                    term={this.state.search.term}
                    scope={this.state.search.scope}
                    promise={this.state.search.promise}
                    abortController={this.state.search.abortController}
                    inProgress={!!this.state.search.inProgress}
                    className={this.messagePanelClassNames}
                    onUpdate={this.onSearchUpdate}
                />
            );
            hideMessagePanel = true;
        }

        let highlightedEventId: string | undefined;
        if (this.state.isInitialEventHighlighted) {
            highlightedEventId = this.state.initialEventId;
        }

        let messagePanel: JSX.Element | undefined;
        if (!isRoomEncryptionLoading) {
            messagePanel = (
                <TimelinePanel
                    ref={this.gatherTimelinePanelRef}
                    timelineSet={this.state.room.getUnfilteredTimelineSet()}
                    showReadReceipts={this.state.showReadReceipts}
                    manageReadReceipts={!this.state.isPeeking}
                    sendReadReceiptOnLoad={!this.state.wasContextSwitch}
                    manageReadMarkers={!this.state.isPeeking}
                    hidden={hideMessagePanel}
                    highlightedEventId={highlightedEventId}
                    eventId={this.state.initialEventId}
                    eventScrollIntoView={this.state.initialEventScrollIntoView}
                    eventPixelOffset={this.state.initialEventPixelOffset}
                    onScroll={this.onMessageListScroll}
                    onEventScrolledIntoView={this.resetJumpToEvent}
                    onReadMarkerUpdated={this.updateTopUnreadMessagesBar}
                    showUrlPreview={this.state.showUrlPreview}
                    className={this.messagePanelClassNames}
                    membersLoaded={this.state.membersLoaded}
                    permalinkCreator={this.permalinkCreator}
                    showReactions={true}
                    layout={this.state.layout}
                    editState={this.state.editState}
                />
            );
        }

        let topUnreadMessagesBar: JSX.Element | undefined;
        // Do not show TopUnreadMessagesBar if we have search results showing, it makes no sense
        if (this.state.showTopUnreadMessagesBar && !this.state.search) {
            topUnreadMessagesBar = (
                <TopUnreadMessagesBar onScrollUpClick={this.jumpToReadMarker} onCloseClick={this.forgetReadMarker} />
            );
        }
        let jumpToBottom;
        // Do not show JumpToBottomButton if we have search results showing, it makes no sense
        if (this.state.atEndOfLiveTimeline === false && !this.state.search) {
            jumpToBottom = (
                <JumpToBottomButton
                    highlight={this.state.room.getUnreadNotificationCount(NotificationCountType.Highlight) > 0}
                    numUnreadMessages={this.state.numUnreadMessages}
                    onScrollToBottomClick={this.jumpToLiveTimeline}
                />
            );
        }

        const showRightPanel = !isRoomEncryptionLoading && this.state.room && this.state.showRightPanel;

        const rightPanel = showRightPanel ? (
            <RightPanel
                room={this.state.room}
                resizeNotifier={this.context.resizeNotifier}
                permalinkCreator={this.permalinkCreator}
                e2eStatus={this.state.e2eStatus}
                onSearchChange={this.onSearchChange}
                onSearchCancel={this.onCancelSearchClick}
                searchTerm={this.state.search?.term ?? ""}
            />
        ) : undefined;

        const timelineClasses = classNames("mx_RoomView_timeline", {
            mx_RoomView_timeline_rr_enabled: this.state.showReadReceipts,
        });

        let { mainSplitContentType } = this.state;
        if (this.state.search) {
            // When in the middle of a search force the main split content type to timeline
            mainSplitContentType = MainSplitContentType.Timeline;
        }

        const mainClasses = classNames("mx_RoomView", {
            mx_RoomView_inCall: Boolean(activeCall),
            mx_RoomView_immersive: mainSplitContentType !== MainSplitContentType.Timeline,
        });

        const showChatEffects = SettingsStore.getValue("showChatEffects");

        let mainSplitBody: JSX.Element | undefined;
        let mainSplitContentClassName: string | undefined;
        // Decide what to show in the main split
        switch (mainSplitContentType) {
            case MainSplitContentType.Timeline:
                mainSplitContentClassName = "mx_MainSplit_timeline";
                mainSplitBody = (
                    <>
                        <Measured sensor={this.roomViewBody} onMeasurement={this.onMeasurement} />
                        {auxPanel}
                        {pinnedMessageBanner}
                        <main className={timelineClasses}>
                            <FileDropTarget
                                parent={this.roomView.current}
                                onFileDrop={this.onFileDrop}
                                room={this.state.room}
                            />
                            {topUnreadMessagesBar}
                            {jumpToBottom}
                            {messagePanel}
                            {searchResultsPanel}
                        </main>
                        {statusBarArea}
                        {previewBar}
                        {messageComposer}
                    </>
                );
                break;
            case MainSplitContentType.MaximisedWidget:
                mainSplitContentClassName = "mx_MainSplit_maximisedWidget";
                mainSplitBody = (
                    <>
                        <AppsDrawer
                            room={this.state.room}
                            userId={this.context.client.getSafeUserId()}
                            showApps={true}
                            role="main"
                        />
                        {previewBar}
                    </>
                );
                break;
            case MainSplitContentType.Call: {
                mainSplitContentClassName = "mx_MainSplit_call";
                mainSplitBody = (
                    <>
                        <CallView
                            room={this.state.room}
                            resizing={this.state.resizing}
                            role="main"
                            onClose={this.onCallClose}
                        />
                        {previewBar}
                    </>
                );
            }
        }
        const mainSplitContentClasses = classNames("mx_RoomView_body", mainSplitContentClassName);

        let sizeKey: string | undefined;
        let defaultSize: number | undefined;
        let analyticsRoomType: ComponentProps<typeof MainSplit>["analyticsRoomType"] = "other_room";
        if (this.state.mainSplitContentType !== MainSplitContentType.Timeline) {
            // Override defaults for video rooms where more space is needed for the chat timeline
            sizeKey = "wide";
            defaultSize = 420;
            analyticsRoomType =
                this.state.mainSplitContentType === MainSplitContentType.Call ? "video_room" : "maximised_widget";
        }

        return (
            <ScopedRoomContextProvider {...this.state}>
                <div className={mainClasses} ref={this.roomView} onKeyDown={this.onReactKeyDown}>
                    {showChatEffects && this.roomView.current && (
                        <EffectsOverlay roomWidth={this.roomView.current.offsetWidth} />
                    )}
                    <ErrorBoundary>
                        <MainSplit
                            panel={rightPanel}
                            sizeKey={sizeKey}
                            defaultSize={defaultSize}
                            analyticsRoomType={analyticsRoomType}
                        >
                            <div
                                className={mainSplitContentClasses}
                                ref={this.roomViewBody}
                                data-layout={this.state.layout}
                            >
                                <RoomHeader
                                    room={this.state.room}
                                    additionalButtons={this.state.viewRoomOpts.buttons}
                                />
                                {mainSplitBody}
                            </div>
                        </MainSplit>
                    </ErrorBoundary>
                </div>
            </ScopedRoomContextProvider>
        );
    }
}

class CannotDetermineUserError extends Error {
    public name = "CannotDetermineUserError";
}<|MERGE_RESOLUTION|>--- conflicted
+++ resolved
@@ -158,25 +158,18 @@
 
     // Called with the credentials of a registered user (if they were a ROU that transitioned to PWLU)
     onRegistered?(credentials: IMatrixClientCreds): void;
-<<<<<<< HEAD
-=======
     /**
      * The RoomViewStore instance for the room to be displayed.
      */
->>>>>>> bea3574b
     roomViewStore: RoomViewStore;
 }
 
 export { MainSplitContentType };
 
 export interface IRoomState {
-<<<<<<< HEAD
-    // The room view store for the room we are displaying
-=======
     /**
      * The RoomViewStore instance for the room we are displaying
      */
->>>>>>> bea3574b
     roomViewStore: RoomViewStore;
     room?: Room;
     roomId?: string;
