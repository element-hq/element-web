/*
Copyright 2024 New Vector Ltd.
Copyright 2019-2023 The Matrix.org Foundation C.I.C.
Copyright 2018, 2019 New Vector Ltd
Copyright 2017 Vector Creations Ltd
Copyright 2015, 2016 OpenMarket Ltd

SPDX-License-Identifier: AGPL-3.0-only OR GPL-3.0-only OR LicenseRef-Element-Commercial
Please see LICENSE files in the repository root for full details.
*/

import React, {
    type ComponentProps,
    createRef,
    type ReactElement,
    type ReactNode,
    type RefObject,
    type JSX,
} from "react";
import classNames from "classnames";
import {
    type IRecommendedVersion,
    NotificationCountType,
    type Room,
    RoomEvent,
    type RoomState,
    RoomStateEvent,
    type MatrixEvent,
    MatrixEventEvent,
    type EventTimeline,
    type IRoomTimelineData,
    EventType,
    HistoryVisibility,
    JoinRule,
    ClientEvent,
    type MatrixError,
    type ISearchResults,
    THREAD_RELATION_TYPE,
    type MatrixClient,
} from "matrix-js-sdk/src/matrix";
import { KnownMembership } from "matrix-js-sdk/src/types";
import { logger } from "matrix-js-sdk/src/logger";
import { type CallState, type MatrixCall } from "matrix-js-sdk/src/webrtc/call";
import { debounce, throttle } from "lodash";
import { CryptoEvent } from "matrix-js-sdk/src/crypto-api";
import { type ViewRoomOpts } from "@matrix-org/react-sdk-module-api/lib/lifecycles/RoomViewLifecycle";
import { type RoomViewProps } from "@element-hq/element-web-module-api";

import shouldHideEvent from "../../shouldHideEvent";
import { _t } from "../../languageHandler";
import * as TimezoneHandler from "../../TimezoneHandler";
import { RoomPermalinkCreator } from "../../utils/permalinks/Permalinks";
import type ResizeNotifier from "../../utils/ResizeNotifier";
import ContentMessages from "../../ContentMessages";
import Modal from "../../Modal";
import { LegacyCallHandlerEvent } from "../../LegacyCallHandler";
import defaultDispatcher from "../../dispatcher/dispatcher";
import * as Rooms from "../../Rooms";
import MainSplit from "./MainSplit";
import RightPanel from "./RightPanel";
import RoomScrollStateStore, { type ScrollState } from "../../stores/RoomScrollStateStore";
import WidgetEchoStore from "../../stores/WidgetEchoStore";
import SettingsStore from "../../settings/SettingsStore";
import { Layout } from "../../settings/enums/Layout";
import AccessibleButton, { type ButtonEvent } from "../views/elements/AccessibleButton";
import { TimelineRenderingType, MainSplitContentType } from "../../contexts/RoomContext";
import { E2EStatus, shieldStatusForRoom } from "../../utils/ShieldUtils";
import { Action } from "../../dispatcher/actions";
import { type IMatrixClientCreds } from "../../MatrixClientPeg";
import ScrollPanel from "./ScrollPanel";
import TimelinePanel from "./TimelinePanel";
import ErrorBoundary from "../views/elements/ErrorBoundary";
import RoomPreviewBar from "../views/rooms/RoomPreviewBar";
import RoomPreviewCard from "../views/rooms/RoomPreviewCard";
import RoomUpgradeWarningBar from "../views/rooms/RoomUpgradeWarningBar";
import AuxPanel from "../views/rooms/AuxPanel";
import RoomHeader from "../views/rooms/RoomHeader/RoomHeader";
import { type IOOBData, type IThreepidInvite } from "../../stores/ThreepidInviteStore";
import EffectsOverlay from "../views/elements/EffectsOverlay";
import { containsEmoji } from "../../effects/utils";
import { CHAT_EFFECTS } from "../../effects";
import { CallView } from "../views/voip/CallView";
import { UPDATE_EVENT } from "../../stores/AsyncStore";
import Notifier from "../../Notifier";
import { showToast as showNotificationsToast } from "../../toasts/DesktopNotificationsToast";
import { Container, WidgetLayoutStore } from "../../stores/widgets/WidgetLayoutStore";
import { getKeyBindingsManager } from "../../KeyBindingsManager";
import { objectHasDiff } from "../../utils/objects";
import SpaceRoomView from "./SpaceRoomView";
import { type IOpts } from "../../createRoom";
import EditorStateTransfer from "../../utils/EditorStateTransfer";
import ErrorDialog from "../views/dialogs/ErrorDialog";
import UploadBar from "./UploadBar";
import RoomStatusBar from "./RoomStatusBar";
import MessageComposer from "../views/rooms/MessageComposer";
import JumpToBottomButton from "../views/rooms/JumpToBottomButton";
import TopUnreadMessagesBar from "../views/rooms/TopUnreadMessagesBar";
import { fetchInitialEvent } from "../../utils/EventUtils";
import { type ComposerInsertPayload, ComposerType } from "../../dispatcher/payloads/ComposerInsertPayload";
import AppsDrawer from "../views/rooms/AppsDrawer";
import { RightPanelPhases } from "../../stores/right-panel/RightPanelStorePhases";
import { type ActionPayload } from "../../dispatcher/payloads";
import { KeyBindingAction } from "../../accessibility/KeyboardShortcuts";
import { type ViewRoomPayload } from "../../dispatcher/payloads/ViewRoomPayload";
import { type JoinRoomPayload } from "../../dispatcher/payloads/JoinRoomPayload";
import { type DoAfterSyncPreparedPayload } from "../../dispatcher/payloads/DoAfterSyncPreparedPayload";
import FileDropTarget from "./FileDropTarget";
import Measured from "../views/elements/Measured";
import { type FocusComposerPayload } from "../../dispatcher/payloads/FocusComposerPayload";
import { LocalRoom, LocalRoomState } from "../../models/LocalRoom";
import { createRoomFromLocalRoom } from "../../utils/direct-messages";
import NewRoomIntro from "../views/rooms/NewRoomIntro";
import EncryptionEvent from "../views/messages/EncryptionEvent";
import { StaticNotificationState } from "../../stores/notifications/StaticNotificationState";
import { isLocalRoom } from "../../utils/localRoom/isLocalRoom";
import { type ShowThreadPayload } from "../../dispatcher/payloads/ShowThreadPayload";
import { RoomStatusBarUnsentMessages } from "./RoomStatusBarUnsentMessages";
import { LargeLoader } from "./LargeLoader";
import { isVideoRoom } from "../../utils/video-rooms";
import { SDKContext } from "../../contexts/SDKContext";
import { RoomSearchView } from "./RoomSearchView";
import eventSearch, { type SearchInfo, SearchScope } from "../../Searching";
import { WidgetType } from "../../widgets/WidgetType";
import WidgetUtils from "../../utils/WidgetUtils";
import { shouldEncryptRoomWithSingle3rdPartyInvite } from "../../utils/room/shouldEncryptRoomWithSingle3rdPartyInvite";
import { WaitingForThirdPartyRoomView } from "./WaitingForThirdPartyRoomView";
import { isNotUndefined } from "../../Typeguards";
import { type CancelAskToJoinPayload } from "../../dispatcher/payloads/CancelAskToJoinPayload";
import { type SubmitAskToJoinPayload } from "../../dispatcher/payloads/SubmitAskToJoinPayload";
import RightPanelStore from "../../stores/right-panel/RightPanelStore";
import { onView3pidInvite } from "../../stores/right-panel/action-handlers";
import RoomSearchAuxPanel from "../views/rooms/RoomSearchAuxPanel";
import { PinnedMessageBanner } from "../views/rooms/PinnedMessageBanner";
import { ScopedRoomContextProvider, useScopedRoomContext } from "../../contexts/ScopedRoomContext";
import { DeclineAndBlockInviteDialog } from "../views/dialogs/DeclineAndBlockInviteDialog";
import { type FocusMessageSearchPayload } from "../../dispatcher/payloads/FocusMessageSearchPayload.ts";
import { isRoomEncrypted } from "../../hooks/useIsEncrypted";
import { type RoomViewStore } from "../../stores/RoomViewStore.tsx";

const DEBUG = false;
const PREVENT_MULTIPLE_JITSI_WITHIN = 30_000;
let debuglog = function (msg: string): void {};

const BROWSER_SUPPORTS_SANDBOX = "sandbox" in document.createElement("iframe");

/* istanbul ignore next */
if (DEBUG) {
    // using bind means that we get to keep useful line numbers in the console
    debuglog = logger.log.bind(console);
}

interface IRoomProps extends RoomViewProps {
    threepidInvite?: IThreepidInvite;
    oobData?: IOOBData;

    justCreatedOpts?: IOpts;

    forceTimeline?: boolean; // should we force access to the timeline, overriding (for eg) spaces

    // Called with the credentials of a registered user (if they were a ROU that transitioned to PWLU)
    onRegistered?(credentials: IMatrixClientCreds): void;
}

export { MainSplitContentType };

export interface IRoomState {
    room?: Room;
    roomId?: string;
    roomAlias?: string;
    roomLoading: boolean;
    peekLoading: boolean;
    shouldPeek: boolean;
    // used to trigger a rerender in TimelinePanel once the members are loaded,
    // so RR are rendered again (now with the members available), ...
    membersLoaded: boolean;
    // The event to be scrolled to initially
    initialEventId?: string;
    // The offset in pixels from the event with which to scroll vertically
    initialEventPixelOffset?: number;
    // Whether to highlight the event scrolled to
    isInitialEventHighlighted?: boolean;
    // Whether to scroll the event into view
    initialEventScrollIntoView?: boolean;
    replyToEvent?: MatrixEvent;
    numUnreadMessages: number;
    /**
     * The state of an ongoing search if there is one.
     */
    search?: SearchInfo;
    callState?: CallState;
    canPeek: boolean;
    canSelfRedact: boolean;
    showApps: boolean;
    isPeeking: boolean;
    showRightPanel: boolean;
    // error object, as from the matrix client/server API
    // If we failed to load information about the room,
    // store the error here.
    roomLoadError?: MatrixError;
    // Have we sent a request to join the room that we're waiting to complete?
    joining: boolean;
    // this is true if we are fully scrolled-down, and are looking at
    // the end of the live timeline. It has the effect of hiding the
    // 'scroll to bottom' knob, among a couple of other things.
    atEndOfLiveTimeline?: boolean;
    showTopUnreadMessagesBar: boolean;
    statusBarVisible: boolean;
    // We load this later by asking the js-sdk to suggest a version for us.
    // This object is the result of Room#getRecommendedVersion()

    upgradeRecommendation?: IRecommendedVersion;
    canReact: boolean;
    canSendMessages: boolean;
    tombstone?: MatrixEvent;
    resizing: boolean;
    layout: Layout;
    lowBandwidth: boolean;
    alwaysShowTimestamps: boolean;
    showTwelveHourTimestamps: boolean;
    userTimezone: string | undefined;
    readMarkerInViewThresholdMs: number;
    readMarkerOutOfViewThresholdMs: number;
    showHiddenEvents: boolean;
    showReadReceipts: boolean;
    showRedactions: boolean;
    showJoinLeaves: boolean;
    showAvatarChanges: boolean;
    showDisplaynameChanges: boolean;
    matrixClientIsReady: boolean;
    showUrlPreview?: boolean;
    e2eStatus?: E2EStatus;
    rejecting?: boolean;
    hasPinnedWidgets?: boolean;
    mainSplitContentType: MainSplitContentType;
    // whether or not a spaces context switch brought us here,
    // if it did we don't want the room to be marked as read as soon as it is loaded.
    wasContextSwitch?: boolean;
    editState?: EditorStateTransfer;
    timelineRenderingType: TimelineRenderingType;
    liveTimeline?: EventTimeline;
    narrow: boolean;
    msc3946ProcessDynamicPredecessor: boolean;
    /**
     * Whether the room is encrypted or not.
     * If null, we are still determining the encryption status.
     */
    isRoomEncrypted: boolean | null;

    canAskToJoin: boolean;
    promptAskToJoin: boolean;

    viewRoomOpts: ViewRoomOpts;
}

interface LocalRoomViewProps {
    localRoom: LocalRoom;
    resizeNotifier: ResizeNotifier;
    permalinkCreator: RoomPermalinkCreator;
    roomView: RefObject<HTMLElement | null>;
    onFileDrop: (dataTransfer: DataTransfer) => Promise<void>;
    mainSplitContentType: MainSplitContentType;
    e2eStatus?: E2EStatus;
}

/**
 * Local room view. Uses only the bits necessary to display a local room view like room header or composer.
 *
 * @param {LocalRoomViewProps} props Room view props
 * @returns {ReactElement}
 */
function LocalRoomView(props: LocalRoomViewProps): ReactElement {
    const context = useScopedRoomContext("room");
    const room = context.room as LocalRoom;
    const encryptionEvent = props.localRoom.currentState.getStateEvents(EventType.RoomEncryption)[0];
    let encryptionTile: ReactNode;

    if (encryptionEvent) {
        encryptionTile = <EncryptionEvent mxEvent={encryptionEvent} />;
    }

    const onRetryClicked = (): void => {
        // eslint-disable-next-line react-compiler/react-compiler
        room.state = LocalRoomState.NEW;
        defaultDispatcher.dispatch({
            action: "local_room_event",
            roomId: room.roomId,
        });
    };

    let statusBar: ReactElement | null = null;
    let composer: ReactElement | null = null;

    if (room.isError) {
        const buttons = (
            <AccessibleButton onClick={onRetryClicked} className="mx_RoomStatusBar_unsentRetry">
                {_t("action|retry")}
            </AccessibleButton>
        );

        statusBar = (
            <RoomStatusBarUnsentMessages
                title={_t("room|status_bar|some_messages_not_sent")}
                notificationState={StaticNotificationState.RED_EXCLAMATION}
                buttons={buttons}
            />
        );
    } else {
        composer = (
            <MessageComposer
                e2eStatus={props.e2eStatus}
                room={props.localRoom}
                resizeNotifier={props.resizeNotifier}
                permalinkCreator={props.permalinkCreator}
            />
        );
    }

    return (
        <div className="mx_RoomView mx_RoomView--local">
            <ErrorBoundary>
                <RoomHeader room={room} />
                <main className="mx_RoomView_body" ref={props.roomView} aria-label={_t("room|room_content")}>
                    <FileDropTarget parent={props.roomView.current} onFileDrop={props.onFileDrop} room={room} />
                    <div className="mx_RoomView_timeline">
                        <ScrollPanel className="mx_RoomView_messagePanel">
                            {encryptionTile}
                            <NewRoomIntro />
                        </ScrollPanel>
                    </div>
                    {statusBar}
                    {composer}
                </main>
            </ErrorBoundary>
        </div>
    );
}

interface ILocalRoomCreateLoaderProps {
    localRoom: LocalRoom;
    names: string;
    mainSplitContentType: MainSplitContentType;
}

/**
 * Room create loader view displaying a message and a spinner.
 *
 * @param {ILocalRoomCreateLoaderProps} props Room view props
 * @return {ReactElement}
 */
function LocalRoomCreateLoader(props: ILocalRoomCreateLoaderProps): ReactElement {
    const text = _t("room|creating_room_text", { names: props.names });
    return (
        <div className="mx_RoomView mx_RoomView--local">
            <ErrorBoundary>
                <RoomHeader room={props.localRoom} />
                <div className="mx_RoomView_body">
                    <LargeLoader text={text} />
                </div>
            </ErrorBoundary>
        </div>
    );
}

export class RoomView extends React.Component<IRoomProps, IRoomState> {
    // We cache the latest computed e2eStatus per room to show as soon as we switch rooms otherwise defaulting to
    // unencrypted causes a flicker which can yield confusion/concern in a larger room.
    private static e2eStatusCache = new Map<string, E2EStatus>();

    private readonly askToJoinEnabled: boolean;
    private dispatcherRef?: string;
    private settingWatchers: string[] = [];

    private unmounted = false;
    private permalinkCreators: Record<string, RoomPermalinkCreator> = {};

    // The userId from which we received this invite.
    // Only populated if the membership of our user is invite.
    private inviter?: string;

    private roomView = createRef<HTMLDivElement>();
    private searchResultsPanel = createRef<ScrollPanel>();
    private messagePanel: TimelinePanel | null = null;
    private roomViewBody = createRef<HTMLDivElement>();

    private roomViewStore: RoomViewStore;

    public static contextType = SDKContext;
    declare public context: React.ContextType<typeof SDKContext>;

    public constructor(props: IRoomProps, context: React.ContextType<typeof SDKContext>) {
        super(props, context);

        this.askToJoinEnabled = SettingsStore.getValue("feature_ask_to_join");

        if (!context.client) {
            throw new Error("Unable to create RoomView without MatrixClient");
        }

        if (props.roomId) {
            this.roomViewStore = this.context.multiRoomViewStore.getRoomViewStoreForRoom(props.roomId);
        } else {
            this.roomViewStore = context.roomViewStore;
        }

        const llMembers = context.client.hasLazyLoadMembersEnabled();
        this.state = {
            roomId: undefined,
            roomLoading: true,
            peekLoading: false,
            shouldPeek: true,
            membersLoaded: !llMembers,
            numUnreadMessages: 0,
            callState: undefined,
            canPeek: false,
            canSelfRedact: false,
            showApps: false,
            isPeeking: false,
            showRightPanel: false,
            joining: false,
            showTopUnreadMessagesBar: false,
            statusBarVisible: false,
            canReact: false,
            canSendMessages: false,
            resizing: false,
            layout: SettingsStore.getValue("layout"),
            lowBandwidth: SettingsStore.getValue("lowBandwidth"),
            alwaysShowTimestamps: SettingsStore.getValue("alwaysShowTimestamps"),
            showTwelveHourTimestamps: SettingsStore.getValue("showTwelveHourTimestamps"),
            userTimezone: TimezoneHandler.getUserTimezone(),
            readMarkerInViewThresholdMs: SettingsStore.getValue("readMarkerInViewThresholdMs"),
            readMarkerOutOfViewThresholdMs: SettingsStore.getValue("readMarkerOutOfViewThresholdMs"),
            showHiddenEvents: SettingsStore.getValue("showHiddenEventsInTimeline"),
            showReadReceipts: true,
            showRedactions: true,
            showJoinLeaves: true,
            showAvatarChanges: true,
            showDisplaynameChanges: true,
            matrixClientIsReady: context.client?.isInitialSyncComplete(),
            mainSplitContentType: MainSplitContentType.Timeline,
            timelineRenderingType: TimelineRenderingType.Room,
            liveTimeline: undefined,
            narrow: false,
            msc3946ProcessDynamicPredecessor: SettingsStore.getValue("feature_dynamic_room_predecessors"),
            canAskToJoin: this.askToJoinEnabled,
            promptAskToJoin: false,
            viewRoomOpts: { buttons: [] },
            isRoomEncrypted: null,
        };
    }

    private onIsResizing = (resizing: boolean): void => {
        this.setState({ resizing });
    };

    private onWidgetStoreUpdate = (): void => {
        if (!this.state.room) return;
        this.checkWidgets(this.state.room);
        this.doMaybeRemoveOwnJitsiWidget();
    };

    private onWidgetEchoStoreUpdate = (): void => {
        if (!this.state.room) return;
        this.checkWidgets(this.state.room);
    };

    private onWidgetLayoutChange = (): void => {
        if (!this.state.room) return;
        defaultDispatcher.dispatch({
            action: "appsDrawer",
            show: true,
        });
        if (this.context.widgetLayoutStore.hasMaximisedWidget(this.state.room)) {
            // Show chat in right panel when a widget is maximised
            this.context.rightPanelStore.setCard({ phase: RightPanelPhases.Timeline });
        }
        this.checkWidgets(this.state.room);
    };

    /**
     * Removes the Jitsi widget from the current user if
     * - Multiple Jitsi widgets have been added within {@link PREVENT_MULTIPLE_JITSI_WITHIN}
     * - The last (server timestamp) of these widgets is from the current user
     * This solves the issue if some people decide to start a conference and click the call button at the same time.
     */
    private doMaybeRemoveOwnJitsiWidget(): void {
        if (!this.state.roomId || !this.state.room || !this.context.client) return;

        const apps = this.context.widgetStore.getApps(this.state.roomId);
        const jitsiApps = apps.filter((app) => app.eventId && WidgetType.JITSI.matches(app.type));

        // less than two Jitsi widgets → nothing to do
        if (jitsiApps.length < 2) return;

        const currentUserId = this.context.client.getSafeUserId();
        const createdByCurrentUser = jitsiApps.find((apps) => apps.creatorUserId === currentUserId);

        // no Jitsi widget from current user → nothing to do
        if (!createdByCurrentUser) return;

        const createdByCurrentUserEvent = this.state.room.findEventById(createdByCurrentUser.eventId!);

        // widget event not found → nothing can be done
        if (!createdByCurrentUserEvent) return;

        const createdByCurrentUserTs = createdByCurrentUserEvent.getTs();

        // widget timestamp is empty → nothing can be done
        if (!createdByCurrentUserTs) return;

        const lastCreatedByOtherTs = jitsiApps.reduce((maxByNow: number, app) => {
            if (app.eventId === createdByCurrentUser.eventId) return maxByNow;

            const appCreateTs = this.state.room!.findEventById(app.eventId!)?.getTs() || 0;
            return Math.max(maxByNow, appCreateTs);
        }, 0);

        // last widget timestamp from other is empty → nothing can be done
        if (!lastCreatedByOtherTs) return;

        if (
            createdByCurrentUserTs > lastCreatedByOtherTs &&
            createdByCurrentUserTs - lastCreatedByOtherTs < PREVENT_MULTIPLE_JITSI_WITHIN
        ) {
            // more than one Jitsi widget with the last one from the current user → remove it
            WidgetUtils.setRoomWidget(this.context.client, this.state.roomId, createdByCurrentUser.id);
        }
    }

    private checkWidgets = (room: Room): void => {
        this.setState({
            hasPinnedWidgets: this.context.widgetLayoutStore.hasPinnedWidgets(room),
            mainSplitContentType: this.getMainSplitContentType(room),
            showApps: this.shouldShowApps(room),
        });
    };

    private getMainSplitContentType = (room: Room): MainSplitContentType => {
        if (this.roomViewStore.isViewingCall() || isVideoRoom(room)) {
            return MainSplitContentType.Call;
        }
        if (this.context.widgetLayoutStore.hasMaximisedWidget(room)) {
            return MainSplitContentType.MaximisedWidget;
        }
        return MainSplitContentType.Timeline;
    };

    private onRoomViewStoreUpdate = async (initial?: boolean): Promise<void> => {
        if (this.unmounted) {
            return;
        }

        const roomLoadError = this.roomViewStore.getRoomLoadError() ?? undefined;
        if (!initial && !roomLoadError && this.state.roomId !== this.roomViewStore.getRoomId()) {
            // RoomView explicitly does not support changing what room
            // is being viewed: instead it should just be re-mounted when
            // switching rooms. Therefore, if the room ID changes, we
            // ignore this. We either need to do this or add code to handle
            // saving the scroll position (otherwise we end up saving the
            // scroll position against the wrong room).

            // Given that doing the setState here would cause a bunch of
            // unnecessary work, we just ignore the change since we know
            // that if the current room ID has changed from what we thought
            // it was, it means we're about to be unmounted.
            return;
        }

        const roomId = this.roomViewStore.getRoomId() ?? null;
        const room = this.context.client?.getRoom(roomId ?? undefined) ?? undefined;

        const newState: Partial<IRoomState> = {
            roomId: roomId ?? undefined,
            roomAlias: this.roomViewStore.getRoomAlias() ?? undefined,
            roomLoading: this.roomViewStore.isRoomLoading(),
            roomLoadError,
            joining: this.roomViewStore.isJoining(),
            replyToEvent: this.roomViewStore.getQuotingEvent() ?? undefined,
            // we should only peek once we have a ready client
            shouldPeek: this.state.matrixClientIsReady && this.roomViewStore.shouldPeek(),
            showReadReceipts: SettingsStore.getValue("showReadReceipts", roomId),
            showRedactions: SettingsStore.getValue("showRedactions", roomId),
            showJoinLeaves: SettingsStore.getValue("showJoinLeaves", roomId),
            showAvatarChanges: SettingsStore.getValue("showAvatarChanges", roomId),
            showDisplaynameChanges: SettingsStore.getValue("showDisplaynameChanges", roomId),
            wasContextSwitch: this.roomViewStore.getWasContextSwitch(),
            mainSplitContentType: room ? this.getMainSplitContentType(room) : undefined,
            initialEventId: undefined, // default to clearing this, will get set later in the method if needed
            showRightPanel: roomId ? this.context.rightPanelStore.isOpenForRoom(roomId) : false,
            promptAskToJoin: this.roomViewStore.promptAskToJoin(),
            viewRoomOpts: this.roomViewStore.getViewRoomOpts(),
        };

        if (
            this.state.mainSplitContentType !== MainSplitContentType.Timeline &&
            newState.mainSplitContentType === MainSplitContentType.Timeline &&
            this.context.rightPanelStore.isOpen &&
            this.context.rightPanelStore.currentCard.phase === RightPanelPhases.Timeline &&
            this.context.rightPanelStore.roomPhaseHistory.some((card) => card.phase === RightPanelPhases.Timeline)
        ) {
            // We're returning to the main timeline, so hide the right panel timeline
            this.context.rightPanelStore.setCard({ phase: RightPanelPhases.RoomSummary });
            this.context.rightPanelStore.togglePanel(this.state.roomId ?? null);
            newState.showRightPanel = false;
        }

        const initialEventId = this.roomViewStore.getInitialEventId() ?? this.state.initialEventId;
        if (initialEventId) {
            let initialEvent = room?.findEventById(initialEventId);
            // The event does not exist in the current sync data
            // We need to fetch it to know whether to route this request
            // to the main timeline or to a threaded one
            // In the current state, if a thread does not exist in the sync data
            // We will only display the event targeted by the `matrix.to` link
            // and the root event.
            // The rest will be lost for now, until the aggregation API on the server
            // becomes available to fetch a whole thread
            if (!initialEvent && this.context.client && roomId) {
                initialEvent = (await fetchInitialEvent(this.context.client, roomId, initialEventId)) ?? undefined;
            }

            // If we have an initial event, we want to reset the event pixel offset to ensure it ends up visible
            newState.initialEventPixelOffset = undefined;

            const thread = initialEvent?.getThread();
            // Handle the use case of a link to a thread message
            // ie: #/room/roomId/eventId (eventId of a thread message)
            if (thread?.rootEvent && !initialEvent?.isThreadRoot) {
                defaultDispatcher.dispatch<ShowThreadPayload>({
                    action: Action.ShowThread,
                    rootEvent: thread.rootEvent,
                    initialEvent,
                    highlighted: this.roomViewStore.isInitialEventHighlighted(),
                    scroll_into_view: this.roomViewStore.initialEventScrollIntoView(),
                });
            } else {
                newState.initialEventId = initialEventId;
                newState.isInitialEventHighlighted = this.roomViewStore.isInitialEventHighlighted();
                newState.initialEventScrollIntoView = this.roomViewStore.initialEventScrollIntoView();
            }
        }

        // Add watchers for each of the settings we just looked up
        this.settingWatchers = this.settingWatchers.concat([
            SettingsStore.watchSetting("showReadReceipts", roomId, (...[, , , value]) =>
                this.setState({ showReadReceipts: value as boolean }),
            ),
            SettingsStore.watchSetting("showRedactions", roomId, (...[, , , value]) =>
                this.setState({ showRedactions: value as boolean }),
            ),
            SettingsStore.watchSetting("showJoinLeaves", roomId, (...[, , , value]) =>
                this.setState({ showJoinLeaves: value as boolean }),
            ),
            SettingsStore.watchSetting("showAvatarChanges", roomId, (...[, , , value]) =>
                this.setState({ showAvatarChanges: value as boolean }),
            ),
            SettingsStore.watchSetting("showDisplaynameChanges", roomId, (...[, , , value]) =>
                this.setState({ showDisplaynameChanges: value as boolean }),
            ),
        ]);

        if (!initial && this.state.shouldPeek && !newState.shouldPeek) {
            // Stop peeking because we have joined this room now
            this.context.client?.stopPeeking();
        }

        // Temporary logging to diagnose https://github.com/vector-im/element-web/issues/4307
        logger.log(
            "RVS update:",
            newState.roomId,
            newState.roomAlias,
            "loading?",
            newState.roomLoading,
            "joining?",
            newState.joining,
            "initial?",
            initial,
            "shouldPeek?",
            newState.shouldPeek,
        );

        // NB: This does assume that the roomID will not change for the lifetime of
        // the RoomView instance
        if (initial) {
            newState.room = this.context.client!.getRoom(newState.roomId) || undefined;
            newState.isRoomEncrypted = null;
            if (newState.room) {
                newState.showApps = this.shouldShowApps(newState.room);
                this.onRoomLoaded(newState.room);
            }
        }

        if (this.state.roomId === undefined && newState.roomId !== undefined) {
            // Get the scroll state for the new room

            // If an event ID wasn't specified, default to the one saved for this room
            // in the scroll state store. Assume initialEventPixelOffset should be set.
            if (!newState.initialEventId && newState.roomId) {
                const roomScrollState = RoomScrollStateStore.getScrollState(newState.roomId);
                if (roomScrollState) {
                    newState.initialEventId = roomScrollState.focussedEvent;
                    newState.initialEventPixelOffset = roomScrollState.pixelOffset;
                }
            }
        }

        // Clear the search results when clicking a search result (which changes the
        // currently scrolled to event, this.state.initialEventId).
        if (
            this.state.timelineRenderingType === TimelineRenderingType.Search &&
            this.state.initialEventId !== newState.initialEventId
        ) {
            newState.timelineRenderingType = TimelineRenderingType.Room;
            this.state.search?.abortController?.abort();
            newState.search = undefined;
        }

        this.setState(newState as IRoomState);
        // At this point, newState.roomId could be null (e.g. the alias might not
        // have been resolved yet) so anything called here must handle this case.

        // We pass the new state into this function for it to read: it needs to
        // observe the new state but we don't want to put it in the setState
        // callback because this would prevent the setStates from being batched,
        // ie. cause it to render RoomView twice rather than the once that is necessary.
        if (initial) {
            this.setupRoom(newState.room, newState.roomId, !!newState.joining, !!newState.shouldPeek);
        }

        // We don't block the initial setup but we want to make it early to not block the timeline rendering
        const isRoomEncrypted = await this.getIsRoomEncrypted(newState.roomId);
        this.setState({
            isRoomEncrypted,
            ...(isRoomEncrypted &&
                newState.roomId && { e2eStatus: RoomView.e2eStatusCache.get(newState.roomId) ?? E2EStatus.Warning }),
        });
    };

    private onCallClose = (): void => {
        // Stop viewing the call
        defaultDispatcher.dispatch<ViewRoomPayload>(
            {
                action: Action.ViewRoom,
                room_id: this.state.roomId,
                view_call: false,
                metricsTrigger: undefined,
            },
            true,
        ); // Synchronous so that CallView disappears immediately
    };

    private getRoomId = (): string | undefined => {
        // According to `onRoomViewStoreUpdate`, `state.roomId` can be null
        // if we have a room alias we haven't resolved yet. To work around this,
        // first we'll try the room object if it's there, and then fallback to
        // the bare room ID. (We may want to update `state.roomId` after
        // resolving aliases, so we could always trust it.)
        return this.state.room?.roomId ?? this.state.roomId;
    };

    private getPermalinkCreatorForRoom(): RoomPermalinkCreator {
        const { room, roomId } = this.state;

        // If room is undefined, attempt to use the roomId to create and store a permalinkCreator.
        // Throw an error if we can not find a roomId in state.
        if (room === undefined) {
            if (isNotUndefined(roomId)) {
                const permalinkCreator = new RoomPermalinkCreator(null, roomId);
                this.permalinkCreators[roomId] = permalinkCreator;
                return permalinkCreator;
            } else {
                throw new Error("Cannot get a permalink creator without a roomId");
            }
        }

        if (this.permalinkCreators[room.roomId]) return this.permalinkCreators[room.roomId];

        this.permalinkCreators[room.roomId] = new RoomPermalinkCreator(room);
        if (this.state.room && room.roomId === this.state.room.roomId) {
            // We want to watch for changes in the creator for the primary room in the view, but
            // don't need to do so for search results.
            this.permalinkCreators[room.roomId].start();
        } else {
            this.permalinkCreators[room.roomId].load();
        }
        return this.permalinkCreators[room.roomId];
    }

    private stopAllPermalinkCreators(): void {
        if (!this.permalinkCreators) return;
        for (const roomId of Object.keys(this.permalinkCreators)) {
            this.permalinkCreators[roomId].stop();
        }
    }

    private setupRoom(room: Room | undefined, roomId: string | undefined, joining: boolean, shouldPeek: boolean): void {
        // if this is an unknown room then we're in one of three states:
        // - This is a room we can peek into (search engine) (we can /peek)
        // - This is a room we can publicly join or were invited to. (we can /join)
        // - This is a room we cannot join at all. (no action can help us)
        // We can't try to /join because this may implicitly accept invites (!)
        // We can /peek though. If it fails then we present the join UI. If it
        // succeeds then great, show the preview (but we still may be able to /join!).
        // Note that peeking works by room ID and room ID only, as opposed to joining
        // which must be by alias or invite wherever possible (peeking currently does
        // not work over federation).

        // NB. We peek if we have never seen the room before (i.e. js-sdk does not know
        // about it). We don't peek in the historical case where we were joined but are
        // now not joined because the js-sdk peeking API will clobber our historical room,
        // making it impossible to indicate a newly joined room.
        if (!joining && roomId) {
            if (!room && shouldPeek) {
                logger.info(`Attempting to peek into room ${roomId}`);
                this.setState({
                    peekLoading: true,
                    isPeeking: true, // this will change to false if peeking fails
                });
                this.context.client
                    ?.peekInRoom(roomId)
                    .then((room) => {
                        if (this.unmounted) {
                            return;
                        }
                        this.setState({
                            room: room,
                            peekLoading: false,
                            canAskToJoin: this.askToJoinEnabled && room.getJoinRule() === JoinRule.Knock,
                        });
                        this.onRoomLoaded(room);
                    })
                    .catch((err) => {
                        if (this.unmounted) {
                            return;
                        }

                        // Stop peeking if anything went wrong
                        this.setState({
                            isPeeking: false,
                        });

                        // This won't necessarily be a MatrixError, but we duck-type
                        // here and say if it's got an 'errcode' key with the right value,
                        // it means we can't peek.
                        if (err.errcode === "M_GUEST_ACCESS_FORBIDDEN" || err.errcode === "M_FORBIDDEN") {
                            // This is fine: the room just isn't peekable (we assume).
                            this.setState({
                                peekLoading: false,
                            });
                        } else {
                            throw err;
                        }
                    });
            } else if (room) {
                // Stop peeking because we have joined this room previously
                this.context.client?.stopPeeking();
                this.setState({
                    isPeeking: false,
                    canAskToJoin: this.askToJoinEnabled && room.getJoinRule() === JoinRule.Knock,
                });
            }
        }
    }

    private shouldShowApps(room: Room): boolean {
        if (!BROWSER_SUPPORTS_SANDBOX || !room) return false;

        // Check if user has previously chosen to hide the app drawer for this
        // room. If so, do not show apps
        const hideWidgetKey = room.roomId + "_hide_widget_drawer";
        const hideWidgetDrawer = localStorage.getItem(hideWidgetKey);

        // If unset show the Tray
        // Otherwise (in case the user set hideWidgetDrawer by clicking the button) follow the parameter.
        const isManuallyShown = hideWidgetDrawer ? hideWidgetDrawer === "false" : true;

        const widgets = this.context.widgetLayoutStore.getContainerWidgets(room, Container.Top);
        return isManuallyShown && widgets.length > 0;
    }

    public componentDidMount(): void {
        this.unmounted = false;

        this.dispatcherRef = defaultDispatcher.register(this.onAction);
        if (this.context.client) {
            this.context.client.on(ClientEvent.Room, this.onRoom);
            this.context.client.on(RoomEvent.Timeline, this.onRoomTimeline);
            this.context.client.on(RoomEvent.TimelineReset, this.onRoomTimelineReset);
            this.context.client.on(RoomEvent.Name, this.onRoomName);
            this.context.client.on(RoomStateEvent.Events, this.onRoomStateEvents);
            this.context.client.on(RoomStateEvent.Update, this.onRoomStateUpdate);
            this.context.client.on(RoomEvent.MyMembership, this.onMyMembership);
            this.context.client.on(CryptoEvent.KeyBackupStatus, this.onKeyBackupStatus);
            this.context.client.on(CryptoEvent.UserTrustStatusChanged, this.onUserVerificationChanged);
            this.context.client.on(CryptoEvent.KeysChanged, this.onCrossSigningKeysChanged);
            this.context.client.on(MatrixEventEvent.Decrypted, this.onEventDecrypted);
        }
        // Start listening for RoomViewStore updates
        this.roomViewStore.on(UPDATE_EVENT, this.onRoomViewStoreUpdate);

        this.context.rightPanelStore.on(UPDATE_EVENT, this.onRightPanelStoreUpdate);

        WidgetEchoStore.on(UPDATE_EVENT, this.onWidgetEchoStoreUpdate);
        this.context.widgetStore.on(UPDATE_EVENT, this.onWidgetStoreUpdate);

        this.context.resizeNotifier.on("isResizing", this.onIsResizing);

        this.settingWatchers = [
            SettingsStore.watchSetting("layout", null, (...[, , , value]) =>
                this.setState({ layout: value as Layout }),
            ),
            SettingsStore.watchSetting("lowBandwidth", null, (...[, , , value]) =>
                this.setState({ lowBandwidth: value as boolean }),
            ),
            SettingsStore.watchSetting("alwaysShowTimestamps", null, (...[, , , value]) =>
                this.setState({ alwaysShowTimestamps: value as boolean }),
            ),
            SettingsStore.watchSetting("showTwelveHourTimestamps", null, (...[, , , value]) =>
                this.setState({ showTwelveHourTimestamps: value as boolean }),
            ),
            SettingsStore.watchSetting(TimezoneHandler.USER_TIMEZONE_KEY, null, (...[, , , value]) =>
                this.setState({ userTimezone: value as string }),
            ),
            SettingsStore.watchSetting("readMarkerInViewThresholdMs", null, (...[, , , value]) =>
                this.setState({ readMarkerInViewThresholdMs: value as number }),
            ),
            SettingsStore.watchSetting("readMarkerOutOfViewThresholdMs", null, (...[, , , value]) =>
                this.setState({ readMarkerOutOfViewThresholdMs: value as number }),
            ),
            SettingsStore.watchSetting("showHiddenEventsInTimeline", null, (...[, , , value]) =>
                this.setState({ showHiddenEvents: value as boolean }),
            ),
            SettingsStore.watchSetting("urlPreviewsEnabled", null, this.onUrlPreviewsEnabledChange),
            SettingsStore.watchSetting("urlPreviewsEnabled_e2ee", null, this.onUrlPreviewsEnabledChange),
            SettingsStore.watchSetting("feature_dynamic_room_predecessors", null, (...[, , , value]) =>
                this.setState({ msc3946ProcessDynamicPredecessor: value as boolean }),
            ),
        ];

        this.onRoomViewStoreUpdate(true);

        const call = this.getCallForRoom();
        const callState = call?.state;
        this.setState({
            callState,
        });

        this.context.legacyCallHandler.on(LegacyCallHandlerEvent.CallState, this.onCallState);
        window.addEventListener("beforeunload", this.onPageUnload);
    }

    public shouldComponentUpdate(nextProps: IRoomProps, nextState: IRoomState): boolean {
        const hasPropsDiff = objectHasDiff(this.props, nextProps);

        const { upgradeRecommendation, ...state } = this.state;
        const { upgradeRecommendation: newUpgradeRecommendation, ...newState } = nextState;

        const hasStateDiff =
            newUpgradeRecommendation?.needsUpgrade !== upgradeRecommendation?.needsUpgrade ||
            objectHasDiff(state, newState);

        return hasPropsDiff || hasStateDiff;
    }

    public componentDidUpdate(): void {
        // Note: We check the ref here with a flag because componentDidMount, despite
        // documentation, does not define our messagePanel ref. It looks like our spinner
        // in render() prevents the ref from being set on first mount, so we try and
        // catch the messagePanel when it does mount. Because we only want the ref once,
        // we use a boolean flag to avoid duplicate work.
        if (this.messagePanel && this.state.atEndOfLiveTimeline === undefined) {
            this.setState({
                atEndOfLiveTimeline: this.messagePanel.isAtEndOfLiveTimeline(),
            });
        }
    }

    public componentWillUnmount(): void {
        // set a boolean to say we've been unmounted, which any pending
        // promises can use to throw away their results.
        //
        // (We could use isMounted, but facebook have deprecated that.)
        this.unmounted = true;

        this.context.legacyCallHandler.removeListener(LegacyCallHandlerEvent.CallState, this.onCallState);

        // update the scroll map before we get unmounted
        if (this.state.roomId) {
            RoomScrollStateStore.setScrollState(this.state.roomId, this.getScrollState());
        }

        if (this.state.shouldPeek) {
            this.context.client?.stopPeeking();
        }

        // stop tracking room changes to format permalinks
        this.stopAllPermalinkCreators();

        defaultDispatcher.unregister(this.dispatcherRef);
        if (this.context.client) {
            this.context.client.removeListener(ClientEvent.Room, this.onRoom);
            this.context.client.removeListener(RoomEvent.Timeline, this.onRoomTimeline);
            this.context.client.removeListener(RoomEvent.TimelineReset, this.onRoomTimelineReset);
            this.context.client.removeListener(RoomEvent.Name, this.onRoomName);
            this.context.client.removeListener(RoomStateEvent.Events, this.onRoomStateEvents);
            this.context.client.removeListener(RoomEvent.MyMembership, this.onMyMembership);
            this.context.client.removeListener(RoomStateEvent.Update, this.onRoomStateUpdate);
            this.context.client.removeListener(CryptoEvent.KeyBackupStatus, this.onKeyBackupStatus);
            this.context.client.removeListener(CryptoEvent.UserTrustStatusChanged, this.onUserVerificationChanged);
            this.context.client.removeListener(CryptoEvent.KeysChanged, this.onCrossSigningKeysChanged);
            this.context.client.removeListener(MatrixEventEvent.Decrypted, this.onEventDecrypted);
        }

        window.removeEventListener("beforeunload", this.onPageUnload);

        this.roomViewStore.off(UPDATE_EVENT, this.onRoomViewStoreUpdate);

        this.context.rightPanelStore.off(UPDATE_EVENT, this.onRightPanelStoreUpdate);
        WidgetEchoStore.removeListener(UPDATE_EVENT, this.onWidgetEchoStoreUpdate);
        this.context.widgetStore.removeListener(UPDATE_EVENT, this.onWidgetStoreUpdate);

        this.context.resizeNotifier.off("isResizing", this.onIsResizing);

        if (this.state.room) {
            this.context.widgetLayoutStore.off(
                WidgetLayoutStore.emissionForRoom(this.state.room),
                this.onWidgetLayoutChange,
            );
        }

        this.context.legacyCallHandler.off(LegacyCallHandlerEvent.CallState, this.onCallState);

        // cancel any pending calls to the throttled updated
        this.updateRoomMembers.cancel();

        for (const watcher of this.settingWatchers) {
            SettingsStore.unwatchSetting(watcher);
        }

        if (this.viewsLocalRoom && this.state.room) {
            // clean up if this was a local room
            this.context.client?.store.removeRoom(this.state.room.roomId);
        }

        if (this.props.roomId) this.context.multiRoomViewStore.removeRoomViewStore(this.props.roomId);
    }

    private onRightPanelStoreUpdate = (): void => {
        const { roomId } = this.state;
        this.setState({
            showRightPanel: roomId ? this.context.rightPanelStore.isOpenForRoom(roomId) : false,
        });
    };

    private onPageUnload = (event: BeforeUnloadEvent): string | undefined => {
        if (ContentMessages.sharedInstance().getCurrentUploads().length > 0) {
            return (event.returnValue = _t("quit_warning|file_upload_in_progress"));
        } else if (this.getCallForRoom() && this.state.callState !== "ended") {
            return (event.returnValue = _t("quit_warning|call_in_progress"));
        }
    };

    private onReactKeyDown = (ev: React.KeyboardEvent): void => {
        let handled = false;

        const action = getKeyBindingsManager().getRoomAction(ev);
        switch (action) {
            case KeyBindingAction.DismissReadMarker:
                this.messagePanel?.forgetReadMarker();
                this.jumpToLiveTimeline();
                handled = true;
                break;
            case KeyBindingAction.JumpToOldestUnread:
                this.jumpToReadMarker();
                handled = true;
                break;
            case KeyBindingAction.UploadFile: {
                defaultDispatcher.dispatch(
                    {
                        action: "upload_file",
                        context: TimelineRenderingType.Room,
                    },
                    true,
                );
                handled = true;
                break;
            }
        }

        if (handled) {
            ev.stopPropagation();
            ev.preventDefault();
        }
    };

    private onCallState = (roomId: string | null): void => {
        // don't filter out payloads for room IDs other than props.room because
        // we may be interested in the conf 1:1 room

        if (!roomId) return;
        const call = this.getCallForRoom();
        this.setState({ callState: call?.state });
    };

    private onAction = async (payload: ActionPayload): Promise<void> => {
        if (!this.context.client) return;
        switch (payload.action) {
            case "message_sent":
                this.checkDesktopNotifications();
                break;
            case "post_sticker_message":
                this.injectSticker(
                    payload.data.content.url,
                    payload.data.content.info,
                    payload.data.description || payload.data.name,
                    payload.data.threadId,
                );
                break;
            case "picture_snapshot": {
                const roomId = this.getRoomId();
                if (isNotUndefined(roomId)) {
                    ContentMessages.sharedInstance().sendContentListToRoom(
                        [payload.file],
                        roomId,
                        undefined,
                        this.context.client,
                    );
                }

                break;
            }
            case "notifier_enabled":
            case Action.UploadStarted:
            case Action.UploadFinished:
            case Action.UploadCanceled:
                this.forceUpdate();
                break;
            case "appsDrawer":
                this.setState({
                    showApps: payload.show,
                });
                break;
            case "reply_to_event":
                if (
                    !this.unmounted &&
                    this.state.search &&
                    payload.event?.getRoomId() === this.state.roomId &&
                    payload.context === TimelineRenderingType.Search
                ) {
                    this.onCancelSearchClick();
                    // we don't need to re-dispatch as RoomViewStore knows to persist with context=Search also
                }
                break;
            case "MatrixActions.sync":
                if (!this.state.matrixClientIsReady) {
                    const isReadyNow = Boolean(this.context.client?.isInitialSyncComplete());
                    this.setState(
                        {
                            matrixClientIsReady: isReadyNow,
                        },
                        () => {
                            // send another "initial" RVS update to trigger peeking if needed
                            if (isReadyNow) this.onRoomViewStoreUpdate(true);
                        },
                    );
                }
                break;

            case "local_room_event":
                this.onLocalRoomEvent(payload.roomId);
                break;

            case Action.EditEvent: {
                // Quit early if we're trying to edit events in wrong rendering context
                if (payload.timelineRenderingType !== this.state.timelineRenderingType) return;
                if (payload.event && payload.event.getRoomId() !== this.state.roomId) {
                    // If the event is in a different room (e.g. because the event to be edited is being displayed
                    // in the results of an all-rooms search), we need to view that room first.
                    defaultDispatcher.dispatch<ViewRoomPayload>({
                        action: Action.ViewRoom,
                        room_id: payload.event.getRoomId(),
                        metricsTrigger: undefined,
                        deferred_action: payload,
                    });
                    return;
                }

                const editState = payload.event ? new EditorStateTransfer(payload.event) : undefined;
                this.setState(
                    {
                        editState,
                        // If a search is active (implying that the "edit" button has been pressed on one of the
                        // events in the search result), we need to close that search, because RoomSearchView
                        // doesn't handle editing and won't render the composer.
                        search: undefined,
                    },
                    () => {
                        if (payload.event) {
                            this.messagePanel?.scrollToEventIfNeeded(payload.event.getId());
                        }
                    },
                );
                break;
            }

            case Action.ComposerInsert: {
                if (payload.composerType) break;

                let timelineRenderingType: TimelineRenderingType = payload.timelineRenderingType;
                // ThreadView handles Action.ComposerInsert itself due to it having its own editState
                if (timelineRenderingType === TimelineRenderingType.Thread) break;
                if (
                    this.state.timelineRenderingType === TimelineRenderingType.Search &&
                    payload.timelineRenderingType === TimelineRenderingType.Search
                ) {
                    // we don't have the composer rendered in this state, so bring it back first
                    await this.onCancelSearchClick();
                    timelineRenderingType = TimelineRenderingType.Room;
                }

                // re-dispatch to the correct composer
                defaultDispatcher.dispatch<ComposerInsertPayload>({
                    ...(payload as ComposerInsertPayload),
                    timelineRenderingType,
                    composerType: this.state.editState ? ComposerType.Edit : ComposerType.Send,
                });
                break;
            }

            case Action.FocusAComposer: {
                defaultDispatcher.dispatch<FocusComposerPayload>({
                    ...(payload as FocusComposerPayload),
                    // re-dispatch to the correct composer (the send message will still be on screen even when editing a message)
                    action: this.state.editState ? Action.FocusEditMessageComposer : Action.FocusSendMessageComposer,
                });
                break;
            }

            case "scroll_to_bottom":
                if (payload.timelineRenderingType === TimelineRenderingType.Room) {
                    this.messagePanel?.jumpToLiveTimeline();
                }
                break;
            case Action.ViewUser:
                if (payload.member) {
                    if (payload.push) {
                        RightPanelStore.instance.pushCard({
                            phase: RightPanelPhases.MemberInfo,
                            state: { member: payload.member },
                        });
                    } else {
                        RightPanelStore.instance.setCards([
                            { phase: RightPanelPhases.RoomSummary },
                            { phase: RightPanelPhases.MemberList },
                            { phase: RightPanelPhases.MemberInfo, state: { member: payload.member } },
                        ]);
                    }
                } else {
                    RightPanelStore.instance.showOrHidePhase(RightPanelPhases.MemberList);
                }
                break;
            case Action.View3pidInvite:
                onView3pidInvite(payload, RightPanelStore.instance);
                break;
            case Action.FocusMessageSearch:
                if ((payload as FocusMessageSearchPayload).initialText) {
                    this.onSearch(payload.initialText);
                }
                break;
        }
    };

    private onLocalRoomEvent(roomId: string): void {
        if (!this.context.client || !this.state.room || roomId !== this.state.room.roomId) return;
        createRoomFromLocalRoom(this.context.client, this.state.room as LocalRoom);
    }

    private onRoomTimeline = (
        ev: MatrixEvent,
        room: Room | undefined,
        toStartOfTimeline: boolean | undefined,
        removed: boolean,
        data: IRoomTimelineData,
    ): void => {
        if (this.unmounted) return;

        // ignore events for other rooms or the notification timeline set
        if (!room || room.roomId !== this.state.room?.roomId) return;

        // ignore events from filtered timelines
        if (data.timeline.getTimelineSet() !== room.getUnfilteredTimelineSet()) return;

        if (ev.getType() === "org.matrix.room.preview_urls") {
            this.updatePreviewUrlVisibility(room);
        }

        if (ev.getType() === "m.room.encryption") {
            this.updateE2EStatus(room);
            this.updatePreviewUrlVisibility(room);
        }

        // ignore anything but real-time updates at the end of the room:
        // updates from pagination will happen when the paginate completes.
        if (toStartOfTimeline || !data?.liveEvent) return;

        // no point handling anything while we're waiting for the join to finish:
        // we'll only be showing a spinner.
        if (this.state.joining) return;

        if (!ev.isBeingDecrypted() && !ev.isDecryptionFailure()) {
            this.handleEffects(ev);
        }

        if (this.context.client && ev.getSender() !== this.context.client.getSafeUserId()) {
            // update unread count when scrolled up
            if (!this.state.search && this.state.atEndOfLiveTimeline) {
                // no change
            } else if (!shouldHideEvent(ev, this.state)) {
                this.setState((state) => {
                    return { numUnreadMessages: state.numUnreadMessages + 1 };
                });
            }
        }
    };

    private onEventDecrypted = (ev: MatrixEvent): void => {
        if (!this.state.room || !this.state.matrixClientIsReady) return; // not ready at all
        if (ev.getRoomId() !== this.state.room.roomId) return; // not for us
        if (ev.isDecryptionFailure()) return;
        this.handleEffects(ev);
    };

    private handleEffects = (ev: MatrixEvent): void => {
        if (!this.state.room) return;
        const notifState = this.context.roomNotificationStateStore.getRoomState(this.state.room);
        if (!notifState.isUnread) return;

        CHAT_EFFECTS.forEach((effect) => {
            if (containsEmoji(ev.getContent(), effect.emojis) || ev.getContent().msgtype === effect.msgType) {
                // For initial threads launch, chat effects are disabled see #19731
                if (!ev.isRelation(THREAD_RELATION_TYPE.name)) {
                    defaultDispatcher.dispatch({ action: `effects.${effect.command}`, event: ev });
                }
            }
        });
    };

    private onRoomName = (room: Room): void => {
        if (this.state.room && room.roomId == this.state.room.roomId) {
            this.forceUpdate();
        }
    };

    private onKeyBackupStatus = (): void => {
        // Key backup status changes affect whether the in-room recovery
        // reminder is displayed.
        this.forceUpdate();
    };

    public canResetTimeline = (): boolean => {
        if (!this.messagePanel) {
            return true;
        }
        return this.messagePanel.canResetTimeline();
    };

    // called when state.room is first initialised (either at initial load,
    // after a successful peek, or after we join the room).
    private onRoomLoaded = (room: Room): void => {
        if (this.unmounted) return;

        // Store the inviter so that we can know who invited us to this room even if
        // the membership event changes.
        this.inviter = this.getInviterFromRoom(room);

        // Attach a widget store listener only when we get a room
        this.context.widgetLayoutStore.on(WidgetLayoutStore.emissionForRoom(room), this.onWidgetLayoutChange);

        this.calculatePeekRules(room);
        this.loadMembersIfJoined(room);
        this.calculateRecommendedVersion(room);
        this.updatePermissions(room);
        this.checkWidgets(room);
        this.updateRoomEncrypted(room);

        if (
            this.getMainSplitContentType(room) !== MainSplitContentType.Timeline &&
            this.context.roomNotificationStateStore.getRoomState(room).isUnread
        ) {
            // Automatically open the chat panel to make unread messages easier to discover
            this.context.rightPanelStore.setCard({ phase: RightPanelPhases.Timeline }, true, room.roomId);
        }

        this.setState({
            tombstone: this.getRoomTombstone(room),
            liveTimeline: room.getLiveTimeline(),
        });

        defaultDispatcher.dispatch<ActionPayload>({ action: Action.RoomLoaded });
    };

    private onRoomTimelineReset = (room?: Room): void => {
        if (room && room.roomId === this.state.room?.roomId && room.getLiveTimeline() !== this.state.liveTimeline) {
            logger.log(`Live timeline of ${room.roomId} was reset`);
            this.setState({ liveTimeline: room.getLiveTimeline() });
        }
    };

    private getRoomTombstone(room = this.state.room): MatrixEvent | undefined {
        return room?.currentState.getStateEvents(EventType.RoomTombstone, "") ?? undefined;
    }

    private async getIsRoomEncrypted(roomId = this.state.roomId): Promise<boolean> {
        if (!roomId) return false;

        const room = this.context.client?.getRoom(roomId);
        const crypto = this.context.client?.getCrypto();
        if (!room || !crypto) return false;

        return isRoomEncrypted(room, crypto);
    }

    private async calculateRecommendedVersion(room: Room): Promise<void> {
        const upgradeRecommendation = await room.getRecommendedVersion();
        if (this.unmounted) return;
        this.setState({ upgradeRecommendation });
    }

    private async loadMembersIfJoined(room: Room): Promise<void> {
        // lazy load members if enabled
        if (this.context.client?.hasLazyLoadMembersEnabled()) {
            if (room && room.getMyMembership() === KnownMembership.Join) {
                try {
                    await room.loadMembersIfNeeded();
                    if (!this.unmounted) {
                        this.setState({ membersLoaded: true });
                    }
                } catch (err) {
                    const errorMessage =
                        `Fetching room members for ${room.roomId} failed.` + " Room members will appear incomplete.";
                    logger.error(errorMessage);
                    logger.error(err);
                }
            }
        }
    }

    private calculatePeekRules(room: Room): void {
        const historyVisibility = room.currentState.getStateEvents(EventType.RoomHistoryVisibility, "");
        this.setState({
            canPeek: historyVisibility?.getContent().history_visibility === HistoryVisibility.WorldReadable,
        });
    }

    private updatePreviewUrlVisibility(room: Room): void {
        this.setState(({ isRoomEncrypted }) => ({
            showUrlPreview: this.getPreviewUrlVisibility(room, isRoomEncrypted),
        }));
    }

    private getPreviewUrlVisibility({ roomId }: Room, isRoomEncrypted: boolean | null): boolean {
        const key = isRoomEncrypted ? "urlPreviewsEnabled_e2ee" : "urlPreviewsEnabled";
        return SettingsStore.getValue(key, roomId);
    }

    private onRoom = (room: Room): void => {
        if (!room || room.roomId !== this.state.roomId) {
            return;
        }

        // Detach the listener if the room is changing for some reason
        if (this.state.room) {
            this.context.widgetLayoutStore.off(
                WidgetLayoutStore.emissionForRoom(this.state.room),
                this.onWidgetLayoutChange,
            );
        }

        this.setState(
            {
                room: room,
            },
            () => {
                this.onRoomLoaded(room);
            },
        );
    };

    private onUserVerificationChanged = (userId: string): void => {
        const room = this.state.room;
        if (!room || !room.currentState.getMember(userId)) {
            return;
        }
        this.updateE2EStatus(room);
    };

    private onCrossSigningKeysChanged = (): void => {
        const room = this.state.room;
        if (room) {
            this.updateE2EStatus(room);
        }
    };

    private async updateE2EStatus(room: Room): Promise<void> {
        if (!this.context.client || !this.state.isRoomEncrypted) return;
        const e2eStatus = await this.cacheAndGetE2EStatus(room, this.context.client);
        if (this.unmounted) return;
        this.setState({ e2eStatus });
    }

    private async cacheAndGetE2EStatus(room: Room, client: MatrixClient): Promise<E2EStatus> {
        let e2eStatus = RoomView.e2eStatusCache.get(room.roomId);
        // set the state immediately then update, so we don't scare the user into thinking the room is unencrypted
        if (e2eStatus) this.setState({ e2eStatus });

        e2eStatus = await shieldStatusForRoom(client, room);
        RoomView.e2eStatusCache.set(room.roomId, e2eStatus);
        return e2eStatus;
    }

    private onUrlPreviewsEnabledChange = (): void => {
        if (this.state.room) {
            this.updatePreviewUrlVisibility(this.state.room);
        }
    };

    private onRoomStateEvents = async (ev: MatrixEvent, state: RoomState): Promise<void> => {
        // ignore if we don't have a room yet
        if (!this.state.room || this.state.room.roomId !== state.roomId || !this.context.client) return;

        switch (ev.getType()) {
            case EventType.RoomTombstone:
                this.setState({ tombstone: this.getRoomTombstone() });
                break;
            case EventType.RoomEncryption: {
                await this.updateRoomEncrypted();
                break;
            }
            default:
                this.updatePermissions(this.state.room);
        }
    };

    private async updateRoomEncrypted(room = this.state.room): Promise<void> {
        if (!room || !this.context.client) return;

        const isRoomEncrypted = await this.getIsRoomEncrypted(room.roomId);
        const newE2EStatus = isRoomEncrypted ? await this.cacheAndGetE2EStatus(room, this.context.client) : null;

        this.setState({
            isRoomEncrypted,
            showUrlPreview: this.getPreviewUrlVisibility(room, isRoomEncrypted),
            ...(newE2EStatus && { e2eStatus: newE2EStatus }),
        });
    }

    private onRoomStateUpdate = (state: RoomState): void => {
        // ignore members in other rooms
        if (state.roomId !== this.state.room?.roomId) {
            return;
        }

        this.updateRoomMembers();
    };

    private onMyMembership = (room: Room): void => {
        if (room.roomId === this.state.roomId) {
            this.forceUpdate();
            this.loadMembersIfJoined(room);
            this.updatePermissions(room);
        }
    };

    private updatePermissions(room: Room): void {
        if (room && this.context.client) {
            const me = this.context.client.getSafeUserId();
            const canReact =
                room.getMyMembership() === KnownMembership.Join &&
                room.currentState.maySendEvent(EventType.Reaction, me);
            const canSendMessages = room.maySendMessage();
            const canSelfRedact = room.currentState.maySendEvent(EventType.RoomRedaction, me);

            this.setState({
                canReact,
                canSendMessages,
                canSelfRedact,
            });
        }
    }

    // rate limited because a power level change will emit an event for every member in the room.
    private updateRoomMembers = throttle(
        () => {
            if (!this.state.room) return;
            this.updateDMState();
            this.updateE2EStatus(this.state.room);
        },
        500,
        { leading: true, trailing: true },
    );

    private checkDesktopNotifications(): void {
        if (!this.state.room) return;
        const memberCount = this.state.room.getJoinedMemberCount() + this.state.room.getInvitedMemberCount();
        // if they are not alone prompt the user about notifications so they don't miss replies
        if (memberCount > 1 && Notifier.shouldShowPrompt()) {
            showNotificationsToast(true);
        }
    }

    private updateDMState(): void {
        const room = this.state.room;
        if (room?.getMyMembership() != KnownMembership.Join) {
            return;
        }
        const dmInviter = room?.getDMInviter();
        if (dmInviter) {
            Rooms.setDMRoom(room.client, room.roomId, dmInviter);
        }
    }

    private onInviteClick = (): void => {
        // open the room inviter
        defaultDispatcher.dispatch({
            action: "view_invite",
            roomId: this.getRoomId(),
        });
    };

    private onJoinButtonClicked = (): void => {
        // If the user is a ROU, allow them to transition to a PWLU
        if (this.context.client?.isGuest()) {
            // Join this room once the user has registered and logged in
            // (If we failed to peek, we may not have a valid room object.)
            defaultDispatcher.dispatch<DoAfterSyncPreparedPayload<ViewRoomPayload>>({
                action: Action.DoAfterSyncPrepared,
                deferred_action: {
                    action: Action.ViewRoom,
                    room_id: this.getRoomId(),
                    metricsTrigger: undefined,
                },
            });
            defaultDispatcher.dispatch({ action: "require_registration" });
        } else {
            Promise.resolve().then(() => {
                const signUrl = this.props.threepidInvite?.signUrl;
                const roomId = this.getRoomId();
                if (isNotUndefined(roomId)) {
                    defaultDispatcher.dispatch<JoinRoomPayload>({
                        action: Action.JoinRoom,
                        roomId,
                        opts: { inviteSignUrl: signUrl },
                        metricsTrigger:
                            this.state.room?.getMyMembership() === KnownMembership.Invite ? "Invite" : "RoomPreview",
                        canAskToJoin: this.state.canAskToJoin,
                    });
                }

                return Promise.resolve();
            });
        }
    };

    private onMessageListScroll = (): void => {
        if (this.messagePanel?.isAtEndOfLiveTimeline()) {
            this.setState({
                numUnreadMessages: 0,
                atEndOfLiveTimeline: true,
            });
        } else {
            this.setState({
                atEndOfLiveTimeline: false,
            });
        }
        this.updateTopUnreadMessagesBar();
    };

    private resetJumpToEvent = (eventId?: string): void => {
        if (
            this.state.initialEventId &&
            this.state.initialEventScrollIntoView &&
            this.state.initialEventId === eventId
        ) {
            debuglog("Removing scroll_into_view flag from initial event");
            defaultDispatcher.dispatch<ViewRoomPayload>({
                action: Action.ViewRoom,
                room_id: this.getRoomId(),
                event_id: this.state.initialEventId,
                highlighted: this.state.isInitialEventHighlighted,
                scroll_into_view: false,
                replyingToEvent: this.state.replyToEvent,
                metricsTrigger: undefined, // room doesn't change
            });
        }
    };

    private injectSticker(url: string, info: object, text: string, threadId: string | null): void {
        const roomId = this.getRoomId();
        if (!this.context.client || !roomId) return;
        if (this.context.client.isGuest()) {
            defaultDispatcher.dispatch({ action: "require_registration" });
            return;
        }

        ContentMessages.sharedInstance()
            .sendStickerContentToRoom(url, roomId, threadId, info, text, this.context.client)
            .then(undefined, (error) => {
                if (error.name === "UnknownDeviceError") {
                    // Let the staus bar handle this
                    return;
                }
            });
    }

    private onSearch = (term: string, scope = SearchScope.Room): void => {
        const roomId = scope === SearchScope.Room ? this.getRoomId() : undefined;
        debuglog("sending search request");
        const abortController = new AbortController();
        const promise = eventSearch(this.context.client!, term, roomId, abortController.signal);

        this.setState({
            timelineRenderingType: TimelineRenderingType.Search,
            search: {
                // make sure that we don't end up showing results from
                // an aborted search by keeping a unique id.
                searchId: new Date().getTime(),
                roomId,
                term,
                scope,
                promise,
                abortController,
            },
        });
    };

    private onSearchScopeChange = (scope: SearchScope): void => {
        this.onSearch(this.state.search?.term ?? "", scope);
    };

    private onSearchUpdate = (inProgress: boolean, searchResults: ISearchResults | null, error: Error | null): void => {
        this.setState({
            search: {
                ...this.state.search!,
                count: searchResults?.count,
                error: error ?? undefined,
                inProgress,
            },
        });
    };

    private onForgetClick = (): void => {
        defaultDispatcher.dispatch({
            action: "forget_room",
            room_id: this.getRoomId(),
        });
    };

    private getInviterFromRoom(room: Room): string | undefined {
        const ownUserId = this.context.client?.getSafeUserId();
        if (!ownUserId) return;

        const myMember = room.getMember(ownUserId);
        const memberEvent = myMember?.events.member;
        const senderId = memberEvent?.getSender();

        if (memberEvent?.getContent().membership === KnownMembership.Invite) return senderId;
    }

    private onDeclineAndBlockButtonClicked = async (): Promise<void> => {
        if (!this.state.room || !this.context.client) return;

        const [shouldReject, ignoreUser, reportRoom] = await Modal.createDialog(DeclineAndBlockInviteDialog, {
            roomName: this.state.room.name,
        }).finished;
        if (!shouldReject) {
            return;
        }

        this.setState({
            rejecting: true,
        });

        const actions: Promise<unknown>[] = [];

        if (ignoreUser) {
            const doIgnore = async (): Promise<void> => {
                const ownUserId = this.context.client!.getSafeUserId();
                if (!this.inviter || this.inviter === ownUserId) {
                    // This is unlikely to happen since we cache the inviter as early as possible.
                    // However, we still do this check here to be double sure.
                    throw new CannotDetermineUserError(
                        "Cannot determine which user to ignore since the member event has changed.",
                    );
                }
                const ignoredUsers = this.context.client!.getIgnoredUsers();
                ignoredUsers.push(this.inviter); // de-duped internally in the js-sdk
                await this.context.client!.setIgnoredUsers(ignoredUsers);
            };
            actions.push(doIgnore());
        }

        if (reportRoom !== false) {
            actions.push(this.context.client.reportRoom(this.state.room.roomId, reportRoom!));
        }

        actions.push(this.context.client.leave(this.state.room.roomId));
        try {
            await Promise.all(actions);
            defaultDispatcher.dispatch({ action: Action.ViewHomePage });
            this.setState({
                rejecting: false,
            });
        } catch (error) {
            logger.error(`Failed to reject invite: ${error}`);

            let msg: string = "";
            if (error instanceof CannotDetermineUserError) {
                msg = _t("room|failed_determine_user");
            } else if (error instanceof Error) {
                msg = error.message;
            } else {
                msg = JSON.stringify(error);
            }
            Modal.createDialog(ErrorDialog, {
                title: _t("room|failed_reject_invite"),
                description: msg,
            });

            this.setState({
                rejecting: false,
            });
        }
    };

    private onDeclineButtonClicked = async (): Promise<void> => {
        if (!this.state.room || !this.context.client) {
            return;
        }
        try {
            this.setState({
                rejecting: true,
            });
            await this.context.client.leave(this.state.room.roomId);
            defaultDispatcher.dispatch({ action: Action.ViewHomePage });
            this.setState({
                rejecting: false,
            });
        } catch (error) {
            logger.error(`Failed to reject invite: ${error}`);

            const msg = error instanceof Error ? error.message : JSON.stringify(error);
            Modal.createDialog(ErrorDialog, {
                title: _t("room|failed_reject_invite"),
                description: msg,
            });

            this.setState({
                rejecting: false,
            });
        }
    };

    private onRejectThreepidInviteButtonClicked = (): void => {
        // We can reject 3pid invites in the same way that we accept them,
        // using /leave rather than /join. In the short term though, we
        // just ignore them.
        // https://github.com/vector-im/vector-web/issues/1134
        defaultDispatcher.fire(Action.ViewRoomDirectory);
    };

    private onSearchChange = debounce((term: string): void => {
        this.onSearch(term);
    }, 300);

    private onCancelSearchClick = (): Promise<void> => {
        return new Promise<void>((resolve) => {
            this.setState(
                {
                    timelineRenderingType: TimelineRenderingType.Room,
                    search: undefined,
                },
                resolve,
            );
        });
    };

    // jump down to the bottom of this room, where new events are arriving
    private jumpToLiveTimeline = (): void => {
        if (this.state.initialEventId && this.state.isInitialEventHighlighted) {
            // If we were viewing a highlighted event, firing view_room without
            // an event will take care of both clearing the URL fragment and
            // jumping to the bottom
            defaultDispatcher.dispatch<ViewRoomPayload>({
                action: Action.ViewRoom,
                room_id: this.getRoomId(),
                metricsTrigger: undefined, // room doesn't change
            });
        } else {
            // Otherwise we have to jump manually
            this.messagePanel?.jumpToLiveTimeline();
            defaultDispatcher.fire(Action.FocusSendMessageComposer);
        }
    };

    // jump up to wherever our read marker is
    private jumpToReadMarker = (): void => {
        this.messagePanel?.jumpToReadMarker();
    };

    // update the read marker to match the read-receipt
    private forgetReadMarker = (ev: ButtonEvent): void => {
        ev.stopPropagation();
        this.messagePanel?.forgetReadMarker();
    };

    // decide whether or not the top 'unread messages' bar should be shown
    private updateTopUnreadMessagesBar = (): void => {
        if (!this.messagePanel) {
            return;
        }

        const showBar = this.messagePanel.canJumpToReadMarker();
        if (this.state.showTopUnreadMessagesBar != showBar) {
            this.setState({ showTopUnreadMessagesBar: showBar });
        }
    };

    // get the current scroll position of the room, so that it can be
    // restored when we switch back to it.
    //
    private getScrollState(): ScrollState | null {
        const messagePanel = this.messagePanel;
        if (!messagePanel) return null;

        // if we're following the live timeline, we want to return null; that
        // means that, if we switch back, we will jump to the read-up-to mark.
        //
        // That should be more intuitive than slavishly preserving the current
        // scroll state, in the case where the room advances in the meantime
        // (particularly in the case that the user reads some stuff on another
        // device).
        //
        if (this.state.atEndOfLiveTimeline) {
            return null;
        }

        const scrollState = messagePanel.getScrollState();

        // getScrollState on TimelinePanel *may* return null, so guard against that
        if (!scrollState || scrollState.stuckAtBottom) {
            // we don't really expect to be in this state, but it will
            // occasionally happen when no scroll state has been set on the
            // messagePanel (ie, we didn't have an initial event (so it's
            // probably a new room), there has been no user-initiated scroll, and
            // no read-receipts have arrived to update the scroll position).
            //
            // Return null, which will cause us to scroll to last unread on
            // reload.
            return null;
        }

        return {
            focussedEvent: scrollState.trackedScrollToken,
            pixelOffset: scrollState.pixelOffset,
        };
    }

    private onStatusBarVisible = (): void => {
        if (this.unmounted || this.state.statusBarVisible) return;
        this.setState({ statusBarVisible: true });
    };

    private onStatusBarHidden = (): void => {
        // This is currently not desired as it is annoying if it keeps expanding and collapsing
        if (this.unmounted || !this.state.statusBarVisible) return;
        this.setState({ statusBarVisible: false });
    };

    /**
     * called by the parent component when PageUp/Down/etc is pressed.
     *
     * We pass it down to the scroll panel.
     */
    public handleScrollKey = (ev: React.KeyboardEvent | KeyboardEvent): void => {
        let panel: ScrollPanel | TimelinePanel | undefined;
        if (this.searchResultsPanel.current) {
            panel = this.searchResultsPanel.current;
        } else if (this.messagePanel) {
            panel = this.messagePanel;
        }

        panel?.handleScrollKey(ev);
    };

    /**
     * get any current call for this room
     */
    private getCallForRoom(): MatrixCall | null {
        if (!this.state.room) {
            return null;
        }
        return this.context.legacyCallHandler.getCallForRoom(this.state.room.roomId);
    }

    // this has to be a proper method rather than an unnamed function,
    // otherwise react calls it with null on each update.
    private gatherTimelinePanelRef = (r: TimelinePanel | null): void => {
        this.messagePanel = r;
    };

    private getOldRoom(): Room | null {
        const { roomId } = this.state.room?.findPredecessor(this.state.msc3946ProcessDynamicPredecessor) || {};
        return this.context.client?.getRoom(roomId) || null;
    }

    public getHiddenHighlightCount(): number {
        const oldRoom = this.getOldRoom();
        if (!oldRoom) return 0;
        return oldRoom.getUnreadNotificationCount(NotificationCountType.Highlight);
    }

    public onHiddenHighlightsClick = (): void => {
        const oldRoom = this.getOldRoom();
        if (!oldRoom) return;
        defaultDispatcher.dispatch<ViewRoomPayload>({
            action: Action.ViewRoom,
            room_id: oldRoom.roomId,
            metricsTrigger: "Predecessor",
        });
    };

    private get messagePanelClassNames(): string {
        return classNames("mx_RoomView_messagePanel", {
            mx_IRCLayout: this.state.layout === Layout.IRC,
        });
    }

    private onFileDrop = async (dataTransfer: DataTransfer): Promise<void> => {
        const roomId = this.getRoomId();
        if (!roomId || !this.context.client) return;
        await ContentMessages.sharedInstance().sendContentListToRoom(
            Array.from(dataTransfer.files),
            roomId,
            undefined,
            this.context.client,
            TimelineRenderingType.Room,
        );
    };

    private onMeasurement = (narrow: boolean): void => {
        this.setState({ narrow });
    };

    private get viewsLocalRoom(): boolean {
        return isLocalRoom(this.state.room);
    }

    private get permalinkCreator(): RoomPermalinkCreator {
        return this.getPermalinkCreatorForRoom();
    }

    private renderLocalRoomCreateLoader(localRoom: LocalRoom): ReactNode {
        if (!this.state.room || !this.context?.client) return null;
        const names = this.state.room.getDefaultRoomName(this.context.client.getSafeUserId());
        return (
            <ScopedRoomContextProvider {...this.state}>
                <LocalRoomCreateLoader
                    localRoom={localRoom}
                    names={names}
<<<<<<< HEAD
                    resizeNotifier={this.context.resizeNotifier}
=======
>>>>>>> 68389697
                    mainSplitContentType={this.state.mainSplitContentType}
                />
            </ScopedRoomContextProvider>
        );
    }

    private renderLocalRoomView(localRoom: LocalRoom): ReactNode {
        return (
            <ScopedRoomContextProvider {...this.state}>
                <LocalRoomView
                    e2eStatus={this.state.e2eStatus}
                    localRoom={localRoom}
                    resizeNotifier={this.context.resizeNotifier}
                    permalinkCreator={this.permalinkCreator}
                    roomView={this.roomView}
                    onFileDrop={this.onFileDrop}
                    mainSplitContentType={this.state.mainSplitContentType}
                />
            </ScopedRoomContextProvider>
        );
    }

    private renderWaitingForThirdPartyRoomView(inviteEvent: MatrixEvent): ReactNode {
        return (
            <ScopedRoomContextProvider {...this.state}>
                <WaitingForThirdPartyRoomView
                    resizeNotifier={this.context.resizeNotifier}
                    roomView={this.roomView}
                    inviteEvent={inviteEvent}
                />
            </ScopedRoomContextProvider>
        );
    }

    /**
     * Handles the submission of a request to join a room.
     *
     * @param {string} reason - An optional reason for the request to join.
     * @returns {void}
     */
    private onSubmitAskToJoin = (reason?: string): void => {
        const roomId = this.getRoomId();

        if (isNotUndefined(roomId)) {
            defaultDispatcher.dispatch<SubmitAskToJoinPayload>({
                action: Action.SubmitAskToJoin,
                roomId,
                opts: { reason },
            });
        }
    };

    /**
     * Handles the cancellation of a request to join a room.
     *
     * @returns {void}
     */
    private onCancelAskToJoin = (): void => {
        const roomId = this.getRoomId();

        if (isNotUndefined(roomId)) {
            defaultDispatcher.dispatch<CancelAskToJoinPayload>({
                action: Action.CancelAskToJoin,
                roomId,
            });
        }
    };

    public render(): ReactNode {
        if (!this.context.client) return null;
        const { isRoomEncrypted } = this.state;
        const isRoomEncryptionLoading = isRoomEncrypted === null;

        if (this.state.room instanceof LocalRoom) {
            if (this.state.room.state === LocalRoomState.CREATING) {
                return this.renderLocalRoomCreateLoader(this.state.room);
            }

            return this.renderLocalRoomView(this.state.room);
        }

        if (this.state.room) {
            const { shouldEncrypt, inviteEvent } = shouldEncryptRoomWithSingle3rdPartyInvite(this.state.room);

            if (shouldEncrypt) {
                return this.renderWaitingForThirdPartyRoomView(inviteEvent);
            }
        }

        if (!this.state.room) {
            const loading = !this.state.matrixClientIsReady || this.state.roomLoading || this.state.peekLoading;
            if (loading) {
                // Assume preview loading if we don't have a ready client or a room ID (still resolving the alias)
                const previewLoading = !this.state.matrixClientIsReady || !this.state.roomId || this.state.peekLoading;
                return (
                    <div className="mx_RoomView">
                        <ErrorBoundary>
                            <RoomPreviewBar
                                canPreview={false}
                                previewLoading={previewLoading && !this.state.roomLoadError}
                                error={this.state.roomLoadError}
                                loading={loading}
                                joining={this.state.joining}
                                oobData={this.props.oobData}
                                roomId={this.state.roomId}
                            />
                        </ErrorBoundary>
                    </div>
                );
            } else {
                let inviterName: string | undefined;
                if (this.props.oobData) {
                    inviterName = this.props.oobData.inviterName;
                }
                const invitedEmail = this.props.threepidInvite?.toEmail;

                // We have no room object for this room, only the ID.
                // We've got to this room by following a link, possibly a third party invite.
                const roomAlias = this.state.roomAlias;
                return (
                    <div className="mx_RoomView">
                        <ErrorBoundary>
                            <RoomPreviewBar
                                onJoinClick={this.onJoinButtonClicked}
                                onForgetClick={this.onForgetClick}
                                onDeclineClick={this.onRejectThreepidInviteButtonClicked}
                                canPreview={false}
                                error={this.state.roomLoadError}
                                roomAlias={roomAlias}
                                joining={this.state.joining}
                                inviterName={inviterName}
                                invitedEmail={invitedEmail}
                                oobData={this.props.oobData}
                                signUrl={this.props.threepidInvite?.signUrl}
                                roomId={this.state.roomId}
                                promptAskToJoin={this.state.promptAskToJoin}
                                onSubmitAskToJoin={this.onSubmitAskToJoin}
                                onCancelAskToJoin={this.onCancelAskToJoin}
                            />
                        </ErrorBoundary>
                    </div>
                );
            }
        }

        const myMembership = this.state.room.getMyMembership();
        if (isVideoRoom(this.state.room) && myMembership !== KnownMembership.Join) {
            return (
                <ErrorBoundary>
                    <div className="mx_MainSplit">
                        <RoomPreviewCard
                            room={this.state.room}
                            onJoinButtonClicked={this.onJoinButtonClicked}
                            onRejectButtonClicked={this.onDeclineButtonClicked}
                        />
                    </div>
                    ;
                </ErrorBoundary>
            );
        }

        // SpaceRoomView handles invites itself
        if (myMembership === KnownMembership.Invite && !this.state.room.isSpaceRoom()) {
            if (this.state.joining || this.state.rejecting) {
                return (
                    <ErrorBoundary>
                        <RoomPreviewBar
                            canPreview={false}
                            error={this.state.roomLoadError}
                            joining={this.state.joining}
                            rejecting={this.state.rejecting}
                            roomId={this.state.roomId}
                        />
                    </ErrorBoundary>
                );
            } else {
                const myUserId = this.context.client.getSafeUserId();
                const myMember = this.state.room.getMember(myUserId);
                const inviteEvent = myMember ? myMember.events.member : null;
                let inviterName = _t("room|inviter_unknown");
                if (inviteEvent) {
                    inviterName = inviteEvent.sender?.name ?? inviteEvent.getSender()!;
                }

                // We deliberately don't try to peek into invites, even if we have permission to peek
                // as they could be a spam vector.
                // XXX: in future we could give the option of a 'Preview' button which lets them view anyway.

                // We have a regular invite for this room.
                return (
                    <div className="mx_RoomView">
                        <ErrorBoundary>
                            <RoomPreviewBar
                                onJoinClick={this.onJoinButtonClicked}
                                onForgetClick={this.onForgetClick}
                                onDeclineClick={this.onDeclineButtonClicked}
                                onDeclineAndBlockClick={this.onDeclineAndBlockButtonClicked}
                                promptRejectionOptions={true}
                                inviterName={inviterName}
                                canPreview={false}
                                joining={this.state.joining}
                                room={this.state.room}
                                roomId={this.state.roomId}
                            />
                        </ErrorBoundary>
                    </div>
                );
            }
        }

        if (
            this.state.canAskToJoin &&
            ([KnownMembership.Knock, KnownMembership.Leave] as Array<string>).includes(myMembership)
        ) {
            return (
                <div className="mx_RoomView">
                    <ErrorBoundary>
                        <RoomPreviewBar
                            onJoinClick={this.onJoinButtonClicked}
                            room={this.state.room}
                            canAskToJoinAndMembershipIsLeave={myMembership === KnownMembership.Leave}
                            promptAskToJoin={this.state.promptAskToJoin}
                            knocked={myMembership === KnownMembership.Knock}
                            onSubmitAskToJoin={this.onSubmitAskToJoin}
                            onCancelAskToJoin={this.onCancelAskToJoin}
                            onForgetClick={this.onForgetClick}
                        />
                    </ErrorBoundary>
                </div>
            );
        }

        // We have successfully loaded this room, and are not previewing.
        // Display the "normal" room view.

        let activeCall: MatrixCall | null = null;
        {
            // New block because this variable doesn't need to hang around for the rest of the function
            const call = this.getCallForRoom();
            if (call && this.state.callState !== "ended" && this.state.callState !== "ringing") {
                activeCall = call;
            }
        }

        let statusBar: JSX.Element | undefined;
        let isStatusAreaExpanded = true;

        if (ContentMessages.sharedInstance().getCurrentUploads().length > 0) {
            statusBar = <UploadBar room={this.state.room} />;
        } else if (!this.state.search) {
            isStatusAreaExpanded = this.state.statusBarVisible;
            statusBar = (
                <RoomStatusBar
                    room={this.state.room}
                    isPeeking={myMembership !== KnownMembership.Join}
                    onInviteClick={this.onInviteClick}
                    onVisible={this.onStatusBarVisible}
                    onHidden={this.onStatusBarHidden}
                />
            );
        }

        const statusBarAreaClass = classNames("mx_RoomView_statusArea", {
            mx_RoomView_statusArea_expanded: isStatusAreaExpanded,
        });

        // if statusBar does not exist then statusBarArea is blank and takes up unnecessary space on the screen
        // show statusBarArea only if statusBar is present
        const statusBarArea = statusBar && (
            <div role="region" className={statusBarAreaClass} aria-label={_t("a11y|room_status_bar")}>
                <div className="mx_RoomView_statusAreaBox">
                    <div className="mx_RoomView_statusAreaBox_line" />
                    {statusBar}
                </div>
            </div>
        );

        const roomVersionRecommendation = this.state.upgradeRecommendation;
        const showRoomUpgradeBar =
            roomVersionRecommendation &&
            roomVersionRecommendation.needsUpgrade &&
            this.state.room.userMayUpgradeRoom(this.context.client.getSafeUserId());

        const hiddenHighlightCount = this.getHiddenHighlightCount();

        let aux: JSX.Element | undefined;
        let previewBar;
        if (this.state.timelineRenderingType === TimelineRenderingType.Search) {
            if (!isRoomEncryptionLoading) {
                aux = (
                    <RoomSearchAuxPanel
                        searchInfo={this.state.search}
                        onCancelClick={this.onCancelSearchClick}
                        onSearchScopeChange={this.onSearchScopeChange}
                        isRoomEncrypted={isRoomEncrypted}
                    />
                );
            }
        } else if (showRoomUpgradeBar) {
            aux = <RoomUpgradeWarningBar room={this.state.room} />;
        } else if (myMembership !== KnownMembership.Join) {
            // We do have a room object for this room, but we're not currently in it.
            // We may have a 3rd party invite to it.
            let inviterName: string | undefined;
            if (this.props.oobData) {
                inviterName = this.props.oobData.inviterName;
            }
            const invitedEmail = this.props.threepidInvite?.toEmail;
            previewBar = (
                <RoomPreviewBar
                    onJoinClick={this.onJoinButtonClicked}
                    onForgetClick={this.onForgetClick}
                    onDeclineClick={this.onRejectThreepidInviteButtonClicked}
                    promptRejectionOptions={true}
                    joining={this.state.joining}
                    inviterName={inviterName}
                    invitedEmail={invitedEmail}
                    oobData={this.props.oobData}
                    canPreview={this.state.canPeek}
                    room={this.state.room}
                    roomId={this.state.roomId}
                />
            );
            if (!this.state.canPeek && !this.state.room?.isSpaceRoom()) {
                return <div className="mx_RoomView">{previewBar}</div>;
            }
        } else if (hiddenHighlightCount > 0) {
            aux = (
                <AccessibleButton
                    element="div"
                    className="mx_RoomView_auxPanel_hiddenHighlights"
                    onClick={this.onHiddenHighlightsClick}
                >
                    {_t("room|unread_notifications_predecessor", {
                        count: hiddenHighlightCount,
                    })}
                </AccessibleButton>
            );
        }

        if (this.state.room?.isSpaceRoom() && !this.props.forceTimeline) {
            return (
                <SpaceRoomView
                    space={this.state.room}
                    justCreatedOpts={this.props.justCreatedOpts}
                    resizeNotifier={this.context.resizeNotifier}
                    permalinkCreator={this.permalinkCreator}
                    onJoinButtonClicked={this.onJoinButtonClicked}
                    onRejectButtonClicked={
                        this.props.threepidInvite
                            ? this.onRejectThreepidInviteButtonClicked
                            : this.onDeclineButtonClicked
                    }
                />
            );
        }

        const auxPanel = (
            <AuxPanel
                room={this.state.room}
                userId={this.context.client.getSafeUserId()}
                showApps={this.state.showApps}
<<<<<<< HEAD
                resizeNotifier={this.context.resizeNotifier}
=======
>>>>>>> 68389697
            >
                {aux}
            </AuxPanel>
        );

        const pinnedMessageBanner = (
<<<<<<< HEAD
            <PinnedMessageBanner
                room={this.state.room}
                permalinkCreator={this.permalinkCreator}
                resizeNotifier={this.context.resizeNotifier}
            />
=======
            <PinnedMessageBanner room={this.state.room} permalinkCreator={this.permalinkCreator} />
>>>>>>> 68389697
        );

        let messageComposer;
        const showComposer =
            !isRoomEncryptionLoading &&
            // joined and not showing search results
            myMembership === KnownMembership.Join &&
            !this.state.search;
        if (showComposer) {
            messageComposer = (
                <MessageComposer
                    room={this.state.room}
                    e2eStatus={this.state.e2eStatus}
                    resizeNotifier={this.context.resizeNotifier}
                    replyToEvent={this.state.replyToEvent}
                    permalinkCreator={this.permalinkCreator}
                />
            );
        }

        // if we have search results, we keep the messagepanel (so that it preserves its
        // scroll state), but hide it.
        let searchResultsPanel;
        let hideMessagePanel = false;

        if (this.state.search) {
            searchResultsPanel = (
                <RoomSearchView
                    key={this.state.search.searchId}
                    ref={this.searchResultsPanel}
                    term={this.state.search.term}
                    scope={this.state.search.scope}
                    promise={this.state.search.promise}
                    abortController={this.state.search.abortController}
                    inProgress={!!this.state.search.inProgress}
<<<<<<< HEAD
                    resizeNotifier={this.context.resizeNotifier}
=======
>>>>>>> 68389697
                    className={this.messagePanelClassNames}
                    onUpdate={this.onSearchUpdate}
                />
            );
            hideMessagePanel = true;
        }

        let highlightedEventId: string | undefined;
        if (this.state.isInitialEventHighlighted) {
            highlightedEventId = this.state.initialEventId;
        }

        let messagePanel: JSX.Element | undefined;
        if (!isRoomEncryptionLoading) {
            messagePanel = (
                <TimelinePanel
                    ref={this.gatherTimelinePanelRef}
                    timelineSet={this.state.room.getUnfilteredTimelineSet()}
                    showReadReceipts={this.state.showReadReceipts}
                    manageReadReceipts={!this.state.isPeeking}
                    sendReadReceiptOnLoad={!this.state.wasContextSwitch}
                    manageReadMarkers={!this.state.isPeeking}
                    hidden={hideMessagePanel}
                    highlightedEventId={highlightedEventId}
                    eventId={this.state.initialEventId}
                    eventScrollIntoView={this.state.initialEventScrollIntoView}
                    eventPixelOffset={this.state.initialEventPixelOffset}
                    onScroll={this.onMessageListScroll}
                    onEventScrolledIntoView={this.resetJumpToEvent}
                    onReadMarkerUpdated={this.updateTopUnreadMessagesBar}
                    showUrlPreview={this.state.showUrlPreview}
                    className={this.messagePanelClassNames}
                    membersLoaded={this.state.membersLoaded}
                    permalinkCreator={this.permalinkCreator}
<<<<<<< HEAD
                    resizeNotifier={this.context.resizeNotifier}
=======
>>>>>>> 68389697
                    showReactions={true}
                    layout={this.state.layout}
                    editState={this.state.editState}
                />
            );
        }

        let topUnreadMessagesBar: JSX.Element | undefined;
        // Do not show TopUnreadMessagesBar if we have search results showing, it makes no sense
        if (this.state.showTopUnreadMessagesBar && !this.state.search) {
            topUnreadMessagesBar = (
                <TopUnreadMessagesBar onScrollUpClick={this.jumpToReadMarker} onCloseClick={this.forgetReadMarker} />
            );
        }
        let jumpToBottom;
        // Do not show JumpToBottomButton if we have search results showing, it makes no sense
        if (this.state.atEndOfLiveTimeline === false && !this.state.search) {
            jumpToBottom = (
                <JumpToBottomButton
                    highlight={this.state.room.getUnreadNotificationCount(NotificationCountType.Highlight) > 0}
                    numUnreadMessages={this.state.numUnreadMessages}
                    onScrollToBottomClick={this.jumpToLiveTimeline}
                />
            );
        }

        const showRightPanel = !isRoomEncryptionLoading && this.state.room && this.state.showRightPanel;

        const rightPanel = showRightPanel ? (
            <RightPanel
                room={this.state.room}
                resizeNotifier={this.context.resizeNotifier}
                permalinkCreator={this.permalinkCreator}
                e2eStatus={this.state.e2eStatus}
                onSearchChange={this.onSearchChange}
                onSearchCancel={this.onCancelSearchClick}
                searchTerm={this.state.search?.term ?? ""}
            />
        ) : undefined;

        const timelineClasses = classNames("mx_RoomView_timeline", {
            mx_RoomView_timeline_rr_enabled: this.state.showReadReceipts,
        });

        let { mainSplitContentType } = this.state;
        if (this.state.search) {
            // When in the middle of a search force the main split content type to timeline
            mainSplitContentType = MainSplitContentType.Timeline;
        }

        const mainClasses = classNames("mx_RoomView", {
            mx_RoomView_inCall: Boolean(activeCall),
            mx_RoomView_immersive: mainSplitContentType !== MainSplitContentType.Timeline,
        });

        const showChatEffects = SettingsStore.getValue("showChatEffects");

        let mainSplitBody: JSX.Element | undefined;
        let mainSplitContentClassName: string | undefined;
        // Decide what to show in the main split
        switch (mainSplitContentType) {
            case MainSplitContentType.Timeline:
                mainSplitContentClassName = "mx_MainSplit_timeline";
                mainSplitBody = (
                    <>
                        <Measured sensor={this.roomViewBody} onMeasurement={this.onMeasurement} />
                        {auxPanel}
                        {pinnedMessageBanner}
                        <main className={timelineClasses}>
                            <FileDropTarget
                                parent={this.roomView.current}
                                onFileDrop={this.onFileDrop}
                                room={this.state.room}
                            />
                            {topUnreadMessagesBar}
                            {jumpToBottom}
                            {messagePanel}
                            {searchResultsPanel}
                        </main>
                        {statusBarArea}
                        {previewBar}
                        {messageComposer}
                    </>
                );
                break;
            case MainSplitContentType.MaximisedWidget:
                mainSplitContentClassName = "mx_MainSplit_maximisedWidget";
                mainSplitBody = (
                    <>
                        <AppsDrawer
                            room={this.state.room}
                            userId={this.context.client.getSafeUserId()}
<<<<<<< HEAD
                            resizeNotifier={this.context.resizeNotifier}
=======
>>>>>>> 68389697
                            showApps={true}
                            role="main"
                        />
                        {previewBar}
                    </>
                );
                break;
            case MainSplitContentType.Call: {
                mainSplitContentClassName = "mx_MainSplit_call";
                mainSplitBody = (
                    <>
                        <CallView
                            room={this.state.room}
                            resizing={this.state.resizing}
                            role="main"
                            onClose={this.onCallClose}
                        />
                        {previewBar}
                    </>
                );
            }
        }
        const mainSplitContentClasses = classNames("mx_RoomView_body", mainSplitContentClassName);

        let sizeKey: string | undefined;
        let defaultSize: number | undefined;
        let analyticsRoomType: ComponentProps<typeof MainSplit>["analyticsRoomType"] = "other_room";
        if (this.state.mainSplitContentType !== MainSplitContentType.Timeline) {
            // Override defaults for video rooms where more space is needed for the chat timeline
            sizeKey = "wide";
            defaultSize = 420;
            analyticsRoomType =
                this.state.mainSplitContentType === MainSplitContentType.Call ? "video_room" : "maximised_widget";
        }

        return (
            <ScopedRoomContextProvider {...this.state}>
                <div className={mainClasses} ref={this.roomView} onKeyDown={this.onReactKeyDown}>
                    {showChatEffects && this.roomView.current && (
                        <EffectsOverlay roomWidth={this.roomView.current.offsetWidth} />
                    )}
                    <ErrorBoundary>
                        <MainSplit
                            panel={rightPanel}
<<<<<<< HEAD
                            resizeNotifier={this.context.resizeNotifier}
=======
>>>>>>> 68389697
                            sizeKey={sizeKey}
                            defaultSize={defaultSize}
                            analyticsRoomType={analyticsRoomType}
                        >
                            <div
                                className={mainSplitContentClasses}
                                ref={this.roomViewBody}
                                data-layout={this.state.layout}
                            >
                                <RoomHeader
                                    room={this.state.room}
                                    additionalButtons={this.state.viewRoomOpts.buttons}
                                />
                                {mainSplitBody}
                            </div>
                        </MainSplit>
                    </ErrorBoundary>
                </div>
            </ScopedRoomContextProvider>
        );
    }
}

class CannotDetermineUserError extends Error {
    public name = "CannotDetermineUserError";
}<|MERGE_RESOLUTION|>--- conflicted
+++ resolved
@@ -2066,10 +2066,6 @@
                 <LocalRoomCreateLoader
                     localRoom={localRoom}
                     names={names}
-<<<<<<< HEAD
-                    resizeNotifier={this.context.resizeNotifier}
-=======
->>>>>>> 68389697
                     mainSplitContentType={this.state.mainSplitContentType}
                 />
             </ScopedRoomContextProvider>
@@ -2432,25 +2428,13 @@
                 room={this.state.room}
                 userId={this.context.client.getSafeUserId()}
                 showApps={this.state.showApps}
-<<<<<<< HEAD
-                resizeNotifier={this.context.resizeNotifier}
-=======
->>>>>>> 68389697
             >
                 {aux}
             </AuxPanel>
         );
 
         const pinnedMessageBanner = (
-<<<<<<< HEAD
-            <PinnedMessageBanner
-                room={this.state.room}
-                permalinkCreator={this.permalinkCreator}
-                resizeNotifier={this.context.resizeNotifier}
-            />
-=======
             <PinnedMessageBanner room={this.state.room} permalinkCreator={this.permalinkCreator} />
->>>>>>> 68389697
         );
 
         let messageComposer;
@@ -2486,10 +2470,6 @@
                     promise={this.state.search.promise}
                     abortController={this.state.search.abortController}
                     inProgress={!!this.state.search.inProgress}
-<<<<<<< HEAD
-                    resizeNotifier={this.context.resizeNotifier}
-=======
->>>>>>> 68389697
                     className={this.messagePanelClassNames}
                     onUpdate={this.onSearchUpdate}
                 />
@@ -2524,10 +2504,6 @@
                     className={this.messagePanelClassNames}
                     membersLoaded={this.state.membersLoaded}
                     permalinkCreator={this.permalinkCreator}
-<<<<<<< HEAD
-                    resizeNotifier={this.context.resizeNotifier}
-=======
->>>>>>> 68389697
                     showReactions={true}
                     layout={this.state.layout}
                     editState={this.state.editState}
@@ -2620,10 +2596,6 @@
                         <AppsDrawer
                             room={this.state.room}
                             userId={this.context.client.getSafeUserId()}
-<<<<<<< HEAD
-                            resizeNotifier={this.context.resizeNotifier}
-=======
->>>>>>> 68389697
                             showApps={true}
                             role="main"
                         />
@@ -2668,10 +2640,6 @@
                     <ErrorBoundary>
                         <MainSplit
                             panel={rightPanel}
-<<<<<<< HEAD
-                            resizeNotifier={this.context.resizeNotifier}
-=======
->>>>>>> 68389697
                             sizeKey={sizeKey}
                             defaultSize={defaultSize}
                             analyticsRoomType={analyticsRoomType}
