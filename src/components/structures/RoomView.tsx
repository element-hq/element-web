/*
Copyright 2024 New Vector Ltd.
Copyright 2019-2023 The Matrix.org Foundation C.I.C.
Copyright 2018, 2019 New Vector Ltd
Copyright 2017 Vector Creations Ltd
Copyright 2015, 2016 OpenMarket Ltd

SPDX-License-Identifier: AGPL-3.0-only OR GPL-3.0-only
Please see LICENSE files in the repository root for full details.
*/

<<<<<<< HEAD
import React, { ChangeEvent, ComponentProps, createRef, ReactElement, ReactNode, RefObject } from "react";
=======
import React, {
    ChangeEvent,
    ComponentProps,
    createRef,
    ReactElement,
    ReactNode,
    RefObject,
    useContext,
    JSX,
} from "react";
>>>>>>> af846f8b
import classNames from "classnames";
import {
    IRecommendedVersion,
    NotificationCountType,
    Room,
    RoomEvent,
    RoomState,
    RoomStateEvent,
    MatrixEvent,
    MatrixEventEvent,
    EventTimeline,
    IRoomTimelineData,
    EventType,
    HistoryVisibility,
    JoinRule,
    ClientEvent,
    MatrixError,
    ISearchResults,
    THREAD_RELATION_TYPE,
    MatrixClient,
} from "matrix-js-sdk/src/matrix";
import { KnownMembership } from "matrix-js-sdk/src/types";
import { logger } from "matrix-js-sdk/src/logger";
import { CallState, MatrixCall } from "matrix-js-sdk/src/webrtc/call";
import { debounce, throttle } from "lodash";
import { CryptoEvent } from "matrix-js-sdk/src/crypto-api";
import { ViewRoomOpts } from "@matrix-org/react-sdk-module-api/lib/lifecycles/RoomViewLifecycle";

import shouldHideEvent from "../../shouldHideEvent";
import { _t } from "../../languageHandler";
import * as TimezoneHandler from "../../TimezoneHandler";
import { RoomPermalinkCreator } from "../../utils/permalinks/Permalinks";
import ResizeNotifier from "../../utils/ResizeNotifier";
import ContentMessages from "../../ContentMessages";
import Modal from "../../Modal";
import { LegacyCallHandlerEvent } from "../../LegacyCallHandler";
import defaultDispatcher from "../../dispatcher/dispatcher";
import * as Rooms from "../../Rooms";
import MainSplit from "./MainSplit";
import RightPanel from "./RightPanel";
import RoomScrollStateStore, { ScrollState } from "../../stores/RoomScrollStateStore";
import WidgetEchoStore from "../../stores/WidgetEchoStore";
import SettingsStore from "../../settings/SettingsStore";
import { Layout } from "../../settings/enums/Layout";
import AccessibleButton, { ButtonEvent } from "../views/elements/AccessibleButton";
import { TimelineRenderingType, MainSplitContentType } from "../../contexts/RoomContext";
import { E2EStatus, shieldStatusForRoom } from "../../utils/ShieldUtils";
import { Action } from "../../dispatcher/actions";
import { IMatrixClientCreds } from "../../MatrixClientPeg";
import ScrollPanel from "./ScrollPanel";
import TimelinePanel from "./TimelinePanel";
import ErrorBoundary from "../views/elements/ErrorBoundary";
import RoomPreviewBar from "../views/rooms/RoomPreviewBar";
import RoomPreviewCard from "../views/rooms/RoomPreviewCard";
import RoomUpgradeWarningBar from "../views/rooms/RoomUpgradeWarningBar";
import AuxPanel from "../views/rooms/AuxPanel";
import RoomHeader from "../views/rooms/RoomHeader";
import { IOOBData, IThreepidInvite } from "../../stores/ThreepidInviteStore";
import EffectsOverlay from "../views/elements/EffectsOverlay";
import { containsEmoji } from "../../effects/utils";
import { CHAT_EFFECTS } from "../../effects";
import { CallView } from "../views/voip/CallView";
import { UPDATE_EVENT } from "../../stores/AsyncStore";
import Notifier from "../../Notifier";
import { showToast as showNotificationsToast } from "../../toasts/DesktopNotificationsToast";
import { Container, WidgetLayoutStore } from "../../stores/widgets/WidgetLayoutStore";
import { getKeyBindingsManager } from "../../KeyBindingsManager";
import { objectHasDiff } from "../../utils/objects";
import SpaceRoomView from "./SpaceRoomView";
import { IOpts } from "../../createRoom";
import EditorStateTransfer from "../../utils/EditorStateTransfer";
import ErrorDialog from "../views/dialogs/ErrorDialog";
import UploadBar from "./UploadBar";
import RoomStatusBar from "./RoomStatusBar";
import MessageComposer from "../views/rooms/MessageComposer";
import JumpToBottomButton from "../views/rooms/JumpToBottomButton";
import TopUnreadMessagesBar from "../views/rooms/TopUnreadMessagesBar";
import { fetchInitialEvent } from "../../utils/EventUtils";
import { ComposerInsertPayload, ComposerType } from "../../dispatcher/payloads/ComposerInsertPayload";
import AppsDrawer from "../views/rooms/AppsDrawer";
import { RightPanelPhases } from "../../stores/right-panel/RightPanelStorePhases";
import { ActionPayload } from "../../dispatcher/payloads";
import { KeyBindingAction } from "../../accessibility/KeyboardShortcuts";
import { ViewRoomPayload } from "../../dispatcher/payloads/ViewRoomPayload";
import { JoinRoomPayload } from "../../dispatcher/payloads/JoinRoomPayload";
import { DoAfterSyncPreparedPayload } from "../../dispatcher/payloads/DoAfterSyncPreparedPayload";
import FileDropTarget from "./FileDropTarget";
import Measured from "../views/elements/Measured";
import { FocusComposerPayload } from "../../dispatcher/payloads/FocusComposerPayload";
import { LocalRoom, LocalRoomState } from "../../models/LocalRoom";
import { createRoomFromLocalRoom } from "../../utils/direct-messages";
import NewRoomIntro from "../views/rooms/NewRoomIntro";
import EncryptionEvent from "../views/messages/EncryptionEvent";
import { StaticNotificationState } from "../../stores/notifications/StaticNotificationState";
import { isLocalRoom } from "../../utils/localRoom/isLocalRoom";
import { ShowThreadPayload } from "../../dispatcher/payloads/ShowThreadPayload";
import { RoomStatusBarUnsentMessages } from "./RoomStatusBarUnsentMessages";
import { LargeLoader } from "./LargeLoader";
import { isVideoRoom } from "../../utils/video-rooms";
import { SDKContext } from "../../contexts/SDKContext";
import { CallStore, CallStoreEvent } from "../../stores/CallStore";
import { Call } from "../../models/Call";
import { RoomSearchView } from "./RoomSearchView";
import eventSearch, { SearchInfo, SearchScope } from "../../Searching";
import VoipUserMapper from "../../VoipUserMapper";
import { isCallEvent } from "./LegacyCallEventGrouper";
import { WidgetType } from "../../widgets/WidgetType";
import WidgetUtils from "../../utils/WidgetUtils";
import { shouldEncryptRoomWithSingle3rdPartyInvite } from "../../utils/room/shouldEncryptRoomWithSingle3rdPartyInvite";
import { WaitingForThirdPartyRoomView } from "./WaitingForThirdPartyRoomView";
import { isNotUndefined } from "../../Typeguards";
import { CancelAskToJoinPayload } from "../../dispatcher/payloads/CancelAskToJoinPayload";
import { SubmitAskToJoinPayload } from "../../dispatcher/payloads/SubmitAskToJoinPayload";
import RightPanelStore from "../../stores/right-panel/RightPanelStore";
import { onView3pidInvite } from "../../stores/right-panel/action-handlers";
import RoomSearchAuxPanel from "../views/rooms/RoomSearchAuxPanel";
import { PinnedMessageBanner } from "../views/rooms/PinnedMessageBanner";
import { ScopedRoomContextProvider, useScopedRoomContext } from "../../contexts/ScopedRoomContext";

const DEBUG = false;
const PREVENT_MULTIPLE_JITSI_WITHIN = 30_000;
let debuglog = function (msg: string): void {};

const BROWSER_SUPPORTS_SANDBOX = "sandbox" in document.createElement("iframe");

/* istanbul ignore next */
if (DEBUG) {
    // using bind means that we get to keep useful line numbers in the console
    debuglog = logger.log.bind(console);
}

interface IRoomProps {
    threepidInvite?: IThreepidInvite;
    oobData?: IOOBData;

    resizeNotifier: ResizeNotifier;
    justCreatedOpts?: IOpts;

    forceTimeline?: boolean; // should we force access to the timeline, overriding (for eg) spaces

    // Called with the credentials of a registered user (if they were a ROU that transitioned to PWLU)
    onRegistered?(credentials: IMatrixClientCreds): void;
}

export { MainSplitContentType };

export interface IRoomState {
    room?: Room;
    virtualRoom?: Room;
    roomId?: string;
    roomAlias?: string;
    roomLoading: boolean;
    peekLoading: boolean;
    shouldPeek: boolean;
    // used to trigger a rerender in TimelinePanel once the members are loaded,
    // so RR are rendered again (now with the members available), ...
    membersLoaded: boolean;
    // The event to be scrolled to initially
    initialEventId?: string;
    // The offset in pixels from the event with which to scroll vertically
    initialEventPixelOffset?: number;
    // Whether to highlight the event scrolled to
    isInitialEventHighlighted?: boolean;
    // Whether to scroll the event into view
    initialEventScrollIntoView?: boolean;
    replyToEvent?: MatrixEvent;
    numUnreadMessages: number;
    /**
     * The state of an ongoing search if there is one.
     */
    search?: SearchInfo;
    callState?: CallState;
    activeCall: Call | null;
    canPeek: boolean;
    canSelfRedact: boolean;
    showApps: boolean;
    isPeeking: boolean;
    showRightPanel: boolean;
    // error object, as from the matrix client/server API
    // If we failed to load information about the room,
    // store the error here.
    roomLoadError?: MatrixError;
    // Have we sent a request to join the room that we're waiting to complete?
    joining: boolean;
    // this is true if we are fully scrolled-down, and are looking at
    // the end of the live timeline. It has the effect of hiding the
    // 'scroll to bottom' knob, among a couple of other things.
    atEndOfLiveTimeline?: boolean;
    showTopUnreadMessagesBar: boolean;
    statusBarVisible: boolean;
    // We load this later by asking the js-sdk to suggest a version for us.
    // This object is the result of Room#getRecommendedVersion()

    upgradeRecommendation?: IRecommendedVersion;
    canReact: boolean;
    canSendMessages: boolean;
    tombstone?: MatrixEvent;
    resizing: boolean;
    layout: Layout;
    lowBandwidth: boolean;
    alwaysShowTimestamps: boolean;
    showTwelveHourTimestamps: boolean;
    userTimezone: string | undefined;
    readMarkerInViewThresholdMs: number;
    readMarkerOutOfViewThresholdMs: number;
    showHiddenEvents: boolean;
    showReadReceipts: boolean;
    showRedactions: boolean;
    showJoinLeaves: boolean;
    showAvatarChanges: boolean;
    showDisplaynameChanges: boolean;
    matrixClientIsReady: boolean;
    showUrlPreview?: boolean;
    e2eStatus?: E2EStatus;
    rejecting?: boolean;
    hasPinnedWidgets?: boolean;
    mainSplitContentType: MainSplitContentType;
    // whether or not a spaces context switch brought us here,
    // if it did we don't want the room to be marked as read as soon as it is loaded.
    wasContextSwitch?: boolean;
    editState?: EditorStateTransfer;
    timelineRenderingType: TimelineRenderingType;
    liveTimeline?: EventTimeline;
    narrow: boolean;
    msc3946ProcessDynamicPredecessor: boolean;
    /**
     * Whether the room is encrypted or not.
     * If null, we are still determining the encryption status.
     */
    isRoomEncrypted: boolean | null;

    canAskToJoin: boolean;
    promptAskToJoin: boolean;

    viewRoomOpts: ViewRoomOpts;
}

interface LocalRoomViewProps {
    localRoom: LocalRoom;
    resizeNotifier: ResizeNotifier;
    permalinkCreator: RoomPermalinkCreator;
    roomView: RefObject<HTMLElement>;
    onFileDrop: (dataTransfer: DataTransfer) => Promise<void>;
    mainSplitContentType: MainSplitContentType;
}

/**
 * Local room view. Uses only the bits necessary to display a local room view like room header or composer.
 *
 * @param {LocalRoomViewProps} props Room view props
 * @returns {ReactElement}
 */
function LocalRoomView(props: LocalRoomViewProps): ReactElement {
    const context = useScopedRoomContext("room");
    const room = context.room as LocalRoom;
    const encryptionEvent = props.localRoom.currentState.getStateEvents(EventType.RoomEncryption)[0];
    let encryptionTile: ReactNode;

    if (encryptionEvent) {
        encryptionTile = <EncryptionEvent mxEvent={encryptionEvent} />;
    }

    const onRetryClicked = (): void => {
        room.state = LocalRoomState.NEW;
        defaultDispatcher.dispatch({
            action: "local_room_event",
            roomId: room.roomId,
        });
    };

    let statusBar: ReactElement | null = null;
    let composer: ReactElement | null = null;

    if (room.isError) {
        const buttons = (
            <AccessibleButton onClick={onRetryClicked} className="mx_RoomStatusBar_unsentRetry">
                {_t("action|retry")}
            </AccessibleButton>
        );

        statusBar = (
            <RoomStatusBarUnsentMessages
                title={_t("room|status_bar|some_messages_not_sent")}
                notificationState={StaticNotificationState.RED_EXCLAMATION}
                buttons={buttons}
            />
        );
    } else {
        composer = (
            <MessageComposer
                room={props.localRoom}
                resizeNotifier={props.resizeNotifier}
                permalinkCreator={props.permalinkCreator}
            />
        );
    }

    return (
        <div className="mx_RoomView mx_RoomView--local">
            <ErrorBoundary>
                <RoomHeader room={room} />
                <main className="mx_RoomView_body" ref={props.roomView}>
                    <FileDropTarget parent={props.roomView.current} onFileDrop={props.onFileDrop} />
                    <div className="mx_RoomView_timeline">
                        <ScrollPanel className="mx_RoomView_messagePanel" resizeNotifier={props.resizeNotifier}>
                            {encryptionTile}
                            <NewRoomIntro />
                        </ScrollPanel>
                    </div>
                    {statusBar}
                    {composer}
                </main>
            </ErrorBoundary>
        </div>
    );
}

interface ILocalRoomCreateLoaderProps {
    localRoom: LocalRoom;
    names: string;
    resizeNotifier: ResizeNotifier;
    mainSplitContentType: MainSplitContentType;
}

/**
 * Room create loader view displaying a message and a spinner.
 *
 * @param {ILocalRoomCreateLoaderProps} props Room view props
 * @return {ReactElement}
 */
function LocalRoomCreateLoader(props: ILocalRoomCreateLoaderProps): ReactElement {
    const text = _t("room|creating_room_text", { names: props.names });
    return (
        <div className="mx_RoomView mx_RoomView--local">
            <ErrorBoundary>
                <RoomHeader room={props.localRoom} />
                <div className="mx_RoomView_body">
                    <LargeLoader text={text} />
                </div>
            </ErrorBoundary>
        </div>
    );
}

export class RoomView extends React.Component<IRoomProps, IRoomState> {
    // We cache the latest computed e2eStatus per room to show as soon as we switch rooms otherwise defaulting to
    // unencrypted causes a flicker which can yield confusion/concern in a larger room.
    private static e2eStatusCache = new Map<string, E2EStatus>();

    private readonly askToJoinEnabled: boolean;
    private dispatcherRef?: string;
    private settingWatchers: string[] = [];

    private unmounted = false;
    private permalinkCreators: Record<string, RoomPermalinkCreator> = {};

    private roomView = createRef<HTMLDivElement>();
    private searchResultsPanel = createRef<ScrollPanel>();
    private messagePanel: TimelinePanel | null = null;
    private roomViewBody = createRef<HTMLDivElement>();

    public static contextType = SDKContext;
    public declare context: React.ContextType<typeof SDKContext>;

    public constructor(props: IRoomProps, context: React.ContextType<typeof SDKContext>) {
        super(props, context);

        this.askToJoinEnabled = SettingsStore.getValue("feature_ask_to_join");

        if (!context.client) {
            throw new Error("Unable to create RoomView without MatrixClient");
        }

        const llMembers = context.client.hasLazyLoadMembersEnabled();
        this.state = {
            roomId: undefined,
            roomLoading: true,
            peekLoading: false,
            shouldPeek: true,
            membersLoaded: !llMembers,
            numUnreadMessages: 0,
            callState: undefined,
            activeCall: null,
            canPeek: false,
            canSelfRedact: false,
            showApps: false,
            isPeeking: false,
            showRightPanel: false,
            joining: false,
            showTopUnreadMessagesBar: false,
            statusBarVisible: false,
            canReact: false,
            canSendMessages: false,
            resizing: false,
            layout: SettingsStore.getValue("layout"),
            lowBandwidth: SettingsStore.getValue("lowBandwidth"),
            alwaysShowTimestamps: SettingsStore.getValue("alwaysShowTimestamps"),
            showTwelveHourTimestamps: SettingsStore.getValue("showTwelveHourTimestamps"),
            userTimezone: TimezoneHandler.getUserTimezone(),
            readMarkerInViewThresholdMs: SettingsStore.getValue("readMarkerInViewThresholdMs"),
            readMarkerOutOfViewThresholdMs: SettingsStore.getValue("readMarkerOutOfViewThresholdMs"),
            showHiddenEvents: SettingsStore.getValue("showHiddenEventsInTimeline"),
            showReadReceipts: true,
            showRedactions: true,
            showJoinLeaves: true,
            showAvatarChanges: true,
            showDisplaynameChanges: true,
            matrixClientIsReady: context.client?.isInitialSyncComplete(),
            mainSplitContentType: MainSplitContentType.Timeline,
            timelineRenderingType: TimelineRenderingType.Room,
            liveTimeline: undefined,
            narrow: false,
            msc3946ProcessDynamicPredecessor: SettingsStore.getValue("feature_dynamic_room_predecessors"),
            canAskToJoin: this.askToJoinEnabled,
            promptAskToJoin: false,
            viewRoomOpts: { buttons: [] },
            isRoomEncrypted: null,
        };
    }

    private onIsResizing = (resizing: boolean): void => {
        this.setState({ resizing });
    };

    private onWidgetStoreUpdate = (): void => {
        if (!this.state.room) return;
        this.checkWidgets(this.state.room);
        this.doMaybeRemoveOwnJitsiWidget();
    };

    private onWidgetEchoStoreUpdate = (): void => {
        if (!this.state.room) return;
        this.checkWidgets(this.state.room);
    };

    private onWidgetLayoutChange = (): void => {
        if (!this.state.room) return;
        defaultDispatcher.dispatch({
            action: "appsDrawer",
            show: true,
        });
        if (this.context.widgetLayoutStore.hasMaximisedWidget(this.state.room)) {
            // Show chat in right panel when a widget is maximised
            this.context.rightPanelStore.setCard({ phase: RightPanelPhases.Timeline });
        }
        this.checkWidgets(this.state.room);
    };

    /**
     * Removes the Jitsi widget from the current user if
     * - Multiple Jitsi widgets have been added within {@link PREVENT_MULTIPLE_JITSI_WITHIN}
     * - The last (server timestamp) of these widgets is from the current user
     * This solves the issue if some people decide to start a conference and click the call button at the same time.
     */
    private doMaybeRemoveOwnJitsiWidget(): void {
        if (!this.state.roomId || !this.state.room || !this.context.client) return;

        const apps = this.context.widgetStore.getApps(this.state.roomId);
        const jitsiApps = apps.filter((app) => app.eventId && WidgetType.JITSI.matches(app.type));

        // less than two Jitsi widgets → nothing to do
        if (jitsiApps.length < 2) return;

        const currentUserId = this.context.client.getSafeUserId();
        const createdByCurrentUser = jitsiApps.find((apps) => apps.creatorUserId === currentUserId);

        // no Jitsi widget from current user → nothing to do
        if (!createdByCurrentUser) return;

        const createdByCurrentUserEvent = this.state.room.findEventById(createdByCurrentUser.eventId!);

        // widget event not found → nothing can be done
        if (!createdByCurrentUserEvent) return;

        const createdByCurrentUserTs = createdByCurrentUserEvent.getTs();

        // widget timestamp is empty → nothing can be done
        if (!createdByCurrentUserTs) return;

        const lastCreatedByOtherTs = jitsiApps.reduce((maxByNow: number, app) => {
            if (app.eventId === createdByCurrentUser.eventId) return maxByNow;

            const appCreateTs = this.state.room!.findEventById(app.eventId!)?.getTs() || 0;
            return Math.max(maxByNow, appCreateTs);
        }, 0);

        // last widget timestamp from other is empty → nothing can be done
        if (!lastCreatedByOtherTs) return;

        if (
            createdByCurrentUserTs > lastCreatedByOtherTs &&
            createdByCurrentUserTs - lastCreatedByOtherTs < PREVENT_MULTIPLE_JITSI_WITHIN
        ) {
            // more than one Jitsi widget with the last one from the current user → remove it
            WidgetUtils.setRoomWidget(this.context.client, this.state.roomId, createdByCurrentUser.id);
        }
    }

    private checkWidgets = (room: Room): void => {
        this.setState({
            hasPinnedWidgets: this.context.widgetLayoutStore.hasPinnedWidgets(room),
            mainSplitContentType: this.getMainSplitContentType(room),
            showApps: this.shouldShowApps(room),
        });
    };

    private getMainSplitContentType = (room: Room): MainSplitContentType => {
        if (this.context.roomViewStore.isViewingCall() || isVideoRoom(room)) {
            return MainSplitContentType.Call;
        }
        if (this.context.widgetLayoutStore.hasMaximisedWidget(room)) {
            return MainSplitContentType.MaximisedWidget;
        }
        return MainSplitContentType.Timeline;
    };

    private onRoomViewStoreUpdate = async (initial?: boolean): Promise<void> => {
        if (this.unmounted) {
            return;
        }

        const roomLoadError = this.context.roomViewStore.getRoomLoadError() ?? undefined;
        if (!initial && !roomLoadError && this.state.roomId !== this.context.roomViewStore.getRoomId()) {
            // RoomView explicitly does not support changing what room
            // is being viewed: instead it should just be re-mounted when
            // switching rooms. Therefore, if the room ID changes, we
            // ignore this. We either need to do this or add code to handle
            // saving the scroll position (otherwise we end up saving the
            // scroll position against the wrong room).

            // Given that doing the setState here would cause a bunch of
            // unnecessary work, we just ignore the change since we know
            // that if the current room ID has changed from what we thought
            // it was, it means we're about to be unmounted.
            return;
        }

        const roomId = this.context.roomViewStore.getRoomId() ?? null;
        const room = this.context.client?.getRoom(roomId ?? undefined) ?? undefined;

        const newState: Partial<IRoomState> = {
            roomId: roomId ?? undefined,
            roomAlias: this.context.roomViewStore.getRoomAlias() ?? undefined,
            roomLoading: this.context.roomViewStore.isRoomLoading(),
            roomLoadError,
            joining: this.context.roomViewStore.isJoining(),
            replyToEvent: this.context.roomViewStore.getQuotingEvent() ?? undefined,
            // we should only peek once we have a ready client
            shouldPeek: this.state.matrixClientIsReady && this.context.roomViewStore.shouldPeek(),
            showReadReceipts: SettingsStore.getValue("showReadReceipts", roomId),
            showRedactions: SettingsStore.getValue("showRedactions", roomId),
            showJoinLeaves: SettingsStore.getValue("showJoinLeaves", roomId),
            showAvatarChanges: SettingsStore.getValue("showAvatarChanges", roomId),
            showDisplaynameChanges: SettingsStore.getValue("showDisplaynameChanges", roomId),
            wasContextSwitch: this.context.roomViewStore.getWasContextSwitch(),
            mainSplitContentType: room ? this.getMainSplitContentType(room) : undefined,
            initialEventId: undefined, // default to clearing this, will get set later in the method if needed
            showRightPanel: roomId ? this.context.rightPanelStore.isOpenForRoom(roomId) : false,
            activeCall: roomId ? CallStore.instance.getActiveCall(roomId) : null,
            promptAskToJoin: this.context.roomViewStore.promptAskToJoin(),
            viewRoomOpts: this.context.roomViewStore.getViewRoomOpts(),
        };

        if (
            this.state.mainSplitContentType !== MainSplitContentType.Timeline &&
            newState.mainSplitContentType === MainSplitContentType.Timeline &&
            this.context.rightPanelStore.isOpen &&
            this.context.rightPanelStore.currentCard.phase === RightPanelPhases.Timeline &&
            this.context.rightPanelStore.roomPhaseHistory.some((card) => card.phase === RightPanelPhases.Timeline)
        ) {
            // We're returning to the main timeline, so hide the right panel timeline
            this.context.rightPanelStore.setCard({ phase: RightPanelPhases.RoomSummary });
            this.context.rightPanelStore.togglePanel(this.state.roomId ?? null);
            newState.showRightPanel = false;
        }

        const initialEventId = this.context.roomViewStore.getInitialEventId() ?? this.state.initialEventId;
        if (initialEventId) {
            let initialEvent = room?.findEventById(initialEventId);
            // The event does not exist in the current sync data
            // We need to fetch it to know whether to route this request
            // to the main timeline or to a threaded one
            // In the current state, if a thread does not exist in the sync data
            // We will only display the event targeted by the `matrix.to` link
            // and the root event.
            // The rest will be lost for now, until the aggregation API on the server
            // becomes available to fetch a whole thread
            if (!initialEvent && this.context.client && roomId) {
                initialEvent = (await fetchInitialEvent(this.context.client, roomId, initialEventId)) ?? undefined;
            }

            // If we have an initial event, we want to reset the event pixel offset to ensure it ends up visible
            newState.initialEventPixelOffset = undefined;

            const thread = initialEvent?.getThread();
            // Handle the use case of a link to a thread message
            // ie: #/room/roomId/eventId (eventId of a thread message)
            if (thread?.rootEvent && !initialEvent?.isThreadRoot) {
                defaultDispatcher.dispatch<ShowThreadPayload>({
                    action: Action.ShowThread,
                    rootEvent: thread.rootEvent,
                    initialEvent,
                    highlighted: this.context.roomViewStore.isInitialEventHighlighted(),
                    scroll_into_view: this.context.roomViewStore.initialEventScrollIntoView(),
                });
            } else {
                newState.initialEventId = initialEventId;
                newState.isInitialEventHighlighted = this.context.roomViewStore.isInitialEventHighlighted();
                newState.initialEventScrollIntoView = this.context.roomViewStore.initialEventScrollIntoView();
            }
        }

        // Add watchers for each of the settings we just looked up
        this.settingWatchers = this.settingWatchers.concat([
            SettingsStore.watchSetting("showReadReceipts", roomId, (...[, , , value]) =>
                this.setState({ showReadReceipts: value as boolean }),
            ),
            SettingsStore.watchSetting("showRedactions", roomId, (...[, , , value]) =>
                this.setState({ showRedactions: value as boolean }),
            ),
            SettingsStore.watchSetting("showJoinLeaves", roomId, (...[, , , value]) =>
                this.setState({ showJoinLeaves: value as boolean }),
            ),
            SettingsStore.watchSetting("showAvatarChanges", roomId, (...[, , , value]) =>
                this.setState({ showAvatarChanges: value as boolean }),
            ),
            SettingsStore.watchSetting("showDisplaynameChanges", roomId, (...[, , , value]) =>
                this.setState({ showDisplaynameChanges: value as boolean }),
            ),
        ]);

        if (!initial && this.state.shouldPeek && !newState.shouldPeek) {
            // Stop peeking because we have joined this room now
            this.context.client?.stopPeeking();
        }

        // Temporary logging to diagnose https://github.com/vector-im/element-web/issues/4307
        logger.log(
            "RVS update:",
            newState.roomId,
            newState.roomAlias,
            "loading?",
            newState.roomLoading,
            "joining?",
            newState.joining,
            "initial?",
            initial,
            "shouldPeek?",
            newState.shouldPeek,
        );

        // NB: This does assume that the roomID will not change for the lifetime of
        // the RoomView instance
        if (initial) {
            newState.room = this.context.client!.getRoom(newState.roomId) || undefined;
            if (newState.room) {
                newState.showApps = this.shouldShowApps(newState.room);
                this.onRoomLoaded(newState.room);
            }
        }

        if (this.state.roomId === undefined && newState.roomId !== undefined) {
            // Get the scroll state for the new room

            // If an event ID wasn't specified, default to the one saved for this room
            // in the scroll state store. Assume initialEventPixelOffset should be set.
            if (!newState.initialEventId && newState.roomId) {
                const roomScrollState = RoomScrollStateStore.getScrollState(newState.roomId);
                if (roomScrollState) {
                    newState.initialEventId = roomScrollState.focussedEvent;
                    newState.initialEventPixelOffset = roomScrollState.pixelOffset;
                }
            }
        }

        // Clear the search results when clicking a search result (which changes the
        // currently scrolled to event, this.state.initialEventId).
        if (
            this.state.timelineRenderingType === TimelineRenderingType.Search &&
            this.state.initialEventId !== newState.initialEventId
        ) {
            newState.timelineRenderingType = TimelineRenderingType.Room;
            this.state.search?.abortController?.abort();
            newState.search = undefined;
        }

        this.setState(newState as IRoomState);
        // At this point, newState.roomId could be null (e.g. the alias might not
        // have been resolved yet) so anything called here must handle this case.

        // We pass the new state into this function for it to read: it needs to
        // observe the new state but we don't want to put it in the setState
        // callback because this would prevent the setStates from being batched,
        // ie. cause it to render RoomView twice rather than the once that is necessary.
        if (initial) {
            this.setupRoom(newState.room, newState.roomId, !!newState.joining, !!newState.shouldPeek);
        }
    };

    private onConnectedCalls = (): void => {
        if (this.state.roomId === undefined) return;
        const activeCall = CallStore.instance.getActiveCall(this.state.roomId);
        if (activeCall === null) {
            // We disconnected from the call, so stop viewing it
            defaultDispatcher.dispatch<ViewRoomPayload>(
                {
                    action: Action.ViewRoom,
                    room_id: this.state.roomId,
                    view_call: false,
                    metricsTrigger: undefined,
                },
                true,
            ); // Synchronous so that CallView disappears immediately
        }

        this.setState({ activeCall });
    };

    private getRoomId = (): string | undefined => {
        // According to `onRoomViewStoreUpdate`, `state.roomId` can be null
        // if we have a room alias we haven't resolved yet. To work around this,
        // first we'll try the room object if it's there, and then fallback to
        // the bare room ID. (We may want to update `state.roomId` after
        // resolving aliases, so we could always trust it.)
        return this.state.room?.roomId ?? this.state.roomId;
    };

    private getPermalinkCreatorForRoom(): RoomPermalinkCreator {
        const { room, roomId } = this.state;

        // If room is undefined, attempt to use the roomId to create and store a permalinkCreator.
        // Throw an error if we can not find a roomId in state.
        if (room === undefined) {
            if (isNotUndefined(roomId)) {
                const permalinkCreator = new RoomPermalinkCreator(null, roomId);
                this.permalinkCreators[roomId] = permalinkCreator;
                return permalinkCreator;
            } else {
                throw new Error("Cannot get a permalink creator without a roomId");
            }
        }

        if (this.permalinkCreators[room.roomId]) return this.permalinkCreators[room.roomId];

        this.permalinkCreators[room.roomId] = new RoomPermalinkCreator(room);
        if (this.state.room && room.roomId === this.state.room.roomId) {
            // We want to watch for changes in the creator for the primary room in the view, but
            // don't need to do so for search results.
            this.permalinkCreators[room.roomId].start();
        } else {
            this.permalinkCreators[room.roomId].load();
        }
        return this.permalinkCreators[room.roomId];
    }

    private stopAllPermalinkCreators(): void {
        if (!this.permalinkCreators) return;
        for (const roomId of Object.keys(this.permalinkCreators)) {
            this.permalinkCreators[roomId].stop();
        }
    }

    private setupRoom(room: Room | undefined, roomId: string | undefined, joining: boolean, shouldPeek: boolean): void {
        // if this is an unknown room then we're in one of three states:
        // - This is a room we can peek into (search engine) (we can /peek)
        // - This is a room we can publicly join or were invited to. (we can /join)
        // - This is a room we cannot join at all. (no action can help us)
        // We can't try to /join because this may implicitly accept invites (!)
        // We can /peek though. If it fails then we present the join UI. If it
        // succeeds then great, show the preview (but we still may be able to /join!).
        // Note that peeking works by room ID and room ID only, as opposed to joining
        // which must be by alias or invite wherever possible (peeking currently does
        // not work over federation).

        // NB. We peek if we have never seen the room before (i.e. js-sdk does not know
        // about it). We don't peek in the historical case where we were joined but are
        // now not joined because the js-sdk peeking API will clobber our historical room,
        // making it impossible to indicate a newly joined room.
        if (!joining && roomId) {
            if (!room && shouldPeek) {
                logger.info(`Attempting to peek into room ${roomId}`);
                this.setState({
                    peekLoading: true,
                    isPeeking: true, // this will change to false if peeking fails
                });
                this.context.client
                    ?.peekInRoom(roomId)
                    .then((room) => {
                        if (this.unmounted) {
                            return;
                        }
                        this.setState({
                            room: room,
                            peekLoading: false,
                            canAskToJoin: this.askToJoinEnabled && room.getJoinRule() === JoinRule.Knock,
                        });
                        this.onRoomLoaded(room);
                    })
                    .catch((err) => {
                        if (this.unmounted) {
                            return;
                        }

                        // Stop peeking if anything went wrong
                        this.setState({
                            isPeeking: false,
                        });

                        // This won't necessarily be a MatrixError, but we duck-type
                        // here and say if it's got an 'errcode' key with the right value,
                        // it means we can't peek.
                        if (err.errcode === "M_GUEST_ACCESS_FORBIDDEN" || err.errcode === "M_FORBIDDEN") {
                            // This is fine: the room just isn't peekable (we assume).
                            this.setState({
                                peekLoading: false,
                            });
                        } else {
                            throw err;
                        }
                    });
            } else if (room) {
                // Stop peeking because we have joined this room previously
                this.context.client?.stopPeeking();
                this.setState({
                    isPeeking: false,
                    canAskToJoin: this.askToJoinEnabled && room.getJoinRule() === JoinRule.Knock,
                });
            }
        }
    }

    private shouldShowApps(room: Room): boolean {
        if (!BROWSER_SUPPORTS_SANDBOX || !room) return false;

        // Check if user has previously chosen to hide the app drawer for this
        // room. If so, do not show apps
        const hideWidgetKey = room.roomId + "_hide_widget_drawer";
        const hideWidgetDrawer = localStorage.getItem(hideWidgetKey);

        // If unset show the Tray
        // Otherwise (in case the user set hideWidgetDrawer by clicking the button) follow the parameter.
        const isManuallyShown = hideWidgetDrawer ? hideWidgetDrawer === "false" : true;

        const widgets = this.context.widgetLayoutStore.getContainerWidgets(room, Container.Top);
        return isManuallyShown && widgets.length > 0;
    }

    public async componentDidMount(): Promise<void> {
        this.unmounted = false;

        this.dispatcherRef = defaultDispatcher.register(this.onAction);
        if (this.context.client) {
            this.context.client.on(ClientEvent.Room, this.onRoom);
            this.context.client.on(RoomEvent.Timeline, this.onRoomTimeline);
            this.context.client.on(RoomEvent.TimelineReset, this.onRoomTimelineReset);
            this.context.client.on(RoomEvent.Name, this.onRoomName);
            this.context.client.on(RoomStateEvent.Events, this.onRoomStateEvents);
            this.context.client.on(RoomStateEvent.Update, this.onRoomStateUpdate);
            this.context.client.on(RoomEvent.MyMembership, this.onMyMembership);
            this.context.client.on(CryptoEvent.KeyBackupStatus, this.onKeyBackupStatus);
            this.context.client.on(CryptoEvent.UserTrustStatusChanged, this.onUserVerificationChanged);
            this.context.client.on(CryptoEvent.KeysChanged, this.onCrossSigningKeysChanged);
            this.context.client.on(MatrixEventEvent.Decrypted, this.onEventDecrypted);
        }
        // Start listening for RoomViewStore updates
        this.context.roomViewStore.on(UPDATE_EVENT, this.onRoomViewStoreUpdate);

        this.context.rightPanelStore.on(UPDATE_EVENT, this.onRightPanelStoreUpdate);

        WidgetEchoStore.on(UPDATE_EVENT, this.onWidgetEchoStoreUpdate);
        this.context.widgetStore.on(UPDATE_EVENT, this.onWidgetStoreUpdate);

        CallStore.instance.on(CallStoreEvent.ConnectedCalls, this.onConnectedCalls);

        this.props.resizeNotifier.on("isResizing", this.onIsResizing);

        this.settingWatchers = [
            SettingsStore.watchSetting("layout", null, (...[, , , value]) =>
                this.setState({ layout: value as Layout }),
            ),
            SettingsStore.watchSetting("lowBandwidth", null, (...[, , , value]) =>
                this.setState({ lowBandwidth: value as boolean }),
            ),
            SettingsStore.watchSetting("alwaysShowTimestamps", null, (...[, , , value]) =>
                this.setState({ alwaysShowTimestamps: value as boolean }),
            ),
            SettingsStore.watchSetting("showTwelveHourTimestamps", null, (...[, , , value]) =>
                this.setState({ showTwelveHourTimestamps: value as boolean }),
            ),
            SettingsStore.watchSetting(TimezoneHandler.USER_TIMEZONE_KEY, null, (...[, , , value]) =>
                this.setState({ userTimezone: value as string }),
            ),
            SettingsStore.watchSetting("readMarkerInViewThresholdMs", null, (...[, , , value]) =>
                this.setState({ readMarkerInViewThresholdMs: value as number }),
            ),
            SettingsStore.watchSetting("readMarkerOutOfViewThresholdMs", null, (...[, , , value]) =>
                this.setState({ readMarkerOutOfViewThresholdMs: value as number }),
            ),
            SettingsStore.watchSetting("showHiddenEventsInTimeline", null, (...[, , , value]) =>
                this.setState({ showHiddenEvents: value as boolean }),
            ),
            SettingsStore.watchSetting("urlPreviewsEnabled", null, this.onUrlPreviewsEnabledChange),
            SettingsStore.watchSetting("urlPreviewsEnabled_e2ee", null, this.onUrlPreviewsEnabledChange),
            SettingsStore.watchSetting("feature_dynamic_room_predecessors", null, (...[, , , value]) =>
                this.setState({ msc3946ProcessDynamicPredecessor: value as boolean }),
            ),
        ];

        this.onRoomViewStoreUpdate(true);

        const call = this.getCallForRoom();
        const callState = call?.state;
        this.setState({
            callState,
        });

        this.context.legacyCallHandler.on(LegacyCallHandlerEvent.CallState, this.onCallState);
        window.addEventListener("beforeunload", this.onPageUnload);
    }

    public shouldComponentUpdate(nextProps: IRoomProps, nextState: IRoomState): boolean {
        const hasPropsDiff = objectHasDiff(this.props, nextProps);

        const { upgradeRecommendation, ...state } = this.state;
        const { upgradeRecommendation: newUpgradeRecommendation, ...newState } = nextState;

        const hasStateDiff =
            newUpgradeRecommendation?.needsUpgrade !== upgradeRecommendation?.needsUpgrade ||
            objectHasDiff(state, newState);

        return hasPropsDiff || hasStateDiff;
    }

    public componentDidUpdate(): void {
        // Note: We check the ref here with a flag because componentDidMount, despite
        // documentation, does not define our messagePanel ref. It looks like our spinner
        // in render() prevents the ref from being set on first mount, so we try and
        // catch the messagePanel when it does mount. Because we only want the ref once,
        // we use a boolean flag to avoid duplicate work.
        if (this.messagePanel && this.state.atEndOfLiveTimeline === undefined) {
            this.setState({
                atEndOfLiveTimeline: this.messagePanel.isAtEndOfLiveTimeline(),
            });
        }
    }

    public componentWillUnmount(): void {
        // set a boolean to say we've been unmounted, which any pending
        // promises can use to throw away their results.
        //
        // (We could use isMounted, but facebook have deprecated that.)
        this.unmounted = true;

        this.context.legacyCallHandler.removeListener(LegacyCallHandlerEvent.CallState, this.onCallState);

        // update the scroll map before we get unmounted
        if (this.state.roomId) {
            RoomScrollStateStore.setScrollState(this.state.roomId, this.getScrollState());
        }

        if (this.state.shouldPeek) {
            this.context.client?.stopPeeking();
        }

        // stop tracking room changes to format permalinks
        this.stopAllPermalinkCreators();

        defaultDispatcher.unregister(this.dispatcherRef);
        if (this.context.client) {
            this.context.client.removeListener(ClientEvent.Room, this.onRoom);
            this.context.client.removeListener(RoomEvent.Timeline, this.onRoomTimeline);
            this.context.client.removeListener(RoomEvent.TimelineReset, this.onRoomTimelineReset);
            this.context.client.removeListener(RoomEvent.Name, this.onRoomName);
            this.context.client.removeListener(RoomStateEvent.Events, this.onRoomStateEvents);
            this.context.client.removeListener(RoomEvent.MyMembership, this.onMyMembership);
            this.context.client.removeListener(RoomStateEvent.Update, this.onRoomStateUpdate);
            this.context.client.removeListener(CryptoEvent.KeyBackupStatus, this.onKeyBackupStatus);
            this.context.client.removeListener(CryptoEvent.UserTrustStatusChanged, this.onUserVerificationChanged);
            this.context.client.removeListener(CryptoEvent.KeysChanged, this.onCrossSigningKeysChanged);
            this.context.client.removeListener(MatrixEventEvent.Decrypted, this.onEventDecrypted);
        }

        window.removeEventListener("beforeunload", this.onPageUnload);

        this.context.roomViewStore.off(UPDATE_EVENT, this.onRoomViewStoreUpdate);

        this.context.rightPanelStore.off(UPDATE_EVENT, this.onRightPanelStoreUpdate);
        WidgetEchoStore.removeListener(UPDATE_EVENT, this.onWidgetEchoStoreUpdate);
        this.context.widgetStore.removeListener(UPDATE_EVENT, this.onWidgetStoreUpdate);

        this.props.resizeNotifier.off("isResizing", this.onIsResizing);

        if (this.state.room) {
            this.context.widgetLayoutStore.off(
                WidgetLayoutStore.emissionForRoom(this.state.room),
                this.onWidgetLayoutChange,
            );
        }

        CallStore.instance.off(CallStoreEvent.ConnectedCalls, this.onConnectedCalls);
        this.context.legacyCallHandler.off(LegacyCallHandlerEvent.CallState, this.onCallState);

        // cancel any pending calls to the throttled updated
        this.updateRoomMembers.cancel();

        for (const watcher of this.settingWatchers) {
            SettingsStore.unwatchSetting(watcher);
        }

        if (this.viewsLocalRoom && this.state.room) {
            // clean up if this was a local room
            this.context.client?.store.removeRoom(this.state.room.roomId);
        }
    }

    private onRightPanelStoreUpdate = (): void => {
        const { roomId } = this.state;
        this.setState({
            showRightPanel: roomId ? this.context.rightPanelStore.isOpenForRoom(roomId) : false,
        });
    };

    private onPageUnload = (event: BeforeUnloadEvent): string | undefined => {
        if (ContentMessages.sharedInstance().getCurrentUploads().length > 0) {
            return (event.returnValue = _t("quit_warning|file_upload_in_progress"));
        } else if (this.getCallForRoom() && this.state.callState !== "ended") {
            return (event.returnValue = _t("quit_warning|call_in_progress"));
        }
    };

    private onReactKeyDown = (ev: React.KeyboardEvent): void => {
        let handled = false;

        const action = getKeyBindingsManager().getRoomAction(ev);
        switch (action) {
            case KeyBindingAction.DismissReadMarker:
                this.messagePanel?.forgetReadMarker();
                this.jumpToLiveTimeline();
                handled = true;
                break;
            case KeyBindingAction.JumpToOldestUnread:
                this.jumpToReadMarker();
                handled = true;
                break;
            case KeyBindingAction.UploadFile: {
                defaultDispatcher.dispatch(
                    {
                        action: "upload_file",
                        context: TimelineRenderingType.Room,
                    },
                    true,
                );
                handled = true;
                break;
            }
        }

        if (handled) {
            ev.stopPropagation();
            ev.preventDefault();
        }
    };

    private onCallState = (roomId: string): void => {
        // don't filter out payloads for room IDs other than props.room because
        // we may be interested in the conf 1:1 room

        if (!roomId) return;
        const call = this.getCallForRoom();
        this.setState({ callState: call?.state });
    };

    private onAction = async (payload: ActionPayload): Promise<void> => {
        if (!this.context.client) return;
        switch (payload.action) {
            case "message_sent":
                this.checkDesktopNotifications();
                break;
            case "post_sticker_message":
                this.injectSticker(
                    payload.data.content.url,
                    payload.data.content.info,
                    payload.data.description || payload.data.name,
                    payload.data.threadId,
                );
                break;
            case "picture_snapshot": {
                const roomId = this.getRoomId();
                if (isNotUndefined(roomId)) {
                    ContentMessages.sharedInstance().sendContentListToRoom(
                        [payload.file],
                        roomId,
                        undefined,
                        this.context.client,
                    );
                }

                break;
            }
            case "notifier_enabled":
            case Action.UploadStarted:
            case Action.UploadFinished:
            case Action.UploadCanceled:
                this.forceUpdate();
                break;
            case "appsDrawer":
                this.setState({
                    showApps: payload.show,
                });
                break;
            case "reply_to_event":
                if (
                    !this.unmounted &&
                    this.state.search &&
                    payload.event?.getRoomId() === this.state.roomId &&
                    payload.context === TimelineRenderingType.Search
                ) {
                    this.onCancelSearchClick();
                    // we don't need to re-dispatch as RoomViewStore knows to persist with context=Search also
                }
                break;
            case "MatrixActions.sync":
                if (!this.state.matrixClientIsReady) {
                    this.setState(
                        {
                            matrixClientIsReady: !!this.context.client?.isInitialSyncComplete(),
                        },
                        () => {
                            // send another "initial" RVS update to trigger peeking if needed
                            this.onRoomViewStoreUpdate(true);
                        },
                    );
                }
                break;

            case "local_room_event":
                this.onLocalRoomEvent(payload.roomId);
                break;

            case Action.EditEvent: {
                // Quit early if we're trying to edit events in wrong rendering context
                if (payload.timelineRenderingType !== this.state.timelineRenderingType) return;
                if (payload.event && payload.event.getRoomId() !== this.state.roomId) {
                    // If the event is in a different room (e.g. because the event to be edited is being displayed
                    // in the results of an all-rooms search), we need to view that room first.
                    defaultDispatcher.dispatch<ViewRoomPayload>({
                        action: Action.ViewRoom,
                        room_id: payload.event.getRoomId(),
                        metricsTrigger: undefined,
                        deferred_action: payload,
                    });
                    return;
                }

                const editState = payload.event ? new EditorStateTransfer(payload.event) : undefined;
                this.setState(
                    {
                        editState,
                        // If a search is active (implying that the "edit" button has been pressed on one of the
                        // events in the search result), we need to close that search, because RoomSearchView
                        // doesn't handle editing and won't render the composer.
                        search: undefined,
                    },
                    () => {
                        if (payload.event) {
                            this.messagePanel?.scrollToEventIfNeeded(payload.event.getId());
                        }
                    },
                );
                break;
            }

            case Action.ComposerInsert: {
                if (payload.composerType) break;

                let timelineRenderingType: TimelineRenderingType = payload.timelineRenderingType;
                // ThreadView handles Action.ComposerInsert itself due to it having its own editState
                if (timelineRenderingType === TimelineRenderingType.Thread) break;
                if (
                    this.state.timelineRenderingType === TimelineRenderingType.Search &&
                    payload.timelineRenderingType === TimelineRenderingType.Search
                ) {
                    // we don't have the composer rendered in this state, so bring it back first
                    await this.onCancelSearchClick();
                    timelineRenderingType = TimelineRenderingType.Room;
                }

                // re-dispatch to the correct composer
                defaultDispatcher.dispatch<ComposerInsertPayload>({
                    ...(payload as ComposerInsertPayload),
                    timelineRenderingType,
                    composerType: this.state.editState ? ComposerType.Edit : ComposerType.Send,
                });
                break;
            }

            case Action.FocusAComposer: {
                defaultDispatcher.dispatch<FocusComposerPayload>({
                    ...(payload as FocusComposerPayload),
                    // re-dispatch to the correct composer (the send message will still be on screen even when editing a message)
                    action: this.state.editState ? Action.FocusEditMessageComposer : Action.FocusSendMessageComposer,
                });
                break;
            }

            case "scroll_to_bottom":
                if (payload.timelineRenderingType === TimelineRenderingType.Room) {
                    this.messagePanel?.jumpToLiveTimeline();
                }
                break;
            case Action.ViewUser:
                if (payload.member) {
                    if (payload.push) {
                        RightPanelStore.instance.pushCard({
                            phase: RightPanelPhases.RoomMemberInfo,
                            state: { member: payload.member },
                        });
                    } else {
                        RightPanelStore.instance.setCards([
                            { phase: RightPanelPhases.RoomSummary },
                            { phase: RightPanelPhases.RoomMemberList },
                            { phase: RightPanelPhases.RoomMemberInfo, state: { member: payload.member } },
                        ]);
                    }
                } else {
                    RightPanelStore.instance.showOrHidePhase(RightPanelPhases.RoomMemberList);
                }
                break;
            case Action.View3pidInvite:
                onView3pidInvite(payload, RightPanelStore.instance);
                break;
        }
    };

    private onLocalRoomEvent(roomId: string): void {
        if (!this.context.client || !this.state.room || roomId !== this.state.room.roomId) return;
        createRoomFromLocalRoom(this.context.client, this.state.room as LocalRoom);
    }

    private onRoomTimeline = (
        ev: MatrixEvent,
        room: Room | undefined,
        toStartOfTimeline: boolean | undefined,
        removed: boolean,
        data: IRoomTimelineData,
    ): void => {
        if (this.unmounted) return;

        // ignore events for other rooms or the notification timeline set
        if (!room || room.roomId !== this.state.room?.roomId) return;

        // ignore events from filtered timelines
        if (data.timeline.getTimelineSet() !== room.getUnfilteredTimelineSet()) return;

        if (ev.getType() === "org.matrix.room.preview_urls") {
            this.updatePreviewUrlVisibility(room);
        }

        if (ev.getType() === "m.room.encryption") {
            this.updateE2EStatus(room);
            this.updatePreviewUrlVisibility(room);
        }

        // ignore anything but real-time updates at the end of the room:
        // updates from pagination will happen when the paginate completes.
        if (toStartOfTimeline || !data?.liveEvent) return;

        // no point handling anything while we're waiting for the join to finish:
        // we'll only be showing a spinner.
        if (this.state.joining) return;

        if (!ev.isBeingDecrypted() && !ev.isDecryptionFailure()) {
            this.handleEffects(ev);
        }

        if (this.context.client && ev.getSender() !== this.context.client.getSafeUserId()) {
            // update unread count when scrolled up
            if (!this.state.search && this.state.atEndOfLiveTimeline) {
                // no change
            } else if (!shouldHideEvent(ev, this.state)) {
                this.setState((state) => {
                    return { numUnreadMessages: state.numUnreadMessages + 1 };
                });
            }
        }
    };

    private onEventDecrypted = (ev: MatrixEvent): void => {
        if (!this.state.room || !this.state.matrixClientIsReady) return; // not ready at all
        if (ev.getRoomId() !== this.state.room.roomId) return; // not for us
        if (ev.isDecryptionFailure()) return;
        this.handleEffects(ev);
    };

    private handleEffects = (ev: MatrixEvent): void => {
        if (!this.state.room) return;
        const notifState = this.context.roomNotificationStateStore.getRoomState(this.state.room);
        if (!notifState.isUnread) return;

        CHAT_EFFECTS.forEach((effect) => {
            if (containsEmoji(ev.getContent(), effect.emojis) || ev.getContent().msgtype === effect.msgType) {
                // For initial threads launch, chat effects are disabled see #19731
                if (!ev.isRelation(THREAD_RELATION_TYPE.name)) {
                    defaultDispatcher.dispatch({ action: `effects.${effect.command}`, event: ev });
                }
            }
        });
    };

    private onRoomName = (room: Room): void => {
        if (this.state.room && room.roomId == this.state.room.roomId) {
            this.forceUpdate();
        }
    };

    private onKeyBackupStatus = (): void => {
        // Key backup status changes affect whether the in-room recovery
        // reminder is displayed.
        this.forceUpdate();
    };

    public canResetTimeline = (): boolean => {
        if (!this.messagePanel) {
            return true;
        }
        return this.messagePanel.canResetTimeline();
    };

    private loadVirtualRoom = async (room?: Room): Promise<void> => {
        const virtualRoom = room?.roomId && (await VoipUserMapper.sharedInstance().getVirtualRoomForRoom(room?.roomId));

        this.setState({ virtualRoom: virtualRoom || undefined });
    };

    // called when state.room is first initialised (either at initial load,
    // after a successful peek, or after we join the room).
    private onRoomLoaded = (room: Room): void => {
        if (this.unmounted) return;
        // Attach a widget store listener only when we get a room
        this.context.widgetLayoutStore.on(WidgetLayoutStore.emissionForRoom(room), this.onWidgetLayoutChange);

        this.calculatePeekRules(room);
        this.loadMembersIfJoined(room);
        this.calculateRecommendedVersion(room);
        this.updatePermissions(room);
        this.checkWidgets(room);
        this.loadVirtualRoom(room);
        this.updateRoomEncrypted(room);

        if (
            this.getMainSplitContentType(room) !== MainSplitContentType.Timeline &&
            this.context.roomNotificationStateStore.getRoomState(room).isUnread
        ) {
            // Automatically open the chat panel to make unread messages easier to discover
            this.context.rightPanelStore.setCard({ phase: RightPanelPhases.Timeline }, true, room.roomId);
        }

        this.setState({
            tombstone: this.getRoomTombstone(room),
            liveTimeline: room.getLiveTimeline(),
        });

        defaultDispatcher.dispatch<ActionPayload>({ action: Action.RoomLoaded });
    };

    private onRoomTimelineReset = (room?: Room): void => {
        if (room && room.roomId === this.state.room?.roomId && room.getLiveTimeline() !== this.state.liveTimeline) {
            logger.log(`Live timeline of ${room.roomId} was reset`);
            this.setState({ liveTimeline: room.getLiveTimeline() });
        }
    };

    private getRoomTombstone(room = this.state.room): MatrixEvent | undefined {
        return room?.currentState.getStateEvents(EventType.RoomTombstone, "") ?? undefined;
    }

    private async getIsRoomEncrypted(roomId = this.state.roomId): Promise<boolean> {
        const crypto = this.context.client?.getCrypto();
        if (!crypto || !roomId) return false;

        return await crypto.isEncryptionEnabledInRoom(roomId);
    }

    private async calculateRecommendedVersion(room: Room): Promise<void> {
        const upgradeRecommendation = await room.getRecommendedVersion();
        if (this.unmounted) return;
        this.setState({ upgradeRecommendation });
    }

    private async loadMembersIfJoined(room: Room): Promise<void> {
        // lazy load members if enabled
        if (this.context.client?.hasLazyLoadMembersEnabled()) {
            if (room && room.getMyMembership() === KnownMembership.Join) {
                try {
                    await room.loadMembersIfNeeded();
                    if (!this.unmounted) {
                        this.setState({ membersLoaded: true });
                    }
                } catch (err) {
                    const errorMessage =
                        `Fetching room members for ${room.roomId} failed.` + " Room members will appear incomplete.";
                    logger.error(errorMessage);
                    logger.error(err);
                }
            }
        }
    }

    private calculatePeekRules(room: Room): void {
        const historyVisibility = room.currentState.getStateEvents(EventType.RoomHistoryVisibility, "");
        this.setState({
            canPeek: historyVisibility?.getContent().history_visibility === HistoryVisibility.WorldReadable,
        });
    }

    private updatePreviewUrlVisibility(room: Room): void {
        this.setState(({ isRoomEncrypted }) => ({
            showUrlPreview: this.getPreviewUrlVisibility(room, isRoomEncrypted),
        }));
    }

    private getPreviewUrlVisibility({ roomId }: Room, isRoomEncrypted: boolean | null): boolean {
        const key = isRoomEncrypted ? "urlPreviewsEnabled_e2ee" : "urlPreviewsEnabled";
        return SettingsStore.getValue(key, roomId);
    }

    private onRoom = (room: Room): void => {
        if (!room || room.roomId !== this.state.roomId) {
            return;
        }

        // Detach the listener if the room is changing for some reason
        if (this.state.room) {
            this.context.widgetLayoutStore.off(
                WidgetLayoutStore.emissionForRoom(this.state.room),
                this.onWidgetLayoutChange,
            );
        }

        this.setState(
            {
                room: room,
            },
            () => {
                this.onRoomLoaded(room);
            },
        );
    };

    private onUserVerificationChanged = (userId: string): void => {
        const room = this.state.room;
        if (!room || !room.currentState.getMember(userId)) {
            return;
        }
        this.updateE2EStatus(room);
    };

    private onCrossSigningKeysChanged = (): void => {
        const room = this.state.room;
        if (room) {
            this.updateE2EStatus(room);
        }
    };

    private async updateE2EStatus(room: Room): Promise<void> {
        if (!this.context.client || !this.state.isRoomEncrypted) return;

        // If crypto is not currently enabled, we aren't tracking devices at all,
        // so we don't know what the answer is. Let's error on the safe side and show
        // a warning for this case.
        let e2eStatus = RoomView.e2eStatusCache.get(room.roomId) ?? E2EStatus.Warning;
        // set the state immediately then update, so we don't scare the user into thinking the room is unencrypted
        this.setState({ e2eStatus });

        if (this.context.client.getCrypto()) {
            /* At this point, the user has encryption on and cross-signing on */
            e2eStatus = await this.cacheAndGetE2EStatus(room, this.context.client);
            if (this.unmounted) return;
            this.setState({ e2eStatus });
        }
    }

    private async cacheAndGetE2EStatus(room: Room, client: MatrixClient): Promise<E2EStatus> {
        const e2eStatus = await shieldStatusForRoom(client, room);
        RoomView.e2eStatusCache.set(room.roomId, e2eStatus);
        return e2eStatus;
    }

    private onUrlPreviewsEnabledChange = (): void => {
        if (this.state.room) {
            this.updatePreviewUrlVisibility(this.state.room);
        }
    };

    private onRoomStateEvents = async (ev: MatrixEvent, state: RoomState): Promise<void> => {
        // ignore if we don't have a room yet
        if (!this.state.room || this.state.room.roomId !== state.roomId || !this.context.client) return;

        switch (ev.getType()) {
            case EventType.RoomTombstone:
                this.setState({ tombstone: this.getRoomTombstone() });
                break;
            case EventType.RoomEncryption: {
                await this.updateRoomEncrypted();
                break;
            }
            default:
                this.updatePermissions(this.state.room);
        }
    };

    private async updateRoomEncrypted(room = this.state.room): Promise<void> {
        if (!room || !this.context.client) return;

        const isRoomEncrypted = await this.getIsRoomEncrypted(room.roomId);
        const newE2EStatus = isRoomEncrypted ? await this.cacheAndGetE2EStatus(room, this.context.client) : null;

        this.setState({
            isRoomEncrypted,
            showUrlPreview: this.getPreviewUrlVisibility(room, isRoomEncrypted),
            ...(newE2EStatus && { e2eStatus: newE2EStatus }),
        });
    }

    private onRoomStateUpdate = (state: RoomState): void => {
        // ignore members in other rooms
        if (state.roomId !== this.state.room?.roomId) {
            return;
        }

        this.updateRoomMembers();
    };

    private onMyMembership = (room: Room): void => {
        if (room.roomId === this.state.roomId) {
            this.forceUpdate();
            this.loadMembersIfJoined(room);
            this.updatePermissions(room);
        }
    };

    private updatePermissions(room: Room): void {
        if (room && this.context.client) {
            const me = this.context.client.getSafeUserId();
            const canReact =
                room.getMyMembership() === KnownMembership.Join &&
                room.currentState.maySendEvent(EventType.Reaction, me);
            const canSendMessages = room.maySendMessage();
            const canSelfRedact = room.currentState.maySendEvent(EventType.RoomRedaction, me);

            this.setState({
                canReact,
                canSendMessages,
                canSelfRedact,
            });
        }
    }

    // rate limited because a power level change will emit an event for every member in the room.
    private updateRoomMembers = throttle(
        () => {
            if (!this.state.room) return;
            this.updateDMState();
            this.updateE2EStatus(this.state.room);
        },
        500,
        { leading: true, trailing: true },
    );

    private checkDesktopNotifications(): void {
        if (!this.state.room) return;
        const memberCount = this.state.room.getJoinedMemberCount() + this.state.room.getInvitedMemberCount();
        // if they are not alone prompt the user about notifications so they don't miss replies
        if (memberCount > 1 && Notifier.shouldShowPrompt()) {
            showNotificationsToast(true);
        }
    }

    private updateDMState(): void {
        const room = this.state.room;
        if (room?.getMyMembership() != KnownMembership.Join) {
            return;
        }
        const dmInviter = room?.getDMInviter();
        if (dmInviter) {
            Rooms.setDMRoom(room.client, room.roomId, dmInviter);
        }
    }

    private onInviteClick = (): void => {
        // open the room inviter
        defaultDispatcher.dispatch({
            action: "view_invite",
            roomId: this.getRoomId(),
        });
    };

    private onJoinButtonClicked = (): void => {
        // If the user is a ROU, allow them to transition to a PWLU
        if (this.context.client?.isGuest()) {
            // Join this room once the user has registered and logged in
            // (If we failed to peek, we may not have a valid room object.)
            defaultDispatcher.dispatch<DoAfterSyncPreparedPayload<ViewRoomPayload>>({
                action: Action.DoAfterSyncPrepared,
                deferred_action: {
                    action: Action.ViewRoom,
                    room_id: this.getRoomId(),
                    metricsTrigger: undefined,
                },
            });
            defaultDispatcher.dispatch({ action: "require_registration" });
        } else {
            Promise.resolve().then(() => {
                const signUrl = this.props.threepidInvite?.signUrl;
                const roomId = this.getRoomId();
                if (isNotUndefined(roomId)) {
                    defaultDispatcher.dispatch<JoinRoomPayload>({
                        action: Action.JoinRoom,
                        roomId,
                        opts: { inviteSignUrl: signUrl },
                        metricsTrigger:
                            this.state.room?.getMyMembership() === KnownMembership.Invite ? "Invite" : "RoomPreview",
                        canAskToJoin: this.state.canAskToJoin,
                    });
                }

                return Promise.resolve();
            });
        }
    };

    private onMessageListScroll = (): void => {
        if (this.messagePanel?.isAtEndOfLiveTimeline()) {
            this.setState({
                numUnreadMessages: 0,
                atEndOfLiveTimeline: true,
            });
        } else {
            this.setState({
                atEndOfLiveTimeline: false,
            });
        }
        this.updateTopUnreadMessagesBar();
    };

    private resetJumpToEvent = (eventId?: string): void => {
        if (
            this.state.initialEventId &&
            this.state.initialEventScrollIntoView &&
            this.state.initialEventId === eventId
        ) {
            debuglog("Removing scroll_into_view flag from initial event");
            defaultDispatcher.dispatch<ViewRoomPayload>({
                action: Action.ViewRoom,
                room_id: this.getRoomId(),
                event_id: this.state.initialEventId,
                highlighted: this.state.isInitialEventHighlighted,
                scroll_into_view: false,
                replyingToEvent: this.state.replyToEvent,
                metricsTrigger: undefined, // room doesn't change
            });
        }
    };

    private injectSticker(url: string, info: object, text: string, threadId: string | null): void {
        const roomId = this.getRoomId();
        if (!this.context.client || !roomId) return;
        if (this.context.client.isGuest()) {
            defaultDispatcher.dispatch({ action: "require_registration" });
            return;
        }

        ContentMessages.sharedInstance()
            .sendStickerContentToRoom(url, roomId, threadId, info, text, this.context.client)
            .then(undefined, (error) => {
                if (error.name === "UnknownDeviceError") {
                    // Let the staus bar handle this
                    return;
                }
            });
    }

    private onSearch = (term: string, scope = SearchScope.Room): void => {
        const roomId = scope === SearchScope.Room ? this.getRoomId() : undefined;
        debuglog("sending search request");
        const abortController = new AbortController();
        const promise = eventSearch(this.context.client!, term, roomId, abortController.signal);

        this.setState({
            timelineRenderingType: TimelineRenderingType.Search,
            search: {
                // make sure that we don't end up showing results from
                // an aborted search by keeping a unique id.
                searchId: new Date().getTime(),
                roomId,
                term,
                scope,
                promise,
                abortController,
            },
        });
    };

    private onSearchScopeChange = (scope: SearchScope): void => {
        this.onSearch(this.state.search?.term ?? "", scope);
    };

    private onSearchUpdate = (inProgress: boolean, searchResults: ISearchResults | null): void => {
        this.setState({
            search: {
                ...this.state.search!,
                count: searchResults?.count,
                inProgress,
            },
        });
    };

    private onForgetClick = (): void => {
        defaultDispatcher.dispatch({
            action: "forget_room",
            room_id: this.getRoomId(),
        });
    };

    private onRejectButtonClicked = (): void => {
        const roomId = this.getRoomId();
        if (!roomId) return;
        this.setState({
            rejecting: true,
        });
        this.context.client?.leave(roomId).then(
            () => {
                defaultDispatcher.dispatch({ action: Action.ViewHomePage });
                this.setState({
                    rejecting: false,
                });
            },
            (error) => {
                logger.error(`Failed to reject invite: ${error}`);

                const msg = error.message ? error.message : JSON.stringify(error);
                Modal.createDialog(ErrorDialog, {
                    title: _t("room|failed_reject_invite"),
                    description: msg,
                });

                this.setState({
                    rejecting: false,
                });
            },
        );
    };

    private onRejectAndIgnoreClick = async (): Promise<void> => {
        this.setState({
            rejecting: true,
        });

        try {
            const myMember = this.state.room!.getMember(this.context.client!.getSafeUserId());
            const inviteEvent = myMember!.events.member;
            const ignoredUsers = this.context.client!.getIgnoredUsers();
            ignoredUsers.push(inviteEvent!.getSender()!); // de-duped internally in the js-sdk
            await this.context.client!.setIgnoredUsers(ignoredUsers);

            await this.context.client!.leave(this.state.roomId!);
            defaultDispatcher.dispatch({ action: Action.ViewHomePage });
            this.setState({
                rejecting: false,
            });
        } catch (error) {
            logger.error(`Failed to reject invite: ${error}`);

            const msg = error instanceof Error ? error.message : JSON.stringify(error);
            Modal.createDialog(ErrorDialog, {
                title: _t("room|failed_reject_invite"),
                description: msg,
            });

            this.setState({
                rejecting: false,
            });
        }
    };

    private onRejectThreepidInviteButtonClicked = (): void => {
        // We can reject 3pid invites in the same way that we accept them,
        // using /leave rather than /join. In the short term though, we
        // just ignore them.
        // https://github.com/vector-im/vector-web/issues/1134
        defaultDispatcher.fire(Action.ViewRoomDirectory);
    };

    private onSearchChange = debounce((e: ChangeEvent): void => {
        const term = (e.target as HTMLInputElement).value;
        this.onSearch(term);
    }, 300);

    private onCancelSearchClick = (): Promise<void> => {
        return new Promise<void>((resolve) => {
            this.setState(
                {
                    timelineRenderingType: TimelineRenderingType.Room,
                    search: undefined,
                },
                resolve,
            );
        });
    };

    // jump down to the bottom of this room, where new events are arriving
    private jumpToLiveTimeline = (): void => {
        if (this.state.initialEventId && this.state.isInitialEventHighlighted) {
            // If we were viewing a highlighted event, firing view_room without
            // an event will take care of both clearing the URL fragment and
            // jumping to the bottom
            defaultDispatcher.dispatch<ViewRoomPayload>({
                action: Action.ViewRoom,
                room_id: this.getRoomId(),
                metricsTrigger: undefined, // room doesn't change
            });
        } else {
            // Otherwise we have to jump manually
            this.messagePanel?.jumpToLiveTimeline();
            defaultDispatcher.fire(Action.FocusSendMessageComposer);
        }
    };

    // jump up to wherever our read marker is
    private jumpToReadMarker = (): void => {
        this.messagePanel?.jumpToReadMarker();
    };

    // update the read marker to match the read-receipt
    private forgetReadMarker = (ev: ButtonEvent): void => {
        ev.stopPropagation();
        this.messagePanel?.forgetReadMarker();
    };

    // decide whether or not the top 'unread messages' bar should be shown
    private updateTopUnreadMessagesBar = (): void => {
        if (!this.messagePanel) {
            return;
        }

        const showBar = this.messagePanel.canJumpToReadMarker();
        if (this.state.showTopUnreadMessagesBar != showBar) {
            this.setState({ showTopUnreadMessagesBar: showBar });
        }
    };

    // get the current scroll position of the room, so that it can be
    // restored when we switch back to it.
    //
    private getScrollState(): ScrollState | null {
        const messagePanel = this.messagePanel;
        if (!messagePanel) return null;

        // if we're following the live timeline, we want to return null; that
        // means that, if we switch back, we will jump to the read-up-to mark.
        //
        // That should be more intuitive than slavishly preserving the current
        // scroll state, in the case where the room advances in the meantime
        // (particularly in the case that the user reads some stuff on another
        // device).
        //
        if (this.state.atEndOfLiveTimeline) {
            return null;
        }

        const scrollState = messagePanel.getScrollState();

        // getScrollState on TimelinePanel *may* return null, so guard against that
        if (!scrollState || scrollState.stuckAtBottom) {
            // we don't really expect to be in this state, but it will
            // occasionally happen when no scroll state has been set on the
            // messagePanel (ie, we didn't have an initial event (so it's
            // probably a new room), there has been no user-initiated scroll, and
            // no read-receipts have arrived to update the scroll position).
            //
            // Return null, which will cause us to scroll to last unread on
            // reload.
            return null;
        }

        return {
            focussedEvent: scrollState.trackedScrollToken,
            pixelOffset: scrollState.pixelOffset,
        };
    }

    private onStatusBarVisible = (): void => {
        if (this.unmounted || this.state.statusBarVisible) return;
        this.setState({ statusBarVisible: true });
    };

    private onStatusBarHidden = (): void => {
        // This is currently not desired as it is annoying if it keeps expanding and collapsing
        if (this.unmounted || !this.state.statusBarVisible) return;
        this.setState({ statusBarVisible: false });
    };

    /**
     * called by the parent component when PageUp/Down/etc is pressed.
     *
     * We pass it down to the scroll panel.
     */
    public handleScrollKey = (ev: React.KeyboardEvent | KeyboardEvent): void => {
        let panel: ScrollPanel | TimelinePanel | undefined;
        if (this.searchResultsPanel.current) {
            panel = this.searchResultsPanel.current;
        } else if (this.messagePanel) {
            panel = this.messagePanel;
        }

        panel?.handleScrollKey(ev);
    };

    /**
     * get any current call for this room
     */
    private getCallForRoom(): MatrixCall | null {
        if (!this.state.room) {
            return null;
        }
        return this.context.legacyCallHandler.getCallForRoom(this.state.room.roomId);
    }

    // this has to be a proper method rather than an unnamed function,
    // otherwise react calls it with null on each update.
    private gatherTimelinePanelRef = (r: TimelinePanel | null): void => {
        this.messagePanel = r;
    };

    private getOldRoom(): Room | null {
        const { roomId } = this.state.room?.findPredecessor(this.state.msc3946ProcessDynamicPredecessor) || {};
        return this.context.client?.getRoom(roomId) || null;
    }

    public getHiddenHighlightCount(): number {
        const oldRoom = this.getOldRoom();
        if (!oldRoom) return 0;
        return oldRoom.getUnreadNotificationCount(NotificationCountType.Highlight);
    }

    public onHiddenHighlightsClick = (): void => {
        const oldRoom = this.getOldRoom();
        if (!oldRoom) return;
        defaultDispatcher.dispatch<ViewRoomPayload>({
            action: Action.ViewRoom,
            room_id: oldRoom.roomId,
            metricsTrigger: "Predecessor",
        });
    };

    private get messagePanelClassNames(): string {
        return classNames("mx_RoomView_messagePanel", {
            mx_IRCLayout: this.state.layout === Layout.IRC,
        });
    }

    private onFileDrop = async (dataTransfer: DataTransfer): Promise<void> => {
        const roomId = this.getRoomId();
        if (!roomId || !this.context.client) return;
        await ContentMessages.sharedInstance().sendContentListToRoom(
            Array.from(dataTransfer.files),
            roomId,
            undefined,
            this.context.client,
            TimelineRenderingType.Room,
        );
    };

    private onMeasurement = (narrow: boolean): void => {
        this.setState({ narrow });
    };

    private get viewsLocalRoom(): boolean {
        return isLocalRoom(this.state.room);
    }

    private get permalinkCreator(): RoomPermalinkCreator {
        return this.getPermalinkCreatorForRoom();
    }

    private renderLocalRoomCreateLoader(localRoom: LocalRoom): ReactNode {
        if (!this.state.room || !this.context?.client) return null;
        const names = this.state.room.getDefaultRoomName(this.context.client.getSafeUserId());
        return (
            <ScopedRoomContextProvider {...this.state}>
                <LocalRoomCreateLoader
                    localRoom={localRoom}
                    names={names}
                    resizeNotifier={this.props.resizeNotifier}
                    mainSplitContentType={this.state.mainSplitContentType}
                />
            </ScopedRoomContextProvider>
        );
    }

    private renderLocalRoomView(localRoom: LocalRoom): ReactNode {
        return (
            <ScopedRoomContextProvider {...this.state}>
                <LocalRoomView
                    localRoom={localRoom}
                    resizeNotifier={this.props.resizeNotifier}
                    permalinkCreator={this.permalinkCreator}
                    roomView={this.roomView}
                    onFileDrop={this.onFileDrop}
                    mainSplitContentType={this.state.mainSplitContentType}
                />
            </ScopedRoomContextProvider>
        );
    }

    private renderWaitingForThirdPartyRoomView(inviteEvent: MatrixEvent): ReactNode {
        return (
            <ScopedRoomContextProvider {...this.state}>
                <WaitingForThirdPartyRoomView
                    resizeNotifier={this.props.resizeNotifier}
                    roomView={this.roomView}
                    inviteEvent={inviteEvent}
                />
            </ScopedRoomContextProvider>
        );
    }

    /**
     * Handles the submission of a request to join a room.
     *
     * @param {string} reason - An optional reason for the request to join.
     * @returns {void}
     */
    private onSubmitAskToJoin = (reason?: string): void => {
        const roomId = this.getRoomId();

        if (isNotUndefined(roomId)) {
            defaultDispatcher.dispatch<SubmitAskToJoinPayload>({
                action: Action.SubmitAskToJoin,
                roomId,
                opts: { reason },
            });
        }
    };

    /**
     * Handles the cancellation of a request to join a room.
     *
     * @returns {void}
     */
    private onCancelAskToJoin = (): void => {
        const roomId = this.getRoomId();

        if (isNotUndefined(roomId)) {
            defaultDispatcher.dispatch<CancelAskToJoinPayload>({
                action: Action.CancelAskToJoin,
                roomId,
            });
        }
    };

    public render(): ReactNode {
        if (!this.context.client) return null;
        const { isRoomEncrypted } = this.state;
        const isRoomEncryptionLoading = isRoomEncrypted === null;

        if (this.state.room instanceof LocalRoom) {
            if (this.state.room.state === LocalRoomState.CREATING) {
                return this.renderLocalRoomCreateLoader(this.state.room);
            }

            return this.renderLocalRoomView(this.state.room);
        }

        if (this.state.room) {
            const { shouldEncrypt, inviteEvent } = shouldEncryptRoomWithSingle3rdPartyInvite(this.state.room);

            if (shouldEncrypt) {
                return this.renderWaitingForThirdPartyRoomView(inviteEvent);
            }
        }

        if (!this.state.room) {
            const loading = !this.state.matrixClientIsReady || this.state.roomLoading || this.state.peekLoading;
            if (loading) {
                // Assume preview loading if we don't have a ready client or a room ID (still resolving the alias)
                const previewLoading = !this.state.matrixClientIsReady || !this.state.roomId || this.state.peekLoading;
                return (
                    <div className="mx_RoomView">
                        <ErrorBoundary>
                            <RoomPreviewBar
                                canPreview={false}
                                previewLoading={previewLoading && !this.state.roomLoadError}
                                error={this.state.roomLoadError}
                                loading={loading}
                                joining={this.state.joining}
                                oobData={this.props.oobData}
                                roomId={this.state.roomId}
                            />
                        </ErrorBoundary>
                    </div>
                );
            } else {
                let inviterName: string | undefined;
                if (this.props.oobData) {
                    inviterName = this.props.oobData.inviterName;
                }
                const invitedEmail = this.props.threepidInvite?.toEmail;

                // We have no room object for this room, only the ID.
                // We've got to this room by following a link, possibly a third party invite.
                const roomAlias = this.state.roomAlias;
                return (
                    <div className="mx_RoomView">
                        <ErrorBoundary>
                            <RoomPreviewBar
                                onJoinClick={this.onJoinButtonClicked}
                                onForgetClick={this.onForgetClick}
                                onRejectClick={this.onRejectThreepidInviteButtonClicked}
                                canPreview={false}
                                error={this.state.roomLoadError}
                                roomAlias={roomAlias}
                                joining={this.state.joining}
                                inviterName={inviterName}
                                invitedEmail={invitedEmail}
                                oobData={this.props.oobData}
                                signUrl={this.props.threepidInvite?.signUrl}
                                roomId={this.state.roomId}
                                promptAskToJoin={this.state.promptAskToJoin}
                                onSubmitAskToJoin={this.onSubmitAskToJoin}
                                onCancelAskToJoin={this.onCancelAskToJoin}
                            />
                        </ErrorBoundary>
                    </div>
                );
            }
        }

        const myMembership = this.state.room.getMyMembership();
        if (isVideoRoom(this.state.room) && myMembership !== KnownMembership.Join) {
            return (
                <ErrorBoundary>
                    <div className="mx_MainSplit">
                        <RoomPreviewCard
                            room={this.state.room}
                            onJoinButtonClicked={this.onJoinButtonClicked}
                            onRejectButtonClicked={this.onRejectButtonClicked}
                        />
                    </div>
                    ;
                </ErrorBoundary>
            );
        }

        // SpaceRoomView handles invites itself
        if (myMembership === KnownMembership.Invite && !this.state.room.isSpaceRoom()) {
            if (this.state.joining || this.state.rejecting) {
                return (
                    <ErrorBoundary>
                        <RoomPreviewBar
                            canPreview={false}
                            error={this.state.roomLoadError}
                            joining={this.state.joining}
                            rejecting={this.state.rejecting}
                            roomId={this.state.roomId}
                        />
                    </ErrorBoundary>
                );
            } else {
                const myUserId = this.context.client.getSafeUserId();
                const myMember = this.state.room.getMember(myUserId);
                const inviteEvent = myMember ? myMember.events.member : null;
                let inviterName = _t("room|inviter_unknown");
                if (inviteEvent) {
                    inviterName = inviteEvent.sender?.name ?? inviteEvent.getSender()!;
                }

                // We deliberately don't try to peek into invites, even if we have permission to peek
                // as they could be a spam vector.
                // XXX: in future we could give the option of a 'Preview' button which lets them view anyway.

                // We have a regular invite for this room.
                return (
                    <div className="mx_RoomView">
                        <ErrorBoundary>
                            <RoomPreviewBar
                                onJoinClick={this.onJoinButtonClicked}
                                onForgetClick={this.onForgetClick}
                                onRejectClick={this.onRejectButtonClicked}
                                onRejectAndIgnoreClick={this.onRejectAndIgnoreClick}
                                inviterName={inviterName}
                                canPreview={false}
                                joining={this.state.joining}
                                room={this.state.room}
                                roomId={this.state.roomId}
                            />
                        </ErrorBoundary>
                    </div>
                );
            }
        }

        if (
            this.state.canAskToJoin &&
            ([KnownMembership.Knock, KnownMembership.Leave] as Array<string>).includes(myMembership)
        ) {
            return (
                <div className="mx_RoomView">
                    <ErrorBoundary>
                        <RoomPreviewBar
                            onJoinClick={this.onJoinButtonClicked}
                            room={this.state.room}
                            canAskToJoinAndMembershipIsLeave={myMembership === KnownMembership.Leave}
                            promptAskToJoin={this.state.promptAskToJoin}
                            knocked={myMembership === KnownMembership.Knock}
                            onSubmitAskToJoin={this.onSubmitAskToJoin}
                            onCancelAskToJoin={this.onCancelAskToJoin}
                            onForgetClick={this.onForgetClick}
                        />
                    </ErrorBoundary>
                </div>
            );
        }

        // We have successfully loaded this room, and are not previewing.
        // Display the "normal" room view.

        let activeCall: MatrixCall | null = null;
        {
            // New block because this variable doesn't need to hang around for the rest of the function
            const call = this.getCallForRoom();
            if (call && this.state.callState !== "ended" && this.state.callState !== "ringing") {
                activeCall = call;
            }
        }

        let statusBar: JSX.Element | undefined;
        let isStatusAreaExpanded = true;

        if (ContentMessages.sharedInstance().getCurrentUploads().length > 0) {
            statusBar = <UploadBar room={this.state.room} />;
        } else if (!this.state.search) {
            isStatusAreaExpanded = this.state.statusBarVisible;
            statusBar = (
                <RoomStatusBar
                    room={this.state.room}
                    isPeeking={myMembership !== KnownMembership.Join}
                    onInviteClick={this.onInviteClick}
                    onVisible={this.onStatusBarVisible}
                    onHidden={this.onStatusBarHidden}
                />
            );
        }

        const statusBarAreaClass = classNames("mx_RoomView_statusArea", {
            mx_RoomView_statusArea_expanded: isStatusAreaExpanded,
        });

        // if statusBar does not exist then statusBarArea is blank and takes up unnecessary space on the screen
        // show statusBarArea only if statusBar is present
        const statusBarArea = statusBar && (
            <div role="region" className={statusBarAreaClass} aria-label={_t("a11y|room_status_bar")}>
                <div className="mx_RoomView_statusAreaBox">
                    <div className="mx_RoomView_statusAreaBox_line" />
                    {statusBar}
                </div>
            </div>
        );

        const roomVersionRecommendation = this.state.upgradeRecommendation;
        const showRoomUpgradeBar =
            roomVersionRecommendation &&
            roomVersionRecommendation.needsUpgrade &&
            this.state.room.userMayUpgradeRoom(this.context.client.getSafeUserId());

        const hiddenHighlightCount = this.getHiddenHighlightCount();

        let aux: JSX.Element | undefined;
        let previewBar;
        if (this.state.timelineRenderingType === TimelineRenderingType.Search) {
            if (!isRoomEncryptionLoading) {
                aux = (
                    <RoomSearchAuxPanel
                        searchInfo={this.state.search}
                        onCancelClick={this.onCancelSearchClick}
                        onSearchScopeChange={this.onSearchScopeChange}
                        isRoomEncrypted={isRoomEncrypted}
                    />
                );
            }
        } else if (showRoomUpgradeBar) {
            aux = <RoomUpgradeWarningBar room={this.state.room} />;
        } else if (myMembership !== KnownMembership.Join) {
            // We do have a room object for this room, but we're not currently in it.
            // We may have a 3rd party invite to it.
            let inviterName: string | undefined;
            if (this.props.oobData) {
                inviterName = this.props.oobData.inviterName;
            }
            const invitedEmail = this.props.threepidInvite?.toEmail;
            previewBar = (
                <RoomPreviewBar
                    onJoinClick={this.onJoinButtonClicked}
                    onForgetClick={this.onForgetClick}
                    onRejectClick={this.onRejectThreepidInviteButtonClicked}
                    joining={this.state.joining}
                    inviterName={inviterName}
                    invitedEmail={invitedEmail}
                    oobData={this.props.oobData}
                    canPreview={this.state.canPeek}
                    room={this.state.room}
                    roomId={this.state.roomId}
                />
            );
            if (!this.state.canPeek && !this.state.room?.isSpaceRoom()) {
                return <div className="mx_RoomView">{previewBar}</div>;
            }
        } else if (hiddenHighlightCount > 0) {
            aux = (
                <AccessibleButton
                    element="div"
                    className="mx_RoomView_auxPanel_hiddenHighlights"
                    onClick={this.onHiddenHighlightsClick}
                >
                    {_t("room|unread_notifications_predecessor", {
                        count: hiddenHighlightCount,
                    })}
                </AccessibleButton>
            );
        }

        if (this.state.room?.isSpaceRoom() && !this.props.forceTimeline) {
            return (
                <SpaceRoomView
                    space={this.state.room}
                    justCreatedOpts={this.props.justCreatedOpts}
                    resizeNotifier={this.props.resizeNotifier}
                    permalinkCreator={this.permalinkCreator}
                    onJoinButtonClicked={this.onJoinButtonClicked}
                    onRejectButtonClicked={
                        this.props.threepidInvite
                            ? this.onRejectThreepidInviteButtonClicked
                            : this.onRejectButtonClicked
                    }
                />
            );
        }

        const auxPanel = (
            <AuxPanel
                room={this.state.room}
                userId={this.context.client.getSafeUserId()}
                showApps={this.state.showApps}
                resizeNotifier={this.props.resizeNotifier}
            >
                {aux}
            </AuxPanel>
        );

        const pinnedMessageBanner = (
            <PinnedMessageBanner room={this.state.room} permalinkCreator={this.permalinkCreator} />
        );

        let messageComposer;
        const showComposer =
            !isRoomEncryptionLoading &&
            // joined and not showing search results
            myMembership === KnownMembership.Join &&
            !this.state.search;
        if (showComposer) {
            messageComposer = (
                <MessageComposer
                    room={this.state.room}
                    e2eStatus={this.state.e2eStatus}
                    resizeNotifier={this.props.resizeNotifier}
                    replyToEvent={this.state.replyToEvent}
                    permalinkCreator={this.permalinkCreator}
                />
            );
        }

        // if we have search results, we keep the messagepanel (so that it preserves its
        // scroll state), but hide it.
        let searchResultsPanel;
        let hideMessagePanel = false;

        if (this.state.search) {
            searchResultsPanel = (
                <RoomSearchView
                    key={this.state.search.searchId}
                    ref={this.searchResultsPanel}
                    term={this.state.search.term}
                    scope={this.state.search.scope}
                    promise={this.state.search.promise}
                    abortController={this.state.search.abortController}
                    inProgress={!!this.state.search.inProgress}
                    resizeNotifier={this.props.resizeNotifier}
                    className={this.messagePanelClassNames}
                    onUpdate={this.onSearchUpdate}
                />
            );
            hideMessagePanel = true;
        }

        let highlightedEventId: string | undefined;
        if (this.state.isInitialEventHighlighted) {
            highlightedEventId = this.state.initialEventId;
        }

        let messagePanel: JSX.Element | undefined;
        if (!isRoomEncryptionLoading) {
            messagePanel = (
                <TimelinePanel
                    ref={this.gatherTimelinePanelRef}
                    timelineSet={this.state.room.getUnfilteredTimelineSet()}
                    overlayTimelineSet={this.state.virtualRoom?.getUnfilteredTimelineSet()}
                    overlayTimelineSetFilter={isCallEvent}
                    showReadReceipts={this.state.showReadReceipts}
                    manageReadReceipts={!this.state.isPeeking}
                    sendReadReceiptOnLoad={!this.state.wasContextSwitch}
                    manageReadMarkers={!this.state.isPeeking}
                    hidden={hideMessagePanel}
                    highlightedEventId={highlightedEventId}
                    eventId={this.state.initialEventId}
                    eventScrollIntoView={this.state.initialEventScrollIntoView}
                    eventPixelOffset={this.state.initialEventPixelOffset}
                    onScroll={this.onMessageListScroll}
                    onEventScrolledIntoView={this.resetJumpToEvent}
                    onReadMarkerUpdated={this.updateTopUnreadMessagesBar}
                    showUrlPreview={this.state.showUrlPreview}
                    className={this.messagePanelClassNames}
                    membersLoaded={this.state.membersLoaded}
                    permalinkCreator={this.permalinkCreator}
                    resizeNotifier={this.props.resizeNotifier}
                    showReactions={true}
                    layout={this.state.layout}
                    editState={this.state.editState}
                />
            );
        }

        let topUnreadMessagesBar: JSX.Element | undefined;
        // Do not show TopUnreadMessagesBar if we have search results showing, it makes no sense
        if (this.state.showTopUnreadMessagesBar && !this.state.search) {
            topUnreadMessagesBar = (
                <TopUnreadMessagesBar onScrollUpClick={this.jumpToReadMarker} onCloseClick={this.forgetReadMarker} />
            );
        }
        let jumpToBottom;
        // Do not show JumpToBottomButton if we have search results showing, it makes no sense
        if (this.state.atEndOfLiveTimeline === false && !this.state.search) {
            jumpToBottom = (
                <JumpToBottomButton
                    highlight={this.state.room.getUnreadNotificationCount(NotificationCountType.Highlight) > 0}
                    numUnreadMessages={this.state.numUnreadMessages}
                    onScrollToBottomClick={this.jumpToLiveTimeline}
                />
            );
        }

        const showRightPanel = !isRoomEncryptionLoading && this.state.room && this.state.showRightPanel;

        const rightPanel = showRightPanel ? (
            <RightPanel
                room={this.state.room}
                resizeNotifier={this.props.resizeNotifier}
                permalinkCreator={this.permalinkCreator}
                e2eStatus={this.state.e2eStatus}
                onSearchChange={this.onSearchChange}
                onSearchCancel={this.onCancelSearchClick}
            />
        ) : undefined;

        const timelineClasses = classNames("mx_RoomView_timeline", {
            mx_RoomView_timeline_rr_enabled: this.state.showReadReceipts,
        });

        let { mainSplitContentType } = this.state;
        if (this.state.search) {
            // When in the middle of a search force the main split content type to timeline
            mainSplitContentType = MainSplitContentType.Timeline;
        }

        const mainClasses = classNames("mx_RoomView", {
            mx_RoomView_inCall: Boolean(activeCall),
            mx_RoomView_immersive: mainSplitContentType !== MainSplitContentType.Timeline,
        });

        const showChatEffects = SettingsStore.getValue("showChatEffects");

        let mainSplitBody: JSX.Element | undefined;
        let mainSplitContentClassName: string | undefined;
        // Decide what to show in the main split
        switch (mainSplitContentType) {
            case MainSplitContentType.Timeline:
                mainSplitContentClassName = "mx_MainSplit_timeline";
                mainSplitBody = (
                    <>
                        {this.roomViewBody.current && (
                            <Measured sensor={this.roomViewBody.current} onMeasurement={this.onMeasurement} />
                        )}
                        {auxPanel}
                        {pinnedMessageBanner}
                        <main className={timelineClasses}>
                            <FileDropTarget parent={this.roomView.current} onFileDrop={this.onFileDrop} />
                            {topUnreadMessagesBar}
                            {jumpToBottom}
                            {messagePanel}
                            {searchResultsPanel}
                        </main>
                        {statusBarArea}
                        {previewBar}
                        {messageComposer}
                    </>
                );
                break;
            case MainSplitContentType.MaximisedWidget:
                mainSplitContentClassName = "mx_MainSplit_maximisedWidget";
                mainSplitBody = (
                    <>
                        <AppsDrawer
                            room={this.state.room}
                            userId={this.context.client.getSafeUserId()}
                            resizeNotifier={this.props.resizeNotifier}
                            showApps={true}
                            role="main"
                        />
                        {previewBar}
                    </>
                );
                break;
            case MainSplitContentType.Call: {
                mainSplitContentClassName = "mx_MainSplit_call";
                mainSplitBody = (
                    <>
                        <CallView
                            room={this.state.room}
                            resizing={this.state.resizing}
                            waitForCall={isVideoRoom(this.state.room)}
                            skipLobby={this.context.roomViewStore.skipCallLobby() ?? false}
                            role="main"
                        />
                        {previewBar}
                    </>
                );
            }
        }
        const mainSplitContentClasses = classNames("mx_RoomView_body", mainSplitContentClassName);

        let sizeKey: string | undefined;
        let defaultSize: number | undefined;
        let analyticsRoomType: ComponentProps<typeof MainSplit>["analyticsRoomType"] = "other_room";
        if (this.state.mainSplitContentType !== MainSplitContentType.Timeline) {
            // Override defaults for video rooms where more space is needed for the chat timeline
            sizeKey = "wide";
            defaultSize = 420;
            analyticsRoomType =
                this.state.mainSplitContentType === MainSplitContentType.Call ? "video_room" : "maximised_widget";
        }

        return (
            <ScopedRoomContextProvider {...this.state}>
                <div className={mainClasses} ref={this.roomView} onKeyDown={this.onReactKeyDown}>
                    {showChatEffects && this.roomView.current && (
                        <EffectsOverlay roomWidth={this.roomView.current.offsetWidth} />
                    )}
                    <ErrorBoundary>
                        <MainSplit
                            panel={rightPanel}
                            resizeNotifier={this.props.resizeNotifier}
                            sizeKey={sizeKey}
                            defaultSize={defaultSize}
                            analyticsRoomType={analyticsRoomType}
                        >
                            <div
                                className={mainSplitContentClasses}
                                ref={this.roomViewBody}
                                data-layout={this.state.layout}
                            >
                                <RoomHeader
                                    room={this.state.room}
                                    additionalButtons={this.state.viewRoomOpts.buttons}
                                />
                                {mainSplitBody}
                            </div>
                        </MainSplit>
                    </ErrorBoundary>
                </div>
            </ScopedRoomContextProvider>
        );
    }
}<|MERGE_RESOLUTION|>--- conflicted
+++ resolved
@@ -9,9 +9,6 @@
 Please see LICENSE files in the repository root for full details.
 */
 
-<<<<<<< HEAD
-import React, { ChangeEvent, ComponentProps, createRef, ReactElement, ReactNode, RefObject } from "react";
-=======
 import React, {
     ChangeEvent,
     ComponentProps,
@@ -19,10 +16,8 @@
     ReactElement,
     ReactNode,
     RefObject,
-    useContext,
     JSX,
 } from "react";
->>>>>>> af846f8b
 import classNames from "classnames";
 import {
     IRecommendedVersion,
