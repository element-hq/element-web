/*
Copyright 2017, 2018 New Vector Ltd.
Copyright 2020 The Matrix.org Foundation C.I.C.

Licensed under the Apache License, Version 2.0 (the "License");
you may not use this file except in compliance with the License.
You may obtain a copy of the License at

    http://www.apache.org/licenses/LICENSE-2.0

Unless required by applicable law or agreed to in writing, software
distributed under the License is distributed on an "AS IS" BASIS,
WITHOUT WARRANTIES OR CONDITIONS OF ANY KIND, either express or implied.
See the License for the specific language governing permissions and
limitations under the License.
*/

import React from 'react';
import classNames from 'classnames';

import type { EventSubscription } from "fbemitter";
import GroupFilterOrderStore from '../../stores/GroupFilterOrderStore';
import GroupActions from '../../actions/GroupActions';
<<<<<<< HEAD
import * as sdk from '../../index';
=======

>>>>>>> 2b52e17a
import dis from '../../dispatcher/dispatcher';
import { _t } from '../../languageHandler';
import MatrixClientContext from "../../contexts/MatrixClientContext";
import AutoHideScrollbar from "./AutoHideScrollbar";
import SettingsStore from "../../settings/SettingsStore";
import UserTagTile from "../views/elements/UserTagTile";
import { replaceableComponent } from "../../utils/replaceableComponent";
import UIStore from "../../stores/UIStore";
import DNDTagTile from "../views/elements/DNDTagTile";
import ActionButton from "../views/elements/ActionButton";

interface IGroupFilterPanelProps {

}

// FIXME: Properly type this after migrating GroupFilterOrderStore.js to Typescript
type OrderedTagsTemporaryType = Array<{}>;
// FIXME: Properly type this after migrating GroupFilterOrderStore.js to Typescript
type SelectedTagsTemporaryType = Array<{}>;

interface IGroupFilterPanelState {
    // FIXME: Properly type this after migrating GroupFilterOrderStore.js to Typescript
    orderedTags: OrderedTagsTemporaryType;
    // FIXME: Properly type this after migrating GroupFilterOrderStore.js to Typescript
    selectedTags: SelectedTagsTemporaryType;
}

@replaceableComponent("structures.GroupFilterPanel")
class GroupFilterPanel extends React.Component<IGroupFilterPanelProps, IGroupFilterPanelState> {
    public static contextType = MatrixClientContext;

    public state = {
        orderedTags: [],
        selectedTags: [],
    };

    private ref = React.createRef<HTMLDivElement>();
    private unmounted = false;
    private groupFilterOrderStoreToken?: EventSubscription;

    public componentDidMount() {
        this.unmounted = false;
        this.context.on("Group.myMembership", this.onGroupMyMembership);
        this.context.on("sync", this.onClientSync);

        this.groupFilterOrderStoreToken = GroupFilterOrderStore.addListener(() => {
            if (this.unmounted) {
                return;
            }
            this.setState({
                orderedTags: GroupFilterOrderStore.getOrderedTags() || [],
                selectedTags: GroupFilterOrderStore.getSelectedTags(),
            });
        });
        // This could be done by anything with a matrix client
        dis.dispatch(GroupActions.fetchJoinedGroups(this.context));
        UIStore.instance.trackElementDimensions("GroupPanel", this.ref.current);
    }

    public componentWillUnmount() {
        this.unmounted = true;
        this.context.removeListener("Group.myMembership", this.onGroupMyMembership);
        this.context.removeListener("sync", this.onClientSync);
        if (this.groupFilterOrderStoreToken) {
            this.groupFilterOrderStoreToken.remove();
        }
        UIStore.instance.stopTrackingElementDimensions("GroupPanel");
    }

    private onGroupMyMembership = () => {
        if (this.unmounted) return;
        dis.dispatch(GroupActions.fetchJoinedGroups(this.context));
    };

    private onClientSync = (syncState, prevState) => {
        // Consider the client reconnected if there is no error with syncing.
        // This means the state could be RECONNECTING, SYNCING, PREPARED or CATCHUP.
        const reconnected = syncState !== "ERROR" && prevState !== syncState;
        if (reconnected) {
            // Load joined groups
            dis.dispatch(GroupActions.fetchJoinedGroups(this.context));
        }
    };

    private onClick = e => {
        // only dispatch if its not a no-op
        if (this.state.selectedTags.length > 0) {
            dis.dispatch({ action: 'deselect_tags' });
        }
    };

    private onClearFilterClick = ev => {
        dis.dispatch({ action: 'deselect_tags' });
    };

    private renderGlobalIcon() {
        if (!SettingsStore.getValue("feature_communities_v2_prototypes")) return null;

        return (
            <div>
                <UserTagTile />
                <hr className="mx_GroupFilterPanel_divider" />
            </div>
        );
    }

    public render() {
        const tags = this.state.orderedTags.map((tag, index) => {
            return <DNDTagTile
                key={tag}
                tag={tag}
                index={index}
                selected={this.state.selectedTags.includes(tag)}
            />;
        });

        const itemsSelected = this.state.selectedTags.length > 0;
        const classes = classNames('mx_GroupFilterPanel', {
            mx_GroupFilterPanel_items_selected: itemsSelected,
        });

        let createButton = (
            <ActionButton
                tooltip
                label={_t("Communities")}
                action="toggle_my_groups"
                className="mx_TagTile mx_TagTile_plus"
            />
        );

        if (SettingsStore.getValue("feature_communities_v2_prototypes")) {
            createButton = (
                <ActionButton
                    tooltip
                    label={_t("Create community")}
                    action="view_create_group"
                    className="mx_TagTile mx_TagTile_plus" />
            );
        }

        return <div className={classes} onClick={this.onClearFilterClick} ref={this.ref}>
            <AutoHideScrollbar
                className="mx_GroupFilterPanel_scroller"
                onClick={this.onClick}
            >
                <div className="mx_GroupFilterPanel_tagTileContainer">
                    { this.renderGlobalIcon() }
                    { tags }
                    <div>
                        { createButton }
                    </div>
                </div>
            </AutoHideScrollbar>
        </div>;
    }
}
export default GroupFilterPanel;<|MERGE_RESOLUTION|>--- conflicted
+++ resolved
@@ -15,19 +15,16 @@
 limitations under the License.
 */
 
+import type { EventSubscription } from "fbemitter";
 import React from 'react';
-import classNames from 'classnames';
+import GroupFilterOrderStore from '../../stores/GroupFilterOrderStore';
 
-import type { EventSubscription } from "fbemitter";
-import GroupFilterOrderStore from '../../stores/GroupFilterOrderStore';
 import GroupActions from '../../actions/GroupActions';
-<<<<<<< HEAD
-import * as sdk from '../../index';
-=======
 
->>>>>>> 2b52e17a
 import dis from '../../dispatcher/dispatcher';
 import { _t } from '../../languageHandler';
+
+import classNames from 'classnames';
 import MatrixClientContext from "../../contexts/MatrixClientContext";
 import AutoHideScrollbar from "./AutoHideScrollbar";
 import SettingsStore from "../../settings/SettingsStore";
