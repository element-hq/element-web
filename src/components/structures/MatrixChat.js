/*
Copyright 2015, 2016 OpenMarket Ltd
Copyright 2017 Vector Creations Ltd
Copyright 2017 New Vector Ltd

Licensed under the Apache License, Version 2.0 (the "License");
you may not use this file except in compliance with the License.
You may obtain a copy of the License at

    http://www.apache.org/licenses/LICENSE-2.0

Unless required by applicable law or agreed to in writing, software
distributed under the License is distributed on an "AS IS" BASIS,
WITHOUT WARRANTIES OR CONDITIONS OF ANY KIND, either express or implied.
See the License for the specific language governing permissions and
limitations under the License.
*/

import Promise from 'bluebird';

import React from 'react';
import Matrix from "matrix-js-sdk";

import Analytics from "../../Analytics";
import MatrixClientPeg from "../../MatrixClientPeg";
import PlatformPeg from "../../PlatformPeg";
import SdkConfig from "../../SdkConfig";
import * as RoomListSorter from "../../RoomListSorter";
import dis from "../../dispatcher";

import Modal from "../../Modal";
import Tinter from "../../Tinter";
import sdk from '../../index';
import { showStartChatInviteDialog, showRoomInviteDialog } from '../../RoomInvite';
import * as Rooms from '../../Rooms';
import linkifyMatrix from "../../linkify-matrix";
import * as Lifecycle from '../../Lifecycle';
// LifecycleStore is not used but does listen to and dispatch actions
require('../../stores/LifecycleStore');
import PageTypes from '../../PageTypes';

import createRoom from "../../createRoom";
import * as UDEHandler from '../../UnknownDeviceErrorHandler';
import KeyRequestHandler from '../../KeyRequestHandler';
import { _t, getCurrentLanguage } from '../../languageHandler';
import SettingsStore, {SettingLevel} from "../../settings/SettingsStore";

/** constants for MatrixChat.state.view */
const VIEWS = {
    // a special initial state which is only used at startup, while we are
    // trying to re-animate a matrix client or register as a guest.
    LOADING: 0,

    // we are showing the login view
    LOGIN: 1,

    // we are showing the registration view
    REGISTER: 2,

    // completeing the registration flow
    POST_REGISTRATION: 3,

    // showing the 'forgot password' view
    FORGOT_PASSWORD: 4,

    // we have valid matrix credentials (either via an explicit login, via the
    // initial re-animation/guest registration, or via a registration), and are
    // now setting up a matrixclient to talk to it. This isn't an instant
    // process because (a) we need to clear out indexeddb, and (b) we need to
    // talk to the team server; while it is going on we show a big spinner.
    LOGGING_IN: 5,

    // we are logged in with an active matrix client.
    LOGGED_IN: 6,
};

// Actions that are redirected through the onboarding process prior to being
// re-dispatched. NOTE: some actions are non-trivial and would require
// re-factoring to be included in this list in future.
const ONBOARDING_FLOW_STARTERS = [
    'view_user_settings',
    'view_create_chat',
    'view_create_room',
<<<<<<< HEAD
    'view_my_groups',
=======
    'view_create_group',
>>>>>>> 6c283e2a
];

module.exports = React.createClass({
    // we export this so that the integration tests can use it :-S
    statics: {
        VIEWS: VIEWS,
    },

    displayName: 'MatrixChat',

    propTypes: {
        config: React.PropTypes.object,
        ConferenceHandler: React.PropTypes.any,
        onNewScreen: React.PropTypes.func,
        registrationUrl: React.PropTypes.string,
        enableGuest: React.PropTypes.bool,

        // the queryParams extracted from the [real] query-string of the URI
        realQueryParams: React.PropTypes.object,

        // the initial queryParams extracted from the hash-fragment of the URI
        startingFragmentQueryParams: React.PropTypes.object,

        // called when we have completed a token login
        onTokenLoginCompleted: React.PropTypes.func,

        // Represents the screen to display as a result of parsing the initial
        // window.location
        initialScreenAfterLogin: React.PropTypes.shape({
            screen: React.PropTypes.string.isRequired,
            params: React.PropTypes.object,
        }),

        // displayname, if any, to set on the device when logging
        // in/registering.
        defaultDeviceDisplayName: React.PropTypes.string,

        // A function that makes a registration URL
        makeRegistrationUrl: React.PropTypes.func.isRequired,
    },

    childContextTypes: {
        appConfig: React.PropTypes.object,
    },

    AuxPanel: {
        RoomSettings: "room_settings",
    },

    getChildContext: function() {
        return {
            appConfig: this.props.config,
        };
    },

    getInitialState: function() {
        const s = {
            // the master view we are showing.
            view: VIEWS.LOADING,

            // What the LoggedInView would be showing if visible
            page_type: null,

            // The ID of the room we're viewing. This is either populated directly
            // in the case where we view a room by ID or by RoomView when it resolves
            // what ID an alias points at.
            currentRoomId: null,

            // If we're trying to just view a user ID (i.e. /user URL), this is it
            viewUserId: null,

            collapseLhs: false,
            collapseRhs: false,
            leftDisabled: false,
            middleDisabled: false,
            rightDisabled: false,

            version: null,
            newVersion: null,
            hasNewVersion: false,
            newVersionReleaseNotes: null,
            checkingForUpdate: null,

            // Parameters used in the registration dance with the IS
            register_client_secret: null,
            register_session_id: null,
            register_hs_url: null,
            register_is_url: null,
            register_id_sid: null,
        };
        return s;
    },

    getDefaultProps: function() {
        return {
            realQueryParams: {},
            startingFragmentQueryParams: {},
            config: {},
            onTokenLoginCompleted: () => {},
        };
    },

    getCurrentHsUrl: function() {
        if (this.state.register_hs_url) {
            return this.state.register_hs_url;
        } else if (MatrixClientPeg.get()) {
            return MatrixClientPeg.get().getHomeserverUrl();
        } else if (window.localStorage && window.localStorage.getItem("mx_hs_url")) {
            return window.localStorage.getItem("mx_hs_url");
        } else {
            return this.getDefaultHsUrl();
        }
    },

    getDefaultHsUrl() {
        return this.props.config.default_hs_url || "https://matrix.org";
    },

    getFallbackHsUrl: function() {
        return this.props.config.fallback_hs_url;
    },

    getCurrentIsUrl: function() {
        if (this.state.register_is_url) {
            return this.state.register_is_url;
        } else if (MatrixClientPeg.get()) {
            return MatrixClientPeg.get().getIdentityServerUrl();
        } else if (window.localStorage && window.localStorage.getItem("mx_is_url")) {
            return window.localStorage.getItem("mx_is_url");
        } else {
            return this.getDefaultIsUrl();
        }
    },

    getDefaultIsUrl() {
        return this.props.config.default_is_url || "https://vector.im";
    },

    componentWillMount: function() {
        SdkConfig.put(this.props.config);

        if (!SettingsStore.getValue("analyticsOptOut")) Analytics.enable();

        // Used by _viewRoom before getting state from sync
        this.firstSyncComplete = false;
        this.firstSyncPromise = Promise.defer();

        if (this.props.config.sync_timeline_limit) {
            MatrixClientPeg.opts.initialSyncLimit = this.props.config.sync_timeline_limit;
        }

        // To enable things like riot.im/geektime in a nicer way than rewriting the URL
        // and appending a team token query parameter, use the first path segment to
        // indicate a team, with "public" team tokens stored in the config teamTokenMap.
        let routedTeamToken = null;
        if (this.props.config.teamTokenMap) {
            const teamName = window.location.pathname.split('/')[1];
            if (teamName && this.props.config.teamTokenMap.hasOwnProperty(teamName)) {
                routedTeamToken = this.props.config.teamTokenMap[teamName];
            }
        }

        // Persist the team token across refreshes using sessionStorage. A new window or
        // tab will not persist sessionStorage, but refreshes will.
        if (this.props.startingFragmentQueryParams.team_token) {
            window.sessionStorage.setItem(
                'mx_team_token',
                this.props.startingFragmentQueryParams.team_token,
            );
        }

        // Use the locally-stored team token first, then as a fall-back, check to see if
        // a referral link was used, which will contain a query parameter `team_token`.
        this._teamToken = routedTeamToken ||
            window.localStorage.getItem('mx_team_token') ||
            window.sessionStorage.getItem('mx_team_token');

        // Some users have ended up with "undefined" as their local storage team token,
        // treat that as undefined.
        if (this._teamToken === "undefined") {
            this._teamToken = undefined;
        }

        if (this._teamToken) {
            console.info(`Team token set to ${this._teamToken}`);
        }

        // Set a default HS with query param `hs_url`
        const paramHs = this.props.startingFragmentQueryParams.hs_url;
        if (paramHs) {
            console.log('Setting register_hs_url ', paramHs);
            this.setState({
                register_hs_url: paramHs,
            });
        }

        // a thing to call showScreen with once login completes.  this is kept
        // outside this.state because updating it should never trigger a
        // rerender.
        this._screenAfterLogin = this.props.initialScreenAfterLogin;

        this._windowWidth = 10000;
        this.handleResize();
        window.addEventListener('resize', this.handleResize);

        // check we have the right tint applied for this theme.
        // N.B. we don't call the whole of setTheme() here as we may be
        // racing with the theme CSS download finishing from index.js
        Tinter.tint();
    },

    componentDidMount: function() {
        this.dispatcherRef = dis.register(this.onAction);
        UDEHandler.startListening();

        this.focusComposer = false;

        // this can technically be done anywhere but doing this here keeps all
        // the routing url path logic together.
        if (this.onAliasClick) {
            linkifyMatrix.onAliasClick = this.onAliasClick;
        }
        if (this.onUserClick) {
            linkifyMatrix.onUserClick = this.onUserClick;
        }
        if (this.onGroupClick) {
            linkifyMatrix.onGroupClick = this.onGroupClick;
        }

        const teamServerConfig = this.props.config.teamServerConfig || {};
        Lifecycle.initRtsClient(teamServerConfig.teamServerURL);

        // the first thing to do is to try the token params in the query-string
        Lifecycle.attemptTokenLogin(this.props.realQueryParams).then((loggedIn) => {
            if (loggedIn) {
                this.props.onTokenLoginCompleted();

                // don't do anything else until the page reloads - just stay in
                // the 'loading' state.
                return;
            }

            // if the user has followed a login or register link, don't reanimate
            // the old creds, but rather go straight to the relevant page
            const firstScreen = this._screenAfterLogin ?
                this._screenAfterLogin.screen : null;

            if (firstScreen === 'login' ||
                    firstScreen === 'register' ||
                    firstScreen === 'forgot_password') {
                this._showScreenAfterLogin();
                return;
            }

            // the extra Promise.resolve() ensures that synchronous exceptions hit the same codepath as
            // asynchronous ones.
            return Promise.resolve().then(() => {
                return Lifecycle.loadSession({
                    fragmentQueryParams: this.props.startingFragmentQueryParams,
                    enableGuest: this.props.enableGuest,
                    guestHsUrl: this.getCurrentHsUrl(),
                    guestIsUrl: this.getCurrentIsUrl(),
                    defaultDeviceDisplayName: this.props.defaultDeviceDisplayName,
                });
            }).catch((e) => {
                console.error(`Error attempting to load session: ${e}`);
                return false;
            }).then((loadedSession) => {
                if (!loadedSession) {
                    // fall back to showing the login screen
                    dis.dispatch({action: "start_login"});
                }
            });
        }).done();
    },

    componentWillUnmount: function() {
        Lifecycle.stopMatrixClient();
        dis.unregister(this.dispatcherRef);
        UDEHandler.stopListening();
        window.removeEventListener("focus", this.onFocus);
        window.removeEventListener('resize', this.handleResize);
    },

    componentDidUpdate: function() {
        if (this.focusComposer) {
            dis.dispatch({action: 'focus_composer'});
            this.focusComposer = false;
        }
    },

    setStateForNewView: function(state) {
        if (state.view === undefined) {
            throw new Error("setStateForNewView with no view!");
        }
        const newState = {
            viewUserId: null,
        };
        Object.assign(newState, state);
        this.setState(newState);
    },

    onAction: function(payload) {
        // console.log(`MatrixClientPeg.onAction: ${payload.action}`);
        const ErrorDialog = sdk.getComponent("dialogs.ErrorDialog");
        const QuestionDialog = sdk.getComponent("dialogs.QuestionDialog");

        // Start the onboarding process for certain actions
        if (MatrixClientPeg.get() && MatrixClientPeg.get().isGuest() &&
            ONBOARDING_FLOW_STARTERS.includes(payload.action)
        ) {
            // This will cause `payload` to be dispatched later, once a
            // sync has reached the "prepared" state. Setting a matrix ID
            // will cause a full login and sync and finally the deferred
            // action will be dispatched.
            dis.dispatch({
                action: 'do_after_sync_prepared',
                deferred_action: payload,
            });
            dis.dispatch({action: 'view_set_mxid'});
            return;
        }

        switch (payload.action) {
            case 'logout':
                Lifecycle.logout();
                break;
            case 'start_registration':
                this._startRegistration(payload.params || {});
                break;
            case 'start_login':
                this.setStateForNewView({
                    view: VIEWS.LOGIN,
                });
                this.notifyNewScreen('login');
                break;
            case 'start_post_registration':
                this.setState({
                    view: VIEWS.POST_REGISTRATION,
                });
                break;
            case 'start_password_recovery':
                this.setStateForNewView({
                    view: VIEWS.FORGOT_PASSWORD,
                });
                this.notifyNewScreen('forgot_password');
                break;
            case 'start_chat':
                createRoom({
                    dmUserId: payload.user_id,
                });
                break;
            case 'leave_room':
                this._leaveRoom(payload.room_id);
                break;
            case 'reject_invite':
                Modal.createTrackedDialog('Reject invitation', '', QuestionDialog, {
                    title: _t('Reject invitation'),
                    description: _t('Are you sure you want to reject the invitation?'),
                    onFinished: (confirm) => {
                        if (confirm) {
                            // FIXME: controller shouldn't be loading a view :(
                            const Loader = sdk.getComponent("elements.Spinner");
                            const modal = Modal.createDialog(Loader, null, 'mx_Dialog_spinner');

                            MatrixClientPeg.get().leave(payload.room_id).done(() => {
                                modal.close();
                                if (this.state.currentRoomId === payload.room_id) {
                                    dis.dispatch({action: 'view_next_room'});
                                }
                            }, (err) => {
                                modal.close();
                                Modal.createTrackedDialog('Failed to reject invitation', '', ErrorDialog, {
                                    title: _t('Failed to reject invitation'),
                                    description: err.toString(),
                                });
                            });
                        }
                    },
                });
                break;
            case 'view_user':
                // FIXME: ugly hack to expand the RightPanel and then re-dispatch.
                if (this.state.collapseRhs) {
                    setTimeout(()=>{
                        dis.dispatch({
                            action: 'show_right_panel',
                        });
                        dis.dispatch({
                            action: 'view_user',
                            member: payload.member,
                        });
                    }, 0);
                }
                break;
            case 'view_room':
                // Takes either a room ID or room alias: if switching to a room the client is already
                // known to be in (eg. user clicks on a room in the recents panel), supply the ID
                // If the user is clicking on a room in the context of the alias being presented
                // to them, supply the room alias. If both are supplied, the room ID will be ignored.
                this._viewRoom(payload);
                break;
            case 'view_prev_room':
                this._viewNextRoom(-1);
                break;
            case 'view_next_room':
                this._viewNextRoom(1);
                break;
            case 'view_indexed_room':
                this._viewIndexedRoom(payload.roomIndex);
                break;
            case 'view_user_settings':
                this._setPage(PageTypes.UserSettings);
                this.notifyNewScreen('settings');
                break;
            case 'view_create_room':
                this._createRoom();
                break;
            case 'view_create_group': {
                const CreateGroupDialog = sdk.getComponent("dialogs.CreateGroupDialog");
                Modal.createTrackedDialog('Create Community', '', CreateGroupDialog);
            }
            break;
            case 'view_room_directory':
                this._setPage(PageTypes.RoomDirectory);
                this.notifyNewScreen('directory');
                break;
            case 'view_my_groups':
                this._setPage(PageTypes.MyGroups);
                this.notifyNewScreen('groups');
                break;
            case 'view_group':
                {
                    const groupId = payload.group_id;
                    this.setState({
                        currentGroupId: groupId,
                        currentGroupIsNew: payload.group_is_new,
                    });
                    this._setPage(PageTypes.GroupView);
                    this.notifyNewScreen('group/' + groupId);
                }
                break;
            case 'view_home_page':
                this._setPage(PageTypes.HomePage);
                this.notifyNewScreen('home');
                break;
            case 'view_set_mxid':
                this._setMxId(payload);
                break;
            case 'view_start_chat_or_reuse':
                this._chatCreateOrReuse(payload.user_id, payload.go_home_on_cancel);
                break;
            case 'view_create_chat':
                showStartChatInviteDialog();
                break;
            case 'view_invite':
                showRoomInviteDialog(payload.roomId);
                break;
            case 'notifier_enabled':
                this.forceUpdate();
                break;
            case 'hide_left_panel':
                this.setState({
                    collapseLhs: true,
                });
                break;
            case 'show_left_panel':
                this.setState({
                    collapseLhs: false,
                });
                break;
            case 'hide_right_panel':
                this.setState({
                    collapseRhs: true,
                });
                break;
            case 'show_right_panel':
                this.setState({
                    collapseRhs: false,
                });
                break;
            case 'panel_disable': {
                this.setState({
                    leftDisabled: payload.leftDisabled || payload.sideDisabled || false,
                    middleDisabled: payload.middleDisabled || false,
                    rightDisabled: payload.rightDisabled || payload.sideDisabled || false,
                });
                break; }
            case 'set_theme':
                this._onSetTheme(payload.value);
                break;
            case 'on_logging_in':
                // We are now logging in, so set the state to reflect that
                // NB. This does not touch 'ready' since if our dispatches
                // are delayed, the sync could already have completed
                this.setStateForNewView({
                    view: VIEWS.LOGGING_IN,
                });
                break;
            case 'on_logged_in':
                this._onLoggedIn(payload.teamToken);
                break;
            case 'on_logged_out':
                this._onLoggedOut();
                break;
            case 'will_start_client':
                this.setState({ready: false}, () => {
                    // if the client is about to start, we are, by definition, not ready.
                    // Set ready to false now, then it'll be set to true when the sync
                    // listener we set below fires.
                    this._onWillStartClient();
                });
                break;
            case 'client_started':
                this._onClientStarted();
                break;
            case 'new_version':
                this.onVersion(
                    payload.currentVersion, payload.newVersion,
                    payload.releaseNotes,
                );
                break;
            case 'check_updates':
                this.setState({ checkingForUpdate: payload.value });
                break;
            case 'send_event':
                this.onSendEvent(payload.room_id, payload.event);
                break;
        }
    },

    _setPage: function(pageType) {
        this.setState({
            page_type: pageType,
        });
    },

    _startRegistration: function(params) {
        this.setStateForNewView({
            view: VIEWS.REGISTER,
            // these params may be undefined, but if they are,
            // unset them from our state: we don't want to
            // resume a previous registration session if the
            // user just clicked 'register'
            register_client_secret: params.client_secret,
            register_session_id: params.session_id,
            register_hs_url: params.hs_url,
            register_is_url: params.is_url,
            register_id_sid: params.sid,
        });
        this.notifyNewScreen('register');
    },

    // TODO: Move to RoomViewStore
    _viewNextRoom: function(roomIndexDelta) {
        const allRooms = RoomListSorter.mostRecentActivityFirst(
            MatrixClientPeg.get().getRooms(),
        );
        // If there are 0 rooms or 1 room, view the home page because otherwise
        // if there are 0, we end up trying to index into an empty array, and
        // if there is 1, we end up viewing the same room.
        if (allRooms.length < 2) {
            dis.dispatch({
                action: 'view_home_page',
            });
            return;
        }
        let roomIndex = -1;
        for (let i = 0; i < allRooms.length; ++i) {
            if (allRooms[i].roomId == this.state.currentRoomId) {
                roomIndex = i;
                break;
            }
        }
        roomIndex = (roomIndex + roomIndexDelta) % allRooms.length;
        if (roomIndex < 0) roomIndex = allRooms.length - 1;
        dis.dispatch({
            action: 'view_room',
            room_id: allRooms[roomIndex].roomId,
        });
    },

    // TODO: Move to RoomViewStore
    _viewIndexedRoom: function(roomIndex) {
        const allRooms = RoomListSorter.mostRecentActivityFirst(
            MatrixClientPeg.get().getRooms(),
        );
        if (allRooms[roomIndex]) {
            dis.dispatch({
                action: 'view_room',
                room_id: allRooms[roomIndex].roomId,
            });
        }
    },

    // switch view to the given room
    //
    // @param {Object} roomInfo Object containing data about the room to be joined
    // @param {string=} roomInfo.room_id ID of the room to join. One of room_id or room_alias must be given.
    // @param {string=} roomInfo.room_alias Alias of the room to join. One of room_id or room_alias must be given.
    // @param {boolean=} roomInfo.auto_join If true, automatically attempt to join the room if not already a member.
    // @param {boolean=} roomInfo.show_settings Makes RoomView show the room settings dialog.
    // @param {string=} roomInfo.event_id ID of the event in this room to show: this will cause a switch to the
    //                                    context of that particular event.
    // @param {boolean=} roomInfo.highlighted If true, add event_id to the hash of the URL
    //                                        and alter the EventTile to appear highlighted.
    // @param {Object=} roomInfo.third_party_invite Object containing data about the third party
    //                                    we received to join the room, if any.
    // @param {string=} roomInfo.third_party_invite.inviteSignUrl 3pid invite sign URL
    // @param {string=} roomInfo.third_party_invite.invitedEmail The email address the invite was sent to
    // @param {Object=} roomInfo.oob_data Object of additional data about the room
    //                               that has been passed out-of-band (eg.
    //                               room name and avatar from an invite email)
    _viewRoom: function(roomInfo) {
        this.focusComposer = true;

        const newState = {
            currentRoomId: roomInfo.room_id || null,
            page_type: PageTypes.RoomView,
            thirdPartyInvite: roomInfo.third_party_invite,
            roomOobData: roomInfo.oob_data,
        };

        if (roomInfo.room_alias) {
            console.log(
                `Switching to room alias ${roomInfo.room_alias} at event ` +
                roomInfo.event_id,
            );
        } else {
            console.log(`Switching to room id ${roomInfo.room_id} at event ` +
                roomInfo.event_id,
            );
        }

        // Wait for the first sync to complete so that if a room does have an alias,
        // it would have been retrieved.
        let waitFor = Promise.resolve(null);
        if (!this.firstSyncComplete) {
            if (!this.firstSyncPromise) {
                console.warn('Cannot view a room before first sync. room_id:', roomInfo.room_id);
                return;
            }
            waitFor = this.firstSyncPromise.promise;
        }

        waitFor.done(() => {
            let presentedId = roomInfo.room_alias || roomInfo.room_id;
            const room = MatrixClientPeg.get().getRoom(roomInfo.room_id);
            if (room) {
                const theAlias = Rooms.getDisplayAliasForRoom(room);
                if (theAlias) presentedId = theAlias;

                // Store this as the ID of the last room accessed. This is so that we can
                // persist which room is being stored across refreshes and browser quits.
                if (localStorage) {
                    localStorage.setItem('mx_last_room_id', room.roomId);
                }
            }

            if (roomInfo.event_id && roomInfo.highlighted) {
                presentedId += "/" + roomInfo.event_id;
            }
            this.notifyNewScreen('room/' + presentedId);
            newState.ready = true;
            this.setState(newState);
        });
    },

    _setMxId: function(payload) {
        const SetMxIdDialog = sdk.getComponent('views.dialogs.SetMxIdDialog');
        const close = Modal.createTrackedDialog('Set MXID', '', SetMxIdDialog, {
            homeserverUrl: MatrixClientPeg.get().getHomeserverUrl(),
            onFinished: (submitted, credentials) => {
                if (!submitted) {
                    dis.dispatch({
                        action: 'cancel_after_sync_prepared',
                    });
                    if (payload.go_home_on_cancel) {
                        dis.dispatch({
                            action: 'view_home_page',
                        });
                    }
                    return;
                }
                this.onRegistered(credentials);
            },
            onDifferentServerClicked: (ev) => {
                dis.dispatch({action: 'start_registration'});
                close();
            },
            onLoginClick: (ev) => {
                dis.dispatch({action: 'start_login'});
                close();
            },
        }).close;
    },

    _createRoom: function() {
        const CreateRoomDialog = sdk.getComponent('dialogs.CreateRoomDialog');
        Modal.createTrackedDialog('Create Room', '', CreateRoomDialog, {
            onFinished: (shouldCreate, name, noFederate) => {
                if (shouldCreate) {
                    const createOpts = {};
                    if (name) createOpts.name = name;
                    if (noFederate) createOpts.creation_content = {'m.federate': false};
                    createRoom({createOpts}).done();
                }
            },
        });
    },

    _chatCreateOrReuse: function(userId, goHomeOnCancel) {
        if (goHomeOnCancel === undefined) goHomeOnCancel = true;

        const ChatCreateOrReuseDialog = sdk.getComponent(
            'views.dialogs.ChatCreateOrReuseDialog',
        );
        // Use a deferred action to reshow the dialog once the user has registered
        if (MatrixClientPeg.get().isGuest()) {
            // No point in making 2 DMs with welcome bot. This assumes view_set_mxid will
            // result in a new DM with the welcome user.
            if (userId !== this.props.config.welcomeUserId) {
                dis.dispatch({
                    action: 'do_after_sync_prepared',
                    deferred_action: {
                        action: 'view_start_chat_or_reuse',
                        user_id: userId,
                    },
                });
            }
            dis.dispatch({
                action: 'view_set_mxid',
                // If the set_mxid dialog is cancelled, view /home because if the browser
                // was pointing at /user/@someone:domain?action=chat, the URL needs to be
                // reset so that they can revisit /user/.. // (and trigger
                // `_chatCreateOrReuse` again)
                go_home_on_cancel: true,
            });
            return;
        }

        const close = Modal.createTrackedDialog('Chat create or reuse', '', ChatCreateOrReuseDialog, {
            userId: userId,
            onFinished: (success) => {
                if (!success && goHomeOnCancel) {
                    // Dialog cancelled, default to home
                    dis.dispatch({ action: 'view_home_page' });
                }
            },
            onNewDMClick: () => {
                dis.dispatch({
                    action: 'start_chat',
                    user_id: userId,
                });
                // Close the dialog, indicate success (calls onFinished(true))
                close(true);
            },
            onExistingRoomSelected: (roomId) => {
                dis.dispatch({
                    action: 'view_room',
                    room_id: roomId,
                });
                close(true);
            },
        }).close;
    },

    _leaveRoom: function(roomId) {
        const QuestionDialog = sdk.getComponent("dialogs.QuestionDialog");
        const ErrorDialog = sdk.getComponent("dialogs.ErrorDialog");

        const roomToLeave = MatrixClientPeg.get().getRoom(roomId);
        Modal.createTrackedDialog('Leave room', '', QuestionDialog, {
            title: _t("Leave room"),
            description: (
                <span>
                { _t("Are you sure you want to leave the room '%(roomName)s'?", {roomName: roomToLeave.name}) }
                </span>
            ),
            onFinished: (shouldLeave) => {
                if (shouldLeave) {
                    const d = MatrixClientPeg.get().leave(roomId);

                    // FIXME: controller shouldn't be loading a view :(
                    const Loader = sdk.getComponent("elements.Spinner");
                    const modal = Modal.createDialog(Loader, null, 'mx_Dialog_spinner');

                    d.then(() => {
                        modal.close();
                        if (this.state.currentRoomId === roomId) {
                            dis.dispatch({action: 'view_next_room'});
                        }
                    }, (err) => {
                        modal.close();
                        console.error("Failed to leave room " + roomId + " " + err);
                        Modal.createTrackedDialog('Failed to leave room', '', ErrorDialog, {
                            title: _t("Failed to leave room"),
                            description: (err && err.message ? err.message :
                                _t("Server may be unavailable, overloaded, or you hit a bug.")),
                        });
                    });
                }
            },
        });
    },

    /**
     * Called whenever someone changes the theme
     *
     * @param {string} theme new theme
     */
    _onSetTheme: function(theme) {
        if (!theme) {
            theme = SettingsStore.getValue("theme");
        }

        // look for the stylesheet elements.
        // styleElements is a map from style name to HTMLLinkElement.
        const styleElements = Object.create(null);
        let a;
        for (let i = 0; (a = document.getElementsByTagName("link")[i]); i++) {
            const href = a.getAttribute("href");
            // shouldn't we be using the 'title' tag rather than the href?
            const match = href.match(/^bundles\/.*\/theme-(.*)\.css$/);
            if (match) {
                styleElements[match[1]] = a;
            }
        }

        if (!(theme in styleElements)) {
            throw new Error("Unknown theme " + theme);
        }

        // disable all of them first, then enable the one we want. Chrome only
        // bothers to do an update on a true->false transition, so this ensures
        // that we get exactly one update, at the right time.
        //
        // ^ This comment was true when we used to use alternative stylesheets
        // for the CSS.  Nowadays we just set them all as disabled in index.html
        // and enable them as needed.  It might be cleaner to disable them all
        // at the same time to prevent loading two themes simultaneously and
        // having them interact badly... but this causes a flash of unstyled app
        // which is even uglier.  So we don't.

        styleElements[theme].disabled = false;

        const switchTheme = function() {
            // we re-enable our theme here just in case we raced with another
            // theme set request as per https://github.com/vector-im/riot-web/issues/5601.
            // We could alternatively lock or similar to stop the race, but
            // this is probably good enough for now.
            styleElements[theme].disabled = false;
            Object.values(styleElements).forEach((a) => {
                if (a == styleElements[theme]) return;
                a.disabled = true;
            });
            Tinter.setTheme(theme);
        };

        // turns out that Firefox preloads the CSS for link elements with
        // the disabled attribute, but Chrome doesn't.

        let cssLoaded = false;

        styleElements[theme].onload = () => {
            switchTheme();
        };

        for (let i = 0; i < document.styleSheets.length; i++) {
            const ss = document.styleSheets[i];
            if (ss && ss.href === styleElements[theme].href) {
                cssLoaded = true;
                break;
            }
        }

        if (cssLoaded) {
            styleElements[theme].onload = undefined;
            switchTheme();
        }
    },

    /**
     * Called when a new logged in session has started
     *
     * @param {string} teamToken
     */
    _onLoggedIn: function(teamToken) {
        this.setState({
            view: VIEWS.LOGGED_IN,
        });

        if (teamToken) {
            // A team member has logged in, not a guest
            this._teamToken = teamToken;
            dis.dispatch({action: 'view_home_page'});
        } else if (this._is_registered) {
            this._is_registered = false;

            // Set the display name = user ID localpart
            MatrixClientPeg.get().setDisplayName(
                MatrixClientPeg.get().getUserIdLocalpart(),
            );

            if (this.props.config.welcomeUserId && getCurrentLanguage().startsWith("en")) {
                createRoom({
                    dmUserId: this.props.config.welcomeUserId,
                    // Only view the welcome user if we're NOT looking at a room
                    andView: !this.state.currentRoomId,
                });
                return;
            }
            // The user has just logged in after registering
            dis.dispatch({action: 'view_home_page'});
        } else {
            this._showScreenAfterLogin();
        }
    },

    _showScreenAfterLogin: function() {
        // If screenAfterLogin is set, use that, then null it so that a second login will
        // result in view_home_page, _user_settings or _room_directory
        if (this._screenAfterLogin && this._screenAfterLogin.screen) {
            this.showScreen(
                this._screenAfterLogin.screen,
                this._screenAfterLogin.params,
            );
            this._screenAfterLogin = null;
        } else if (localStorage && localStorage.getItem('mx_last_room_id')) {
            // Before defaulting to directory, show the last viewed room
            dis.dispatch({
                action: 'view_room',
                room_id: localStorage.getItem('mx_last_room_id'),
            });
        } else {
            dis.dispatch({action: 'view_home_page'});
        }
    },

    /**
     * Called when the session is logged out
     */
    _onLoggedOut: function() {
        this.notifyNewScreen('login');
        this.setStateForNewView({
            view: VIEWS.LOGIN,
            ready: false,
            collapseLhs: false,
            collapseRhs: false,
            currentRoomId: null,
            page_type: PageTypes.RoomDirectory,
        });
        this._teamToken = null;
        this._setPageSubtitle();
    },

    /**
     * Called just before the matrix client is started
     * (useful for setting listeners)
     */
    _onWillStartClient() {
        const self = this;

        // reset the 'have completed first sync' flag,
        // since we're about to start the client and therefore about
        // to do the first sync
        this.firstSyncComplete = false;
        this.firstSyncPromise = Promise.defer();
        const cli = MatrixClientPeg.get();

        // Allow the JS SDK to reap timeline events. This reduces the amount of
        // memory consumed as the JS SDK stores multiple distinct copies of room
        // state (each of which can be 10s of MBs) for each DISJOINT timeline. This is
        // particularly noticeable when there are lots of 'limited' /sync responses
        // such as when laptops unsleep.
        // https://github.com/vector-im/riot-web/issues/3307#issuecomment-282895568
        cli.setCanResetTimelineCallback(function(roomId) {
            console.log("Request to reset timeline in room ", roomId, " viewing:", self.state.currentRoomId);
            if (roomId !== self.state.currentRoomId) {
                // It is safe to remove events from rooms we are not viewing.
                return true;
            }
            // We are viewing the room which we want to reset. It is only safe to do
            // this if we are not scrolled up in the view. To find out, delegate to
            // the timeline panel. If the timeline panel doesn't exist, then we assume
            // it is safe to reset the timeline.
            if (!self.refs.loggedInView) {
                return true;
            }
            return self.refs.loggedInView.canResetTimelineInRoom(roomId);
        });

        cli.on('sync', function(state, prevState) {
            // LifecycleStore and others cannot directly subscribe to matrix client for
            // events because flux only allows store state changes during flux dispatches.
            // So dispatch directly from here. Ideally we'd use a SyncStateStore that
            // would do this dispatch and expose the sync state itself (by listening to
            // its own dispatch).
            dis.dispatch({action: 'sync_state', prevState, state});
            self.updateStatusIndicator(state, prevState);
            if (state === "SYNCING" && prevState === "SYNCING") {
                return;
            }
            console.log("MatrixClient sync state => %s", state);
            if (state !== "PREPARED") { return; }

            self.firstSyncComplete = true;
            self.firstSyncPromise.resolve();

            dis.dispatch({action: 'focus_composer'});
            self.setState({ready: true});
        });
        cli.on('Call.incoming', function(call) {
            // we dispatch this synchronously to make sure that the event
            // handlers on the call are set up immediately (so that if
            // we get an immediate hangup, we don't get a stuck call)
            dis.dispatch({
                action: 'incoming_call',
                call: call,
            }, true);
        });
        cli.on('Session.logged_out', function(call) {
            const ErrorDialog = sdk.getComponent("dialogs.ErrorDialog");
            Modal.createTrackedDialog('Signed out', '', ErrorDialog, {
                title: _t('Signed Out'),
                description: _t('For security, this session has been signed out. Please sign in again.'),
            });
            dis.dispatch({
                action: 'logout',
            });
        });
        cli.on("accountData", function(ev) {
            if (ev.getType() === 'im.vector.web.settings') {
                if (ev.getContent() && ev.getContent().theme) {
                    dis.dispatch({
                        action: 'set_theme',
                        value: ev.getContent().theme,
                    });
                }
            }
        });

        const krh = new KeyRequestHandler(cli);
        cli.on("crypto.roomKeyRequest", (req) => {
            krh.handleKeyRequest(req);
        });
        cli.on("crypto.roomKeyRequestCancellation", (req) => {
            krh.handleKeyRequestCancellation(req);
        });
        cli.on("Room", (room) => {
            if (MatrixClientPeg.get().isCryptoEnabled()) {
                const blacklistEnabled = SettingsStore.getValueAt(
                    SettingLevel.ROOM_DEVICE,
                    "blacklistUnverifiedDevices",
                    room.roomId,
                    /*explicit=*/true,
                );
                room.setBlacklistUnverifiedDevices(blacklistEnabled);
            }
        });
    },

    /**
     * Called shortly after the matrix client has started. Useful for
     * setting up anything that requires the client to be started.
     * @private
     */
    _onClientStarted: function() {
        const cli = MatrixClientPeg.get();

        if (cli.isCryptoEnabled()) {
            const blacklistEnabled = SettingsStore.getValueAt(
                SettingLevel.DEVICE,
                "blacklistUnverifiedDevices",
            );
            cli.setGlobalBlacklistUnverifiedDevices(blacklistEnabled);
        }
    },

    showScreen: function(screen, params) {
        if (screen == 'register') {
            dis.dispatch({
                action: 'start_registration',
                params: params,
            });
        } else if (screen == 'login') {
            dis.dispatch({
                action: 'start_login',
                params: params,
            });
        } else if (screen == 'forgot_password') {
            dis.dispatch({
                action: 'start_password_recovery',
                params: params,
            });
        } else if (screen == 'new') {
            dis.dispatch({
                action: 'view_create_room',
            });
        } else if (screen == 'settings') {
            dis.dispatch({
                action: 'view_user_settings',
            });
        } else if (screen == 'home') {
            dis.dispatch({
                action: 'view_home_page',
            });
        } else if (screen == 'start') {
            this.showScreen('home');
            dis.dispatch({
                action: 'view_set_mxid',
            });
        } else if (screen == 'directory') {
            dis.dispatch({
                action: 'view_room_directory',
            });
        } else if (screen == 'groups') {
            dis.dispatch({
                action: 'view_my_groups',
            });
        } else if (screen == 'post_registration') {
            dis.dispatch({
                action: 'start_post_registration',
            });
        } else if (screen.indexOf('room/') == 0) {
            const segments = screen.substring(5).split('/');
            const roomString = segments[0];
            const eventId = segments[1]; // undefined if no event id given

            // FIXME: sort_out caseConsistency
            const thirdPartyInvite = {
                inviteSignUrl: params.signurl,
                invitedEmail: params.email,
            };
            const oobData = {
                name: params.room_name,
                avatarUrl: params.room_avatar_url,
                inviterName: params.inviter_name,
            };

            const payload = {
                action: 'view_room',
                event_id: eventId,
                // If an event ID is given in the URL hash, notify RoomViewStore to mark
                // it as highlighted, which will propagate to RoomView and highlight the
                // associated EventTile.
                highlighted: Boolean(eventId),
                third_party_invite: thirdPartyInvite,
                oob_data: oobData,
            };
            if (roomString[0] == '#') {
                payload.room_alias = roomString;
            } else {
                payload.room_id = roomString;
            }

            // we can't view a room unless we're logged in
            // (a guest account is fine)
            if (this.state.view === VIEWS.LOGGED_IN) {
                dis.dispatch(payload);
            }
        } else if (screen.indexOf('user/') == 0) {
            const userId = screen.substring(5);

            // Wait for the first sync so that `getRoom` gives us a room object if it's
            // in the sync response
            const waitFor = this.firstSyncPromise ?
                this.firstSyncPromise.promise : Promise.resolve();
            waitFor.then(() => {
                if (params.action === 'chat') {
                    this._chatCreateOrReuse(userId);
                    return;
                }

                this._setPage(PageTypes.UserView);
                this.notifyNewScreen('user/' + userId);
                const member = new Matrix.RoomMember(null, userId);
                dis.dispatch({
                    action: 'view_user',
                    member: member,
                });
            });
        } else if (screen.indexOf('group/') == 0) {
            const groupId = screen.substring(6);

            // TODO: Check valid group ID

            dis.dispatch({
                action: 'view_group',
                group_id: groupId,
            });
        } else {
            console.info("Ignoring showScreen for '%s'", screen);
        }
    },

    notifyNewScreen: function(screen) {
        if (this.props.onNewScreen) {
            this.props.onNewScreen(screen);
        }
        Analytics.trackPageChange();
    },

    onAliasClick: function(event, alias) {
        event.preventDefault();
        dis.dispatch({action: 'view_room', room_alias: alias});
    },

    onUserClick: function(event, userId) {
        event.preventDefault();

        const member = new Matrix.RoomMember(null, userId);
        if (!member) { return; }
        dis.dispatch({
            action: 'view_user',
            member: member,
        });
    },

    onGroupClick: function(event, groupId) {
        event.preventDefault();
        dis.dispatch({action: 'view_group', group_id: groupId});
    },

    onLogoutClick: function(event) {
        dis.dispatch({
            action: 'logout',
        });
        event.stopPropagation();
        event.preventDefault();
    },

    handleResize: function(e) {
        const hideLhsThreshold = 1000;
        const showLhsThreshold = 1000;
        const hideRhsThreshold = 820;
        const showRhsThreshold = 820;

        if (this._windowWidth > hideLhsThreshold && window.innerWidth <= hideLhsThreshold) {
            dis.dispatch({ action: 'hide_left_panel' });
        }
        if (this._windowWidth <= showLhsThreshold && window.innerWidth > showLhsThreshold) {
            dis.dispatch({ action: 'show_left_panel' });
        }
        if (this._windowWidth > hideRhsThreshold && window.innerWidth <= hideRhsThreshold) {
            dis.dispatch({ action: 'hide_right_panel' });
        }
        if (this._windowWidth <= showRhsThreshold && window.innerWidth > showRhsThreshold) {
            dis.dispatch({ action: 'show_right_panel' });
        }

        this._windowWidth = window.innerWidth;
    },

    onRoomCreated: function(roomId) {
        dis.dispatch({
            action: "view_room",
            room_id: roomId,
        });
    },

    onRegisterClick: function() {
        this.showScreen("register");
    },

    onLoginClick: function() {
        this.showScreen("login");
    },

    onForgotPasswordClick: function() {
        this.showScreen("forgot_password");
    },

    onReturnToAppClick: function() {
        // treat it the same as if the user had completed the login
        this._onLoggedIn(null);
    },

    // returns a promise which resolves to the new MatrixClient
    onRegistered: function(credentials, teamToken) {
        // XXX: These both should be in state or ideally store(s) because we risk not
        //      rendering the most up-to-date view of state otherwise.
        // teamToken may not be truthy
        this._teamToken = teamToken;
        this._is_registered = true;
        return Lifecycle.setLoggedIn(credentials);
    },

    onFinishPostRegistration: function() {
        // Don't confuse this with "PageType" which is the middle window to show
        this.setState({
            view: VIEWS.LOGGED_IN,
        });
        this.showScreen("settings");
    },

    onVersion: function(current, latest, releaseNotes) {
        this.setState({
            version: current,
            newVersion: latest,
            hasNewVersion: current !== latest,
            newVersionReleaseNotes: releaseNotes,
            checkingForUpdate: null,
        });
    },

    onSendEvent: function(roomId, event) {
        const cli = MatrixClientPeg.get();
        if (!cli) {
            dis.dispatch({action: 'message_send_failed'});
            return;
        }

        cli.sendEvent(roomId, event.getType(), event.getContent()).done(() => {
            dis.dispatch({action: 'message_sent'});
        }, (err) => {
            if (err.name === 'UnknownDeviceError') {
                dis.dispatch({
                    action: 'unknown_device_error',
                    err: err,
                    room: cli.getRoom(roomId),
                });
            }
            dis.dispatch({action: 'message_send_failed'});
        });
    },

    _setPageSubtitle: function(subtitle='') {
        document.title = `Riot ${subtitle}`;
    },

    updateStatusIndicator: function(state, prevState) {
        let notifCount = 0;

        const rooms = MatrixClientPeg.get().getRooms();
        for (let i = 0; i < rooms.length; ++i) {
            if (rooms[i].hasMembershipState(MatrixClientPeg.get().credentials.userId, 'invite')) {
                notifCount++;
            } else if (rooms[i].getUnreadNotificationCount()) {
                // if we were summing unread notifs:
                // notifCount += rooms[i].getUnreadNotificationCount();
                // instead, we just count the number of rooms with notifs.
                notifCount++;
            }
        }

        if (PlatformPeg.get()) {
            PlatformPeg.get().setErrorStatus(state === 'ERROR');
            PlatformPeg.get().setNotificationCount(notifCount);
        }

        let subtitle = '';
        if (state === "ERROR") {
            subtitle += `[${_t("Offline")}] `;
        }
        if (notifCount > 0) {
            subtitle += `[${notifCount}]`;
        }

        this._setPageSubtitle(subtitle);
    },

    onUserSettingsClose: function() {
        // XXX: use browser history instead to find the previous room?
        // or maintain a this.state.pageHistory in _setPage()?
        if (this.state.currentRoomId) {
            dis.dispatch({
                action: 'view_room',
                room_id: this.state.currentRoomId,
            });
        } else {
            dis.dispatch({
                action: 'view_home_page',
            });
        }
    },

    _makeRegistrationUrl: function(params) {
        if (this.props.startingFragmentQueryParams.referrer) {
            params.referrer = this.props.startingFragmentQueryParams.referrer;
        }
        return this.props.makeRegistrationUrl(params);
    },

    render: function() {
        // console.log(`Rendering MatrixChat with view ${this.state.view}`);

        if (this.state.view === VIEWS.LOADING || this.state.view === VIEWS.LOGGING_IN) {
            const Spinner = sdk.getComponent('elements.Spinner');
            return (
                <div className="mx_MatrixChat_splash">
                    <Spinner />
                </div>
            );
        }

        // needs to be before normal PageTypes as you are logged in technically
        if (this.state.view === VIEWS.POST_REGISTRATION) {
            const PostRegistration = sdk.getComponent('structures.login.PostRegistration');
            return (
                <PostRegistration
                    onComplete={this.onFinishPostRegistration} />
            );
        }

        if (this.state.view === VIEWS.LOGGED_IN) {
            // `ready` and `view==LOGGED_IN` may be set before `page_type` (because the
            // latter is set via the dispatcher). If we don't yet have a `page_type`,
            // keep showing the spinner for now.
            if (this.state.ready && this.state.page_type) {
                /* for now, we stuff the entirety of our props and state into the LoggedInView.
                 * we should go through and figure out what we actually need to pass down, as well
                 * as using something like redux to avoid having a billion bits of state kicking around.
                 */
                const LoggedInView = sdk.getComponent('structures.LoggedInView');
                return (
                   <LoggedInView ref="loggedInView" matrixClient={MatrixClientPeg.get()}
                        onRoomCreated={this.onRoomCreated}
                        onUserSettingsClose={this.onUserSettingsClose}
                        onRegistered={this.onRegistered}
                        currentRoomId={this.state.currentRoomId}
                        teamToken={this._teamToken}
                        {...this.props}
                        {...this.state}
                    />
                );
            } else {
                // we think we are logged in, but are still waiting for the /sync to complete
                const Spinner = sdk.getComponent('elements.Spinner');
                return (
                    <div className="mx_MatrixChat_splash">
                        <Spinner />
                        <a href="#" className="mx_MatrixChat_splashButtons" onClick={this.onLogoutClick}>
                        { _t('Logout') }
                        </a>
                    </div>
                );
            }
        }

        if (this.state.view === VIEWS.REGISTER) {
            const Registration = sdk.getComponent('structures.login.Registration');
            return (
                <Registration
                    clientSecret={this.state.register_client_secret}
                    sessionId={this.state.register_session_id}
                    idSid={this.state.register_id_sid}
                    email={this.props.startingFragmentQueryParams.email}
                    referrer={this.props.startingFragmentQueryParams.referrer}
                    defaultHsUrl={this.getDefaultHsUrl()}
                    defaultIsUrl={this.getDefaultIsUrl()}
                    brand={this.props.config.brand}
                    teamServerConfig={this.props.config.teamServerConfig}
                    customHsUrl={this.getCurrentHsUrl()}
                    customIsUrl={this.getCurrentIsUrl()}
                    makeRegistrationUrl={this._makeRegistrationUrl}
                    defaultDeviceDisplayName={this.props.defaultDeviceDisplayName}
                    onLoggedIn={this.onRegistered}
                    onLoginClick={this.onLoginClick}
                    onRegisterClick={this.onRegisterClick}
                    onCancelClick={MatrixClientPeg.get() ? this.onReturnToAppClick : null}
                    />
            );
        }


        if (this.state.view === VIEWS.FORGOT_PASSWORD) {
            const ForgotPassword = sdk.getComponent('structures.login.ForgotPassword');
            return (
                <ForgotPassword
                    defaultHsUrl={this.getDefaultHsUrl()}
                    defaultIsUrl={this.getDefaultIsUrl()}
                    customHsUrl={this.getCurrentHsUrl()}
                    customIsUrl={this.getCurrentIsUrl()}
                    onComplete={this.onLoginClick}
                    onRegisterClick={this.onRegisterClick}
                    onLoginClick={this.onLoginClick} />
            );
        }

        if (this.state.view === VIEWS.LOGIN) {
            const Login = sdk.getComponent('structures.login.Login');
            return (
                <Login
                    onLoggedIn={Lifecycle.setLoggedIn}
                    onRegisterClick={this.onRegisterClick}
                    defaultHsUrl={this.getDefaultHsUrl()}
                    defaultIsUrl={this.getDefaultIsUrl()}
                    customHsUrl={this.getCurrentHsUrl()}
                    customIsUrl={this.getCurrentIsUrl()}
                    fallbackHsUrl={this.getFallbackHsUrl()}
                    defaultDeviceDisplayName={this.props.defaultDeviceDisplayName}
                    onForgotPasswordClick={this.onForgotPasswordClick}
                    enableGuest={this.props.enableGuest}
                    onCancelClick={MatrixClientPeg.get() ? this.onReturnToAppClick : null}
                />
            );
        }

        console.error(`Unknown view ${this.state.view}`);
    },
});<|MERGE_RESOLUTION|>--- conflicted
+++ resolved
@@ -81,11 +81,7 @@
     'view_user_settings',
     'view_create_chat',
     'view_create_room',
-<<<<<<< HEAD
-    'view_my_groups',
-=======
     'view_create_group',
->>>>>>> 6c283e2a
 ];
 
 module.exports = React.createClass({
