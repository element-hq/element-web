/*
Copyright 2024 New Vector Ltd.
Copyright 2019-2022 The Matrix.org Foundation C.I.C.
Copyright 2019 Michael Telatynski <7t3chguy@gmail.com>
Copyright 2017 MTRNord and Cooperative EITA
Copyright 2017 Vector Creations Ltd.

SPDX-License-Identifier: AGPL-3.0-only OR GPL-3.0-only
Please see LICENSE files in the repository root for full details.
*/

import counterpart from "counterpart";
import React from "react";
<<<<<<< HEAD
import {
    IVariables,
    TranslatedString,
    TranslationKey as ReactTranslationKey,
    // eslint-disable-next-line camelcase
    _t as react_t,
    // eslint-disable-next-line camelcase
    _td as react_td,
    // eslint-disable-next-line camelcase
    _tDom as react_tDom,
    Tags,
    UserFriendlyError as ReactUserFriendlyError,
} from "matrix-react-sdk/src/languageHandler";
import { Leaves } from "matrix-react-sdk/src/@types/common";

import type ReactEN from "matrix-react-sdk/src/i18n/strings/en_EN.json";
import type EN from "./i18n/strings/en_EN.json";
=======
import { logger } from "matrix-js-sdk/src/logger";
import { Optional } from "matrix-events-sdk";
import { MapWithDefault } from "matrix-js-sdk/src/utils";
import { normalizeLanguageKey, TranslationKey as _TranslationKey, KEY_SEPARATOR } from "matrix-web-i18n";
import { TranslationStringsObject } from "@matrix-org/react-sdk-module-api";
import _ from "lodash";

import type Translations from "./i18n/strings/en_EN.json";
import SettingsStore from "./settings/SettingsStore";
import PlatformPeg from "./PlatformPeg";
import { SettingLevel } from "./settings/SettingLevel";
import { retry } from "./utils/promise";
import SdkConfig from "./SdkConfig";
import { ModuleRunner } from "./modules/ModuleRunner";

// @ts-ignore - $webapp is a webpack resolve alias pointing to the output directory, see webpack config
import webpackLangJsonUrl from "$webapp/i18n/languages.json";

export { normalizeLanguageKey, getNormalizedLanguageKeys } from "matrix-web-i18n";

const i18nFolder = "i18n/";

// Control whether to also return original, untranslated strings
// Useful for debugging and testing
const ANNOTATE_STRINGS = false;

// We use english strings as keys, some of which contain full stops
counterpart.setSeparator(KEY_SEPARATOR);

// see `translateWithFallback` for an explanation of fallback handling
const FALLBACK_LOCALE = "en";
counterpart.setFallbackLocale(FALLBACK_LOCALE);

export interface ErrorOptions {
    // Because we're mixing the substitution variables and `cause` into the same object
    // below, we want them to always explicitly say whether there is an underlying error
    // or not to avoid typos of "cause" slipping through unnoticed.
    cause: unknown | undefined;
}
>>>>>>> f4a254a3

/**
 * Used to rethrow an error with a user-friendly translatable message while maintaining
 * access to that original underlying error. Downstream consumers can display the
 * `translatedMessage` property in the UI and inspect the underlying error with the
 * `cause` property.
 *
 * The error message will display as English in the console and logs so Element
 * developers can easily understand the error and find the source in the code. It also
 * helps tools like Sentry deduplicate the error, or just generally searching in
 * rageshakes to find all instances regardless of the users locale.
 *
 * @param message - The untranslated error message text, e.g "Something went wrong with %(foo)s".
 * @param substitutionVariablesAndCause - Variable substitutions for the translation and
 * original cause of the error. If there is no cause, just pass `undefined`, e.g { foo:
 * 'bar', cause: err || undefined }
 */
export class UserFriendlyError extends Error {
    public readonly translatedMessage: string;

    public constructor(
        message: TranslationKey,
        substitutionVariablesAndCause?: Omit<IVariables, keyof ErrorOptions> | ErrorOptions,
    ) {
        // Prevent "Could not find /%\(cause\)s/g in x" logs to the console by removing it from the list
        const { cause, ...substitutionVariables } = substitutionVariablesAndCause ?? {};
        const errorOptions = { cause };

        // Create the error with the English version of the message that we want to show up in the logs
        const englishTranslatedMessage = _t(message, { ...substitutionVariables, locale: "en" });
        super(englishTranslatedMessage, errorOptions);

        // Also provide a translated version of the error in the users locale to display
        this.translatedMessage = _t(message, substitutionVariables);
    }
}

<<<<<<< HEAD
export class UserFriendlyError extends ReactUserFriendlyError {
    public constructor(message: TranslationKey, cause?: Error | unknown, substitutionVariables?: IVariables) {
        super(message as ReactTranslationKey, cause, substitutionVariables);
=======
export function getUserLanguage(): string {
    const language = SettingsStore.getValue("language", null, /*excludeDefault:*/ true);
    if (typeof language === "string" && language !== "") {
        return language;
    } else {
        return normalizeLanguageKey(getLanguageFromBrowser());
>>>>>>> f4a254a3
    }
}

/**
 * A type representing the union of possible keys into the translation file using `|` delimiter to access nested fields.
 * @example `common|error` to access `error` within the `common` sub-object.
 * {
 *     "common": {
 *         "error": "Error"
 *     }
 * }
 */
export type TranslationKey = _TranslationKey<typeof Translations>;

// Function which only purpose is to mark that a string is translatable
// Does not actually do anything. It's helpful for automatic extraction of translatable strings
export function _td(s: TranslationKey): TranslationKey {
    return s;
}

/**
 * to improve screen reader experience translations that are not in the main page language
 * eg a translation that fell back to english from another language
 * should be wrapped with an appropriate `lang='en'` attribute
 * counterpart's `translate` doesn't expose a way to determine if the resulting translation
 * is in the target locale or a fallback locale
 * for this reason, force fallbackLocale === locale in the first call to translate
 * and fallback 'manually' so we can mark fallback strings appropriately
 * */
const translateWithFallback = (text: string, options?: IVariables): { translated: string; isFallback?: boolean } => {
    const translated = counterpart.translate(text, { ...options, fallbackLocale: counterpart.getLocale() });
    if (!translated || translated.startsWith("missing translation:")) {
        const fallbackTranslated = counterpart.translate(text, { ...options, locale: FALLBACK_LOCALE });
        if (
            (!fallbackTranslated || fallbackTranslated.startsWith("missing translation:")) &&
            process.env.NODE_ENV !== "development"
        ) {
            // Even the translation via FALLBACK_LOCALE failed; this can happen if
            //
            // 1. The string isn't in the translations dictionary, usually because you're in develop
            // and haven't run yarn i18n
            // 2. Loading the translation resources over the network failed, which can happen due to
            // to network or if the client tried to load a translation that's been removed from the
            // server.
            //
            // At this point, its the lesser evil to show the untranslated text, which
            // will be in English, so the user can still make out *something*, rather than an opaque
            // "missing translation" error.
            //
            // Don't do this in develop so people remember to run yarn i18n.
            return { translated: text, isFallback: true };
        }
        return { translated: fallbackTranslated, isFallback: true };
    }
    return { translated };
};

// Wrapper for counterpart's translation function so that it handles nulls and undefineds properly
// Takes the same arguments as counterpart.translate()
function safeCounterpartTranslate(text: string, variables?: IVariables): { translated: string; isFallback?: boolean } {
    // Don't do substitutions in counterpart. We handle it ourselves so we can replace with React components
    // However, still pass the variables to counterpart so that it can choose the correct plural if count is given
    // It is enough to pass the count variable, but in the future counterpart might make use of other information too
    const options: IVariables & {
        interpolate: boolean;
    } = { ...variables, interpolate: false };

    // Horrible hack to avoid https://github.com/vector-im/element-web/issues/4191
    // The interpolation library that counterpart uses does not support undefined/null
    // values and instead will throw an error. This is a problem since everywhere else
    // in JS land passing undefined/null will simply stringify instead, and when converting
    // valid ES6 template strings to i18n strings it's extremely easy to pass undefined/null
    // if there are no existing null guards. To avoid this making the app completely inoperable,
    // we'll check all the values for undefined/null and stringify them here.
    if (options && typeof options === "object") {
        Object.keys(options).forEach((k) => {
            if (options[k] === undefined) {
                logger.warn("safeCounterpartTranslate called with undefined interpolation name: " + k);
                options[k] = "undefined";
            }
            if (options[k] === null) {
                logger.warn("safeCounterpartTranslate called with null interpolation name: " + k);
                options[k] = "null";
            }
        });
    }
    return translateWithFallback(text, options);
}

/**
 * The value a variable or tag can take for a translation interpolation.
 */
type SubstitutionValue = number | string | React.ReactNode | ((sub: string) => React.ReactNode);

export interface IVariables {
    count?: number;
    [key: string]: SubstitutionValue;
}

export type Tags = Record<string, SubstitutionValue>;

export type TranslatedString = string | React.ReactNode;

// For development/testing purposes it is useful to also output the original string
// Don't do that for release versions
const annotateStrings = (result: TranslatedString, translationKey: TranslationKey): TranslatedString => {
    if (!ANNOTATE_STRINGS) {
        return result;
    }

    if (typeof result === "string") {
        return `@@${translationKey}##${result}@@`;
    } else {
        return (
            <span className="translated-string" data-orig-string={translationKey}>
                {result}
            </span>
        );
    }
};

/*
 * Translates text and optionally also replaces XML-ish elements in the text with e.g. React components
 * @param {string} text The untranslated text, e.g "click <a>here</a> now to %(foo)s".
 * @param {object} variables Variable substitutions, e.g { foo: 'bar' }
 * @param {object} tags Tag substitutions e.g. { 'a': (sub) => <a>{sub}</a> }
 *
 * In both variables and tags, the values to substitute with can be either simple strings, React components,
 * or functions that return the value to use in the substitution (e.g. return a React component). In case of
 * a tag replacement, the function receives as the argument the text inside the element corresponding to the tag.
 *
 * Use tag substitutions if you need to translate text between tags (e.g. "<a>Click here!</a>"), otherwise
 * you will end up with literal "<a>" in your output, rather than HTML. Note that you can also use variable
 * substitution to insert React components, but you can't use it to translate text between tags.
 *
 * @return a React <span> component if any non-strings were used in substitutions, otherwise a string
 */
// eslint-next-line @typescript-eslint/naming-convention
export function _t(text: TranslationKey, variables?: IVariables): string;
export function _t(text: TranslationKey, variables: IVariables | undefined, tags: Tags): React.ReactNode;
export function _t(text: TranslationKey, variables?: IVariables, tags?: Tags): TranslatedString {
    // The translation returns text so there's no XSS vector here (no unsafe HTML, no code execution)
    const { translated } = safeCounterpartTranslate(text, variables);
    const substituted = substitute(translated, variables, tags);

    return annotateStrings(substituted, text);
}

/**
 * Utility function to look up a string by its translation key without resolving variables & tags
 * @param key - the translation key to return the value for
 */
export function lookupString(key: TranslationKey): string {
    return safeCounterpartTranslate(key, {}).translated;
}

/*
 * Wraps normal _t function and adds atttribution for translations that used a fallback locale
 * Wraps translations that fell back from active locale to fallback locale with a `<span lang=<fallback locale>>`
 * @param {string} text The untranslated text, e.g "click <a>here</a> now to %(foo)s".
 * @param {object} variables Variable substitutions, e.g { foo: 'bar' }
 * @param {object} tags Tag substitutions e.g. { 'a': (sub) => <a>{sub}</a> }
 *
 * @return a React <span> component if any non-strings were used in substitutions
 * or translation used a fallback locale, otherwise a string
 */
// eslint-next-line @typescript-eslint/naming-convention
export function _tDom(text: TranslationKey, variables?: IVariables): TranslatedString;
export function _tDom(text: TranslationKey, variables: IVariables, tags: Tags): React.ReactNode;
export function _tDom(text: TranslationKey, variables?: IVariables, tags?: Tags): TranslatedString {
    // The translation returns text so there's no XSS vector here (no unsafe HTML, no code execution)
    const { translated, isFallback } = safeCounterpartTranslate(text, variables);
    const substituted = substitute(translated, variables, tags);

    // wrap en fallback translation with lang attribute for screen readers
    const result = isFallback ? <span lang="en">{substituted}</span> : substituted;

    return annotateStrings(result, text);
}

/**
 * Sanitizes unsafe text for the sanitizer, ensuring references to variables will not be considered
 * replaceable by the translation functions.
 * @param {string} text The text to sanitize.
 * @returns {string} The sanitized text.
 */
export function sanitizeForTranslation(text: string): string {
    // Add a non-breaking space so the regex doesn't trigger when translating.
    return text.replace(/%\(([^)]*)\)/g, "%\xa0($1)");
}

/*
 * Similar to _t(), except only does substitutions, and no translation
 * @param {string} text The text, e.g "click <a>here</a> now to %(foo)s".
 * @param {object} variables Variable substitutions, e.g { foo: 'bar' }
 * @param {object} tags Tag substitutions e.g. { 'a': (sub) => <a>{sub}</a> }
 *
 * The values to substitute with can be either simple strings, or functions that return the value to use in
 * the substitution (e.g. return a React component). In case of a tag replacement, the function receives as
 * the argument the text inside the element corresponding to the tag.
 *
 * @return a React <span> component if any non-strings were used in substitutions, otherwise a string
 */
export function substitute(text: string, variables?: IVariables): string;
export function substitute(text: string, variables: IVariables | undefined, tags: Tags | undefined): string;
export function substitute(text: string, variables?: IVariables, tags?: Tags): string | React.ReactNode {
    let result: React.ReactNode | string = text;

    if (variables !== undefined) {
        const regexpMapping: IVariables = {};
        for (const variable in variables) {
            regexpMapping[`%\\(${variable}\\)s`] = variables[variable];
        }
        result = replaceByRegexes(result as string, regexpMapping);
    }

    if (tags !== undefined) {
        const regexpMapping: Tags = {};
        for (const tag in tags) {
            regexpMapping[`(<${tag}>(.*?)<\\/${tag}>|<${tag}>|<${tag}\\s*\\/>)`] = tags[tag];
        }
        result = replaceByRegexes(result as string, regexpMapping);
    }

    return result;
}

/**
 * Replace parts of a text using regular expressions
 * @param text - The text on which to perform substitutions
 * @param mapping - A mapping from regular expressions in string form to replacement string or a
 * function which will receive as the argument the capture groups defined in the regexp. E.g.
 * { 'Hello (.?) World': (sub) => sub.toUpperCase() }
 *
 * @return a React <span> component if any non-strings were used in substitutions, otherwise a string
 */
export function replaceByRegexes(text: string, mapping: IVariables): string;
export function replaceByRegexes(text: string, mapping: Tags): React.ReactNode;
export function replaceByRegexes(text: string, mapping: IVariables | Tags): string | React.ReactNode {
    // We initially store our output as an array of strings and objects (e.g. React components).
    // This will then be converted to a string or a <span> at the end
    const output: SubstitutionValue[] = [text];

    // If we insert any components we need to wrap the output in a span. React doesn't like just an array of components.
    let shouldWrapInSpan = false;

    for (const regexpString in mapping) {
        // TODO: Cache regexps
        const regexp = new RegExp(regexpString, "g");

        // Loop over what output we have so far and perform replacements
        // We look for matches: if we find one, we get three parts: everything before the match, the replaced part,
        // and everything after the match. Insert all three into the output. We need to do this because we can insert objects.
        // Otherwise there would be no need for the splitting and we could do simple replacement.
        let matchFoundSomewhere = false; // If we don't find a match anywhere we want to log it
        for (let outputIndex = 0; outputIndex < output.length; outputIndex++) {
            const inputText = output[outputIndex];
            if (typeof inputText !== "string") {
                // We might have inserted objects earlier, don't try to replace them
                continue;
            }

            // process every match in the string
            // starting with the first
            let match = regexp.exec(inputText);

            if (!match) continue;
            matchFoundSomewhere = true;

            // The textual part before the first match
            const head = inputText.slice(0, match.index);

            const parts: SubstitutionValue[] = [];
            // keep track of prevMatch
            let prevMatch;
            while (match) {
                // store prevMatch
                prevMatch = match;
                const capturedGroups = match.slice(2);

                let replaced: SubstitutionValue;
                // If substitution is a function, call it
                if (mapping[regexpString] instanceof Function) {
                    replaced = ((mapping as Tags)[regexpString] as Function)(...capturedGroups);
                } else {
                    replaced = mapping[regexpString];
                }

                if (typeof replaced === "object") {
                    shouldWrapInSpan = true;
                }

                // Here we also need to check that it actually is a string before comparing against one
                // The head and tail are always strings
                if (typeof replaced !== "string" || replaced !== "") {
                    parts.push(replaced);
                }

                // try the next match
                match = regexp.exec(inputText);

                // add the text between prevMatch and this one
                // or the end of the string if prevMatch is the last match
                let tail;
                if (match) {
                    const startIndex = prevMatch.index + prevMatch[0].length;
                    tail = inputText.slice(startIndex, match.index);
                } else {
                    tail = inputText.slice(prevMatch.index + prevMatch[0].length);
                }
                if (tail) {
                    parts.push(tail);
                }
            }

            // Insert in reverse order as splice does insert-before and this way we get the final order correct
            // remove the old element at the same time
            output.splice(outputIndex, 1, ...parts);

            if (head !== "") {
                // Don't push empty nodes, they are of no use
                output.splice(outputIndex, 0, head);
            }
        }
        if (!matchFoundSomewhere) {
            if (
                // The current regexp did not match anything in the input. Missing
                // matches is entirely possible because you might choose to show some
                // variables only in the case of e.g. plurals. It's still a bit
                // suspicious, and could be due to an error, so log it. However, not
                // showing count is so common that it's not worth logging. And other
                // commonly unused variables here, if there are any.
                regexpString !== "%\\(count\\)s" &&
                // Ignore the `locale` option which can be used to override the locale
                // in counterpart
                regexpString !== "%\\(locale\\)s"
            ) {
                logger.log(`Could not find ${regexp} in ${text}`);
            }
        }
    }

    if (shouldWrapInSpan) {
        return React.createElement("span", null, ...output);
    } else {
        return output.join("");
    }
}

// Allow overriding the text displayed when no translation exists
// Currently only used in unit tests to avoid having to load
// the translations in element-web
export function setMissingEntryGenerator(f: (value: string) => void): void {
    counterpart.setMissingEntryGenerator(f);
}

type Languages = {
    [lang: string]: string;
};

export function setLanguage(preferredLangs: string | string[]): Promise<void> {
    if (!Array.isArray(preferredLangs)) {
        preferredLangs = [preferredLangs];
    }

    const plaf = PlatformPeg.get();
    if (plaf) {
        plaf.setLanguage(preferredLangs);
    }

    let langToUse: string;
    let availLangs: Languages;
    return getLangsJson()
        .then((result) => {
            availLangs = result;

            for (let i = 0; i < preferredLangs.length; ++i) {
                if (availLangs.hasOwnProperty(preferredLangs[i])) {
                    langToUse = preferredLangs[i];
                    break;
                }
            }
            if (!langToUse) {
                // Fallback to en_EN if none is found
                langToUse = "en";
                logger.error("Unable to find an appropriate language");
            }

            return getLanguageRetry(i18nFolder + availLangs[langToUse]);
        })
        .then(async (langData): Promise<ICounterpartTranslation | undefined> => {
            counterpart.registerTranslations(langToUse, langData);
            await registerCustomTranslations();
            counterpart.setLocale(langToUse);
            await SettingsStore.setValue("language", null, SettingLevel.DEVICE, langToUse);
            // Adds a lot of noise to test runs, so disable logging there.
            if (process.env.NODE_ENV !== "test") {
                logger.log("set language to " + langToUse);
            }

            // Set 'en' as fallback language:
            if (langToUse !== "en") {
                return getLanguageRetry(i18nFolder + availLangs["en"]);
            }
        })
        .then(async (langData): Promise<void> => {
            if (langData) counterpart.registerTranslations("en", langData);
            await registerCustomTranslations();
        });
}

type Language = {
    value: string;
    label: string; // translated
    labelInTargetLanguage: string; // translated
};

export async function getAllLanguagesFromJson(): Promise<string[]> {
    return Object.keys(await getLangsJson());
}

export async function getAllLanguagesWithLabels(): Promise<Language[]> {
    const languageNames = new Intl.DisplayNames([getUserLanguage()], { type: "language", style: "short" });
    const languages = await getAllLanguagesFromJson();
    return languages.map<Language>((langKey) => {
        return {
            value: langKey,
            label: languageNames.of(langKey)!,
            labelInTargetLanguage: new Intl.DisplayNames([langKey], { type: "language", style: "short" }).of(langKey)!,
        };
    });
}

export function getLanguagesFromBrowser(): readonly string[] {
    if (navigator.languages && navigator.languages.length) return navigator.languages;
    if (navigator.language) return [navigator.language];
    return [navigator.userLanguage || "en"];
}

export function getLanguageFromBrowser(): string {
    return getLanguagesFromBrowser()[0];
}

export function getCurrentLanguage(): string {
    return counterpart.getLocale();
}

/**
 * Given a list of language codes, pick the most appropriate one
 * given the current language (ie. getCurrentLanguage())
 * English is assumed to be a reasonable default.
 *
 * @param {string[]} langs List of language codes to pick from
 * @returns {string} The most appropriate language code from langs
 */
export function pickBestLanguage(langs: string[]): string {
    const currentLang = getCurrentLanguage();
    const normalisedLangs = langs.map(normalizeLanguageKey);

    {
        // Best is an exact match
        const currentLangIndex = normalisedLangs.indexOf(currentLang);
        if (currentLangIndex > -1) return langs[currentLangIndex];
    }

    {
        // Failing that, a different dialect of the same language
        const closeLangIndex = normalisedLangs.findIndex((l) => l.slice(0, 2) === currentLang.slice(0, 2));
        if (closeLangIndex > -1) return langs[closeLangIndex];
    }

    {
        // Neither of those? Try an english variant.
        const enIndex = normalisedLangs.findIndex((l) => l.startsWith("en"));
        if (enIndex > -1) return langs[enIndex];
    }

    // if nothing else, use the first
    return langs[0];
}

async function getLangsJson(): Promise<Languages> {
    let url: string;
    if (typeof webpackLangJsonUrl === "string") {
        // in Jest this 'url' isn't a URL, so just fall through
        url = webpackLangJsonUrl;
    } else {
        url = i18nFolder + "languages.json";
    }

    const res = await fetch(url, { method: "GET" });

    if (!res.ok) {
        throw new Error(`Failed to load ${url}, got ${res.status}`);
    }

    return res.json();
}

interface ICounterpartTranslation {
    [key: string]:
        | string
        | {
              [pluralisation: string]: string;
          };
}

async function getLanguageRetry(langPath: string, num = 3): Promise<ICounterpartTranslation> {
    return retry(
        () => getLanguage(langPath),
        num,
        (e) => {
            logger.log("Failed to load i18n", langPath);
            logger.error(e);
            return true; // always retry
        },
    );
}

async function getLanguage(langPath: string): Promise<ICounterpartTranslation> {
    const res = await fetch(langPath, { method: "GET" });

    if (!res.ok) {
        throw new Error(`Failed to load ${langPath}, got ${res.status}`);
    }

    return res.json();
}

let cachedCustomTranslations: Optional<TranslationStringsObject> = null;
let cachedCustomTranslationsExpire = 0; // zero to trigger expiration right away

// This awkward class exists so the test runner can get at the function. It is
// not intended for practical or realistic usage.
export class CustomTranslationOptions {
    public static lookupFn?: (url: string) => TranslationStringsObject;

    private constructor() {
        // static access for tests only
    }
}

function doRegisterTranslations(customTranslations: TranslationStringsObject): void {
    // We convert the operator-friendly version into something counterpart can consume.
    // Map: lang → Record: string → translation
    const langs: MapWithDefault<string, Record<string, string>> = new MapWithDefault(() => ({}));
    for (const [translationKey, translations] of Object.entries(customTranslations)) {
        for (const [lang, translation] of Object.entries(translations)) {
            _.set(langs.getOrCreate(lang), translationKey.split(KEY_SEPARATOR), translation);
        }
    }

    // Finally, tell counterpart about our translations
    for (const [lang, translations] of langs) {
        counterpart.registerTranslations(lang, translations);
    }
}

/**
 * Any custom modules with translations to load are parsed first, followed by an
 * optionally defined translations file in the config. If no customization is made,
 * or the file can't be parsed, no action will be taken.
 *
 * This function should be called *after* registering other translations data to
 * ensure it overrides strings properly.
 */
export async function registerCustomTranslations({
    testOnlyIgnoreCustomTranslationsCache = false,
}: {
    testOnlyIgnoreCustomTranslationsCache?: boolean;
} = {}): Promise<void> {
    const moduleTranslations = ModuleRunner.instance.allTranslations;
    doRegisterTranslations(moduleTranslations);

    const lookupUrl = SdkConfig.get().custom_translations_url;
    if (!lookupUrl) return; // easy - nothing to do

    try {
        let json: Optional<TranslationStringsObject>;
        if (testOnlyIgnoreCustomTranslationsCache || Date.now() >= cachedCustomTranslationsExpire) {
            json = CustomTranslationOptions.lookupFn
                ? CustomTranslationOptions.lookupFn(lookupUrl)
                : ((await (await fetch(lookupUrl)).json()) as TranslationStringsObject);
            cachedCustomTranslations = json;

            // Set expiration to the future, but not too far. Just trying to avoid
            // repeated, successive, calls to the server rather than anything long-term.
            cachedCustomTranslationsExpire = Date.now() + 5 * 60 * 1000;
        } else {
            json = cachedCustomTranslations;
        }

        // If the (potentially cached) json is invalid, don't use it.
        if (!json) return;

        // Finally, register it.
        doRegisterTranslations(json);
    } catch (e) {
        // We consume all exceptions because it's considered non-fatal for custom
        // translations to break. Most failures will be during initial development
        // of the json file and not (hopefully) at runtime.
        logger.warn("Ignoring error while registering custom translations: ", e);

        // Like above: trigger a cache of the json to avoid successive calls.
        cachedCustomTranslationsExpire = Date.now() + 5 * 60 * 1000;
    }
}<|MERGE_RESOLUTION|>--- conflicted
+++ resolved
@@ -11,25 +11,6 @@
 
 import counterpart from "counterpart";
 import React from "react";
-<<<<<<< HEAD
-import {
-    IVariables,
-    TranslatedString,
-    TranslationKey as ReactTranslationKey,
-    // eslint-disable-next-line camelcase
-    _t as react_t,
-    // eslint-disable-next-line camelcase
-    _td as react_td,
-    // eslint-disable-next-line camelcase
-    _tDom as react_tDom,
-    Tags,
-    UserFriendlyError as ReactUserFriendlyError,
-} from "matrix-react-sdk/src/languageHandler";
-import { Leaves } from "matrix-react-sdk/src/@types/common";
-
-import type ReactEN from "matrix-react-sdk/src/i18n/strings/en_EN.json";
-import type EN from "./i18n/strings/en_EN.json";
-=======
 import { logger } from "matrix-js-sdk/src/logger";
 import { Optional } from "matrix-events-sdk";
 import { MapWithDefault } from "matrix-js-sdk/src/utils";
@@ -69,7 +50,6 @@
     // or not to avoid typos of "cause" slipping through unnoticed.
     cause: unknown | undefined;
 }
->>>>>>> f4a254a3
 
 /**
  * Used to rethrow an error with a user-friendly translatable message while maintaining
@@ -107,18 +87,12 @@
     }
 }
 
-<<<<<<< HEAD
-export class UserFriendlyError extends ReactUserFriendlyError {
-    public constructor(message: TranslationKey, cause?: Error | unknown, substitutionVariables?: IVariables) {
-        super(message as ReactTranslationKey, cause, substitutionVariables);
-=======
 export function getUserLanguage(): string {
     const language = SettingsStore.getValue("language", null, /*excludeDefault:*/ true);
     if (typeof language === "string" && language !== "") {
         return language;
     } else {
         return normalizeLanguageKey(getLanguageFromBrowser());
->>>>>>> f4a254a3
     }
 }
 
