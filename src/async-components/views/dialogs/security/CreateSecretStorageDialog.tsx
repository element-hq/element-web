--- conflicted
+++ resolved
@@ -138,20 +138,6 @@
             passPhraseKeySelected,
             accountPassword,
         };
-<<<<<<< HEAD
-    }
-
-    public componentDidMount(): void {
-        if (this.state.canUploadKeysWithPasswordOnly === null) {
-            this.queryKeyUploadAuth();
-        }
-
-        const cli = MatrixClientPeg.safeGet();
-        cli.on(CryptoEvent.KeyBackupStatus, this.onKeyBackupStatusChange);
-
-        this.getInitialPhase();
-=======
->>>>>>> 1ccbdb21
     }
 
     public componentDidMount(): void {
