--- conflicted
+++ resolved
@@ -10,11 +10,7 @@
 import React, { createRef } from "react";
 import FileSaver from "file-saver";
 import { logger } from "matrix-js-sdk/src/logger";
-<<<<<<< HEAD
-import { type AuthDict, type CrossSigningKeys, MatrixError, type UIAFlow } from "matrix-js-sdk/src/matrix";
-=======
-import { type AuthDict, type UIAResponse } from "matrix-js-sdk/src/matrix";
->>>>>>> 03a5ee1c
+import { type AuthDict } from "matrix-js-sdk/src/matrix";
 import { type GeneratedSecretStorageKey } from "matrix-js-sdk/src/crypto-api";
 import classNames from "classnames";
 import CheckmarkIcon from "@vector-im/compound-design-tokens/assets/web/icons/check";
@@ -181,50 +177,7 @@
         });
     };
 
-<<<<<<< HEAD
     private doBootstrapUIAuth = async (makeRequest: (authData: AuthDict) => Promise<void>): Promise<void> => {
-        if (this.state.canUploadKeysWithPasswordOnly && this.state.accountPassword) {
-            await makeRequest({
-                type: "m.login.password",
-                identifier: {
-                    type: "m.id.user",
-                    user: MatrixClientPeg.safeGet().getSafeUserId(),
-                },
-                password: this.state.accountPassword,
-            });
-        } else {
-            const dialogAesthetics = {
-                [SSOAuthEntry.PHASE_PREAUTH]: {
-                    title: _t("auth|uia|sso_title"),
-                    body: _t("auth|uia|sso_preauth_body"),
-                    continueText: _t("auth|sso"),
-                    continueKind: "primary",
-                },
-                [SSOAuthEntry.PHASE_POSTAUTH]: {
-                    title: _t("encryption|confirm_encryption_setup_title"),
-                    body: _t("encryption|confirm_encryption_setup_body"),
-                    continueText: _t("action|confirm"),
-                    continueKind: "primary",
-                },
-            };
-
-            const { finished } = Modal.createDialog(InteractiveAuthDialog, {
-                title: _t("encryption|bootstrap_title"),
-                matrixClient: MatrixClientPeg.safeGet(),
-                makeRequest,
-                aestheticsForStagePhases: {
-                    [SSOAuthEntry.LOGIN_TYPE]: dialogAesthetics,
-                    [SSOAuthEntry.UNSTABLE_LOGIN_TYPE]: dialogAesthetics,
-                },
-            });
-            const [confirmed] = await finished;
-            if (!confirmed) {
-                throw new Error("Cross-signing key upload auth canceled");
-            }
-=======
-    private doBootstrapUIAuth = async (
-        makeRequest: (authData: AuthDict) => Promise<UIAResponse<void>>,
-    ): Promise<void> => {
         const dialogAesthetics = {
             [SSOAuthEntry.PHASE_PREAUTH]: {
                 title: _t("auth|uia|sso_title"),
@@ -252,7 +205,6 @@
         const [confirmed] = await finished;
         if (!confirmed) {
             throw new Error("Cross-signing key upload auth canceled");
->>>>>>> 03a5ee1c
         }
     };
 
