/*
Copyright 2020 New Vector Ltd

Licensed under the Apache License, Version 2.0 (the "License");
you may not use this file except in compliance with the License.
You may obtain a copy of the License at

    http://www.apache.org/licenses/LICENSE-2.0

Unless required by applicable law or agreed to in writing, software
distributed under the License is distributed on an "AS IS" BASIS,
WITHOUT WARRANTIES OR CONDITIONS OF ANY KIND, either express or implied.
See the License for the specific language governing permissions and
limitations under the License.
*/

import * as React from "react";
import { _t } from "matrix-react-sdk/src/languageHandler";
import SdkConfig from 'matrix-react-sdk/src/SdkConfig';

// directly import the style here as this layer does not support rethemedex at this time so no matrix-react-sdk
// scss variables will be accessible.
import "../../../res/css/structures/ErrorView.scss";

interface IProps {
    onAccept(): void;
}

const CompatibilityView: React.FC<IProps> = ({ onAccept }) => {
    const brand = SdkConfig.get().brand;
    return <div className="mx_ErrorView">
        <div className="mx_ErrorView_container">
            <div className="mx_HomePage_header">
                <span className="mx_HomePage_logo">
<<<<<<< HEAD
                    <img height="42" src="themes/element/img/logos/element-logo.svg" alt="Element" />
=======
                    <img height="82" src="themes/tchap/img/logos/tchap-logo.svg" alt="Tchap" />
>>>>>>> d8fd213f
                </span>
                <h1>{ _t("Unsupported browser") }</h1>
            </div>

            <div className="mx_HomePage_col">
                <div className="mx_HomePage_row">
                    <div>
                        <h2 id="step1_heading">{ _t("Your browser can't run %(brand)s", { brand }) }</h2>
                        <p>
                            { _t(
                                "%(brand)s uses advanced browser features which aren't " +
                                "supported by your current browser.",
                                { brand },
                            ) }
                        </p>
                        <p>
                            { _t(
                                'Please install <chromeLink>Chrome</chromeLink>, <firefoxLink>Firefox</firefoxLink>, ' +
                                'or <safariLink>Safari</safariLink> for the best experience.',
                                {},
                                {
                                    'chromeLink': (sub) => <a href="https://www.google.com/chrome">{sub}</a>,
                                    'firefoxLink': (sub) => <a href="https://firefox.com">{sub}</a>,
                                    'safariLink': (sub) => <a href="https://apple.com/safari">{sub}</a>,
                                },
                            )}
                        </p>
                        <p>
                            { _t(
                                "You can continue using your current browser, but some or all features may not work " +
                                "and the look and feel of the application may be incorrect.",
                            ) }
                        </p>
                        <button onClick={onAccept}>
                            { _t("I understand the risks and wish to continue") }
                        </button>
                    </div>
                </div>
            </div>

            <div className="mx_HomePage_col">
                <div className="mx_HomePage_row">
                    <div>
<<<<<<< HEAD
                        <h2 id="step2_heading">Use Element on mobile</h2>
                        <p><strong>iOS</strong> (iPhone or iPad)</p>
                        <a
                            href="https://apps.apple.com/app/vector/id1083446067"
                            target="_blank"
                            className="mx_ClearDecoration"
                        >
                            <img height="48" src="themes/element/img/download/apple.svg" alt="Apple App Store" />
                        </a>
                        <p className="mx_Spacer"><strong>Android</strong></p>
                        <a
                            href="https://play.google.com/store/apps/details?id=im.vector.app"
                            target="_blank"
                            className="mx_ClearDecoration"
                        >
                            <img height="48" src="themes/element/img/download/google.svg" alt="Google Play Store" />
                        </a>
                        <a
                            href="https://f-droid.org/repository/browse/?fdid=im.vector.app"
                            target="_blank"
                            className="mx_ClearDecoration"
                        >
                            <img height="48" src="themes/element/img/download/fdroid.svg" alt="F-Droid" />
=======
                        <h2 id="step2_heading">{ _t("Use Tchap on mobile") }</h2>
                        <p><strong>iOS</strong> (iPhone or iPad)</p>
                        <a href="https://itunes.apple.com/fr/app/tchap/id1446253779" target="_blank"
                           className="mx_ClearDecoration" rel="noreferrer nofollow noopener">
                            <img height="48" src="themes/tchap/img/download/apple.svg" alt="Apple App Store" />
                        </a>
                        <p className="mx_Spacer"><strong>Android</strong></p>
                        <a href="https://play.google.com/store/apps/details?id=fr.gouv.tchap.a" target="_blank"
                           className="mx_ClearDecoration" rel="noreferrer nofollow noopener">
                            <img height="48" src="themes/tchap/img/download/google.svg" alt="Google Play Store" />
>>>>>>> d8fd213f
                        </a>
                    </div>
                </div>
            </div>

            <div className="mx_HomePage_row mx_Center mx_Spacer">
                <p className="mx_Spacer">
<<<<<<< HEAD
                    <a href="https://element.io" target="_blank" className="mx_FooterLink">
                        { _t("Go to element.io") }
=======
                    <a href="https://tchap.gouv.fr" target="_blank" className="mx_FooterLink">
                        { _t("Go to Tchap") }
>>>>>>> d8fd213f
                    </a>
                </p>
            </div>
        </div>
    </div>;
};

export default CompatibilityView;<|MERGE_RESOLUTION|>--- conflicted
+++ resolved
@@ -32,11 +32,7 @@
         <div className="mx_ErrorView_container">
             <div className="mx_HomePage_header">
                 <span className="mx_HomePage_logo">
-<<<<<<< HEAD
-                    <img height="42" src="themes/element/img/logos/element-logo.svg" alt="Element" />
-=======
                     <img height="82" src="themes/tchap/img/logos/tchap-logo.svg" alt="Tchap" />
->>>>>>> d8fd213f
                 </span>
                 <h1>{ _t("Unsupported browser") }</h1>
             </div>
@@ -80,42 +76,20 @@
             <div className="mx_HomePage_col">
                 <div className="mx_HomePage_row">
                     <div>
-<<<<<<< HEAD
-                        <h2 id="step2_heading">Use Element on mobile</h2>
-                        <p><strong>iOS</strong> (iPhone or iPad)</p>
-                        <a
-                            href="https://apps.apple.com/app/vector/id1083446067"
-                            target="_blank"
-                            className="mx_ClearDecoration"
-                        >
-                            <img height="48" src="themes/element/img/download/apple.svg" alt="Apple App Store" />
-                        </a>
-                        <p className="mx_Spacer"><strong>Android</strong></p>
-                        <a
-                            href="https://play.google.com/store/apps/details?id=im.vector.app"
-                            target="_blank"
-                            className="mx_ClearDecoration"
-                        >
-                            <img height="48" src="themes/element/img/download/google.svg" alt="Google Play Store" />
-                        </a>
-                        <a
-                            href="https://f-droid.org/repository/browse/?fdid=im.vector.app"
-                            target="_blank"
-                            className="mx_ClearDecoration"
-                        >
-                            <img height="48" src="themes/element/img/download/fdroid.svg" alt="F-Droid" />
-=======
                         <h2 id="step2_heading">{ _t("Use Tchap on mobile") }</h2>
                         <p><strong>iOS</strong> (iPhone or iPad)</p>
-                        <a href="https://itunes.apple.com/fr/app/tchap/id1446253779" target="_blank"
+                        <a href="https://apps.apple.com/fr/app/tchap/id1446253779" target="_blank"
                            className="mx_ClearDecoration" rel="noreferrer nofollow noopener">
                             <img height="48" src="themes/tchap/img/download/apple.svg" alt="Apple App Store" />
                         </a>
                         <p className="mx_Spacer"><strong>Android</strong></p>
-                        <a href="https://play.google.com/store/apps/details?id=fr.gouv.tchap.a" target="_blank"
-                           className="mx_ClearDecoration" rel="noreferrer nofollow noopener">
+                        <a
+                            href="https://play.google.com/store/apps/details?id=fr.gouv.tchap.a"
+                            target="_blank"
+                            className="mx_ClearDecoration"
+                            rel="noreferrer nofollow noopener"
+                        >
                             <img height="48" src="themes/tchap/img/download/google.svg" alt="Google Play Store" />
->>>>>>> d8fd213f
                         </a>
                     </div>
                 </div>
@@ -123,13 +97,8 @@
 
             <div className="mx_HomePage_row mx_Center mx_Spacer">
                 <p className="mx_Spacer">
-<<<<<<< HEAD
-                    <a href="https://element.io" target="_blank" className="mx_FooterLink">
-                        { _t("Go to element.io") }
-=======
-                    <a href="https://tchap.gouv.fr" target="_blank" className="mx_FooterLink">
+                    <a href="https://www.tchap.gouv.fr" target="_blank" className="mx_FooterLink">
                         { _t("Go to Tchap") }
->>>>>>> d8fd213f
                     </a>
                 </p>
             </div>
