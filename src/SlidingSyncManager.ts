--- conflicted
+++ resolved
@@ -36,18 +36,11 @@
  *                      list ops)
  */
 
-<<<<<<< HEAD
-import { MatrixClient, EventType, ClientEvent, Room } from "matrix-js-sdk/src/matrix";
-import {
-    MSC3575Filter,
-    MSC3575List,
-    MSC3575SlidingSyncResponse,
-=======
-import { type MatrixClient, EventType, AutoDiscovery, Method, timeoutSignal } from "matrix-js-sdk/src/matrix";
+import { type MatrixClient, ClientEvent, EventType, type Room } from "matrix-js-sdk/src/matrix";
 import {
     type MSC3575Filter,
     type MSC3575List,
->>>>>>> 902146a8
+    type MSC3575SlidingSyncResponse,
     MSC3575_STATE_KEY_LAZY,
     MSC3575_STATE_KEY_ME,
     MSC3575_WILDCARD,
