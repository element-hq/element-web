/*
Copyright 2022 The Matrix.org Foundation C.I.C.

Licensed under the Apache License, Version 2.0 (the "License");
you may not use this file except in compliance with the License.
You may obtain a copy of the License at

    http://www.apache.org/licenses/LICENSE-2.0

Unless required by applicable law or agreed to in writing, software
distributed under the License is distributed on an "AS IS" BASIS,
WITHOUT WARRANTIES OR CONDITIONS OF ANY KIND, either express or implied.
See the License for the specific language governing permissions and
limitations under the License.
*/

import { safeSet } from "matrix-js-sdk/src/utils";
import { TranslationStringsObject } from "@matrix-org/react-sdk-module-api/lib/types/translations";
import { AnyLifecycle } from "@matrix-org/react-sdk-module-api/lib/lifecycles/types";
<<<<<<< HEAD
import { AllExtensions } from "@matrix-org/react-sdk-module-api/lib/types/extensions";
import { DefaultCryptoSetupExtensions } from "@matrix-org/react-sdk-module-api/lib/lifecycles/CryptoSetupExtensions";
import { DefaultExperimentalExtensions } from "@matrix-org/react-sdk-module-api/lib/lifecycles/ExperimentalExtensions";
import { RuntimeModule } from "@matrix-org/react-sdk-module-api";
=======
import {
    DefaultCryptoSetupExtensions,
    ProvideCryptoSetupExtensions,
} from "@matrix-org/react-sdk-module-api/lib/lifecycles/CryptoSetupExtensions";
import {
    DefaultExperimentalExtensions,
    ProvideExperimentalExtensions,
} from "@matrix-org/react-sdk-module-api/lib/lifecycles/ExperimentalExtensions";
>>>>>>> 3342aa5f

import { AppModule } from "./AppModule";
import { ModuleFactory } from "./ModuleFactory";

import "./ModuleComponents";

/**
 * Handles and manages extensions provided by modules.
 */
class ExtensionsManager {
    // Private backing fields for extensions
    private cryptoSetupExtension: ProvideCryptoSetupExtensions;
    private experimentalExtension: ProvideExperimentalExtensions;

    /** `true` if `cryptoSetupExtension` is the default implementation; `false` if it is implemented by a module. */
    private hasDefaultCryptoSetupExtension = true;

    /** `true` if `experimentalExtension` is the default implementation; `false` if it is implemented by a module. */
    private hasDefaultExperimentalExtension = true;

    /**
     * Create a new instance.
     */
    public constructor() {
        // Set up defaults
        this.cryptoSetupExtension = new DefaultCryptoSetupExtensions();
        this.experimentalExtension = new DefaultExperimentalExtensions();
    }

    /**
     * Provides a crypto setup extension.
     *
     * @returns The registered extension. If no module provides this extension, a default implementation is returned.
     */
    public get cryptoSetup(): ProvideCryptoSetupExtensions {
        return this.cryptoSetupExtension;
    }

    /**
     * Provides an experimental extension.
     *
     * @remarks
     * This method extension is provided to simplify experimentation and development, and is not intended for production code.
     *
     * @returns The registered extension. If no module provides this extension, a default implementation is returned.
     */
    public get experimental(): ProvideExperimentalExtensions {
        return this.experimentalExtension;
    }

    /**
     * Add any extensions provided by the module.
     *
     * @param module - The appModule to check for extensions.
     *
     * @throws if an extension is provided by more than one module.
     */
    public addExtensions(module: AppModule): void {
        const runtimeModule = module.module;

        /* Add the cryptoSetup extension if any */
        if (runtimeModule.extensions?.cryptoSetup) {
            if (this.hasDefaultCryptoSetupExtension) {
                this.cryptoSetupExtension = runtimeModule.extensions?.cryptoSetup;
                this.hasDefaultCryptoSetupExtension = false;
            } else {
                throw new Error(
                    `adding cryptoSetup extension implementation from module ${runtimeModule.moduleName} but an implementation was already provided.`,
                );
            }
        }

        /* Add the experimental extension if any */
        if (runtimeModule.extensions?.experimental) {
            if (this.hasDefaultExperimentalExtension) {
                this.experimentalExtension = runtimeModule.extensions?.experimental;
                this.hasDefaultExperimentalExtension = false;
            } else {
                throw new Error(
                    `adding experimental extension implementation from module ${runtimeModule.moduleName} but an implementation was already provided.`,
                );
            }
        }
    }
}

/**
 * Handles and coordinates the operation of modules.
 */
export class ModuleRunner {
    public static readonly instance = new ModuleRunner();

<<<<<<< HEAD
    public className: string = ModuleRunner.name;

    public extensions: AllExtensions = {
        cryptoSetup: new DefaultCryptoSetupExtensions(),
        experimental: new DefaultExperimentalExtensions(),
    };
=======
    private extensionsManager = new ExtensionsManager();
>>>>>>> 3342aa5f

    private modules: AppModule[] = [];

    private constructor() {
        // we only want one instance
    }

    /**
     * Exposes all extensions which may be overridden/provided by modules.
     *
     * @returns An `ExtensionsManager` which exposes the extensions.
     */
    public get extensions(): ExtensionsManager {
        return this.extensionsManager;
    }

    /**
     * Resets the runner, clearing all known modules, and all extensions
     *
     * Intended for test usage only.
     */
    public reset(): void {
        this.modules = [];
<<<<<<< HEAD

        this.extensions = {
            cryptoSetup: new DefaultCryptoSetupExtensions(),
            experimental: new DefaultExperimentalExtensions(),
        };
=======
        this.extensionsManager = new ExtensionsManager();
>>>>>>> 3342aa5f
    }

    /**
     * All custom translations from all registered modules.
     */
    public get allTranslations(): TranslationStringsObject {
        const merged: TranslationStringsObject = {};

        for (const module of this.modules) {
            const i18n = module.api.translations;
            if (!i18n) continue;

            for (const [lang, strings] of Object.entries(i18n)) {
                safeSet(merged, lang, merged[lang] || {});

                for (const [str, val] of Object.entries(strings)) {
                    safeSet(merged[lang], str, val);
                }
            }
        }

        return merged;
    }

    /**
     * Ensure we register extensions provided by the modules
     */
    private updateExtensions(): void {
        const cryptoSetupExtensions: Array<RuntimeModule> = [];
        const experimentalExtensions: Array<RuntimeModule> = [];

        this.modules.forEach((m) => {
            /* Record the cryptoSetup extensions if any */
            if (m.module.extensions?.cryptoSetup) {
                cryptoSetupExtensions.push(m.module);
            }

            /* Record the experimantal extensions if any */
            if (m.module.extensions?.experimental) {
                experimentalExtensions.push(m.module);
            }
        });

        /* Enforce rule that only a single module may provide a given extension */
        if (cryptoSetupExtensions.length > 1) {
            throw new Error(
                `cryptoSetup extension is provided by modules ${cryptoSetupExtensions
                    .map((m) => m.moduleName)
                    .join(", ")}, but can only be provided by a single module`,
            );
        }
        if (experimentalExtensions.length > 1) {
            throw new Error(
                `experimental extension is provided by modules ${experimentalExtensions
                    .map((m) => m.moduleName)
                    .join(", ")}, but can only be provided by a single module`,
            );
        }

        /* Override the default extension if extension was provided by a module */
        if (cryptoSetupExtensions.length == 1) {
            this.extensions.cryptoSetup = cryptoSetupExtensions[0].extensions?.cryptoSetup;
        }

        if (experimentalExtensions.length == 1) {
            this.extensions.experimental = cryptoSetupExtensions[0].extensions?.experimental;
        }
    }

    /**
     * Registers a factory which creates a module for later loading. The factory
     * will be called immediately.
     * @param factory The module factory.
     */
    public registerModule(factory: ModuleFactory): void {
<<<<<<< HEAD
        this.modules.push(new AppModule(factory));

        /**
         * Check if the new module provides any extensions, and also ensure a given extension is only provided by a single runtime module
         * Slightly inefficient to do this on each registration, but avoids changes to element-web installer code
         * Also note that this require that the statement in the comment above, about immediately calling the factory, is in fact true
         * (otherwise wrapped RuntimeModules will not be available)
         */

        this.updateExtensions();
=======
        const appModule = new AppModule(factory);

        this.modules.push(appModule);

        // Check if the new module provides any extensions, and also ensure a given extension is only provided by a single runtime module.
        this.extensionsManager.addExtensions(appModule);
>>>>>>> 3342aa5f
    }

    /**
     * Invokes a lifecycle event, notifying registered modules.
     * @param lifecycleEvent The lifecycle event.
     * @param args The arguments for the lifecycle event.
     */
    public invoke(lifecycleEvent: AnyLifecycle, ...args: any[]): void {
        for (const module of this.modules) {
            module.module.emit(lifecycleEvent, ...args);
        }
    }
}<|MERGE_RESOLUTION|>--- conflicted
+++ resolved
@@ -17,12 +17,6 @@
 import { safeSet } from "matrix-js-sdk/src/utils";
 import { TranslationStringsObject } from "@matrix-org/react-sdk-module-api/lib/types/translations";
 import { AnyLifecycle } from "@matrix-org/react-sdk-module-api/lib/lifecycles/types";
-<<<<<<< HEAD
-import { AllExtensions } from "@matrix-org/react-sdk-module-api/lib/types/extensions";
-import { DefaultCryptoSetupExtensions } from "@matrix-org/react-sdk-module-api/lib/lifecycles/CryptoSetupExtensions";
-import { DefaultExperimentalExtensions } from "@matrix-org/react-sdk-module-api/lib/lifecycles/ExperimentalExtensions";
-import { RuntimeModule } from "@matrix-org/react-sdk-module-api";
-=======
 import {
     DefaultCryptoSetupExtensions,
     ProvideCryptoSetupExtensions,
@@ -31,7 +25,6 @@
     DefaultExperimentalExtensions,
     ProvideExperimentalExtensions,
 } from "@matrix-org/react-sdk-module-api/lib/lifecycles/ExperimentalExtensions";
->>>>>>> 3342aa5f
 
 import { AppModule } from "./AppModule";
 import { ModuleFactory } from "./ModuleFactory";
@@ -124,16 +117,12 @@
 export class ModuleRunner {
     public static readonly instance = new ModuleRunner();
 
-<<<<<<< HEAD
     public className: string = ModuleRunner.name;
 
     public extensions: AllExtensions = {
         cryptoSetup: new DefaultCryptoSetupExtensions(),
         experimental: new DefaultExperimentalExtensions(),
     };
-=======
-    private extensionsManager = new ExtensionsManager();
->>>>>>> 3342aa5f
 
     private modules: AppModule[] = [];
 
@@ -157,15 +146,11 @@
      */
     public reset(): void {
         this.modules = [];
-<<<<<<< HEAD
 
         this.extensions = {
             cryptoSetup: new DefaultCryptoSetupExtensions(),
             experimental: new DefaultExperimentalExtensions(),
         };
-=======
-        this.extensionsManager = new ExtensionsManager();
->>>>>>> 3342aa5f
     }
 
     /**
@@ -241,8 +226,12 @@
      * @param factory The module factory.
      */
     public registerModule(factory: ModuleFactory): void {
-<<<<<<< HEAD
-        this.modules.push(new AppModule(factory));
+        const appModule = new AppModule(factory);
+
+        this.modules.push(appModule);
+
+        // Check if the new module provides any extensions, and also ensure a given extension is only provided by a single runtime module.
+        this.extensionsManager.addExtensions(appModule);
 
         /**
          * Check if the new module provides any extensions, and also ensure a given extension is only provided by a single runtime module
@@ -252,14 +241,6 @@
          */
 
         this.updateExtensions();
-=======
-        const appModule = new AppModule(factory);
-
-        this.modules.push(appModule);
-
-        // Check if the new module provides any extensions, and also ensure a given extension is only provided by a single runtime module.
-        this.extensionsManager.addExtensions(appModule);
->>>>>>> 3342aa5f
     }
 
     /**
