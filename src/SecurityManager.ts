/*
Copyright 2024 New Vector Ltd.
Copyright 2019, 2020 The Matrix.org Foundation C.I.C.

SPDX-License-Identifier: AGPL-3.0-only OR GPL-3.0-only
Please see LICENSE files in the repository root for full details.
*/

import { lazy } from "react";
import { SecretStorage } from "matrix-js-sdk/src/matrix";
import { deriveRecoveryKeyFromPassphrase, decodeRecoveryKey, CryptoCallbacks } from "matrix-js-sdk/src/crypto-api";
import { logger } from "matrix-js-sdk/src/logger";

import Modal from "./Modal";
import { MatrixClientPeg } from "./MatrixClientPeg";
import { _t } from "./languageHandler";
import { isSecureBackupRequired } from "./utils/WellKnownUtils";
import AccessSecretStorageDialog, { KeyParams } from "./components/views/dialogs/security/AccessSecretStorageDialog";
import { ModuleRunner } from "./modules/ModuleRunner";
import QuestionDialog from "./components/views/dialogs/QuestionDialog";
import InteractiveAuthDialog from "./components/views/dialogs/InteractiveAuthDialog";

// This stores the secret storage private keys in memory for the JS SDK. This is
// only meant to act as a cache to avoid prompting the user multiple times
// during the same single operation. Use `accessSecretStorage` below to scope a
// single secret storage operation, as it will clear the cached keys once the
// operation ends.
let secretStorageKeys: Record<string, Uint8Array> = {};
let secretStorageKeyInfo: Record<string, SecretStorage.SecretStorageKeyDescription> = {};
let secretStorageBeingAccessed = false;

/**
 * This can be used by other components to check if secret storage access is in
 * progress, so that we can e.g. avoid intermittently showing toasts during
 * secret storage setup.
 *
 * @returns {bool}
 */
export function isSecretStorageBeingAccessed(): boolean {
    return secretStorageBeingAccessed;
}

export class AccessCancelledError extends Error {
    public constructor() {
        super("Secret storage access canceled");
    }
}

async function confirmToDismiss(): Promise<boolean> {
    const [sure] = await Modal.createDialog(QuestionDialog, {
        title: _t("encryption|cancel_entering_passphrase_title"),
        description: _t("encryption|cancel_entering_passphrase_description"),
        danger: false,
        button: _t("action|go_back"),
        cancelButton: _t("action|cancel"),
    }).finished;
    return !sure;
}

function makeInputToKey(
    keyInfo: SecretStorage.SecretStorageKeyDescription,
): (keyParams: KeyParams) => Promise<Uint8Array> {
    return async ({ passphrase, recoveryKey }): Promise<Uint8Array> => {
        if (passphrase) {
            return deriveRecoveryKeyFromPassphrase(passphrase, keyInfo.passphrase.salt, keyInfo.passphrase.iterations);
        } else if (recoveryKey) {
            return decodeRecoveryKey(recoveryKey);
        }
        throw new Error("Invalid input, passphrase or recoveryKey need to be provided");
    };
}

async function getSecretStorageKey({
    keys: keyInfos,
}: {
    keys: Record<string, SecretStorage.SecretStorageKeyDescription>;
}): Promise<[string, Uint8Array]> {
    const cli = MatrixClientPeg.safeGet();
    let keyId = await cli.secretStorage.getDefaultKeyId();
    let keyInfo!: SecretStorage.SecretStorageKeyDescription;
    if (keyId) {
        // use the default SSSS key if set
        keyInfo = keyInfos[keyId];
        if (!keyInfo) {
            // if the default key is not available, pretend the default key
            // isn't set
            keyId = null;
        }
    }
    if (!keyId) {
        // if no default SSSS key is set, fall back to a heuristic of using the
        // only available key, if only one key is set
        const keyInfoEntries = Object.entries(keyInfos);
        if (keyInfoEntries.length > 1) {
            throw new Error("Multiple storage key requests not implemented");
        }
        [keyId, keyInfo] = keyInfoEntries[0];
    }
    logger.debug(`getSecretStorageKey: request for 4S keys [${Object.keys(keyInfos)}]: looking for key ${keyId}`);

    // Check the in-memory cache
    if (secretStorageBeingAccessed && secretStorageKeys[keyId]) {
        logger.debug(`getSecretStorageKey: returning key ${keyId} from cache`);
        return [keyId, secretStorageKeys[keyId]];
    }

<<<<<<< HEAD
    const keyFromCustomisations = ModuleRunner.instance.extensions.cryptoSetup.getSecretStorageKey();
=======
    if (dehydrationCache.key) {
        if (await MatrixClientPeg.safeGet().checkSecretStorageKey(dehydrationCache.key, keyInfo)) {
            cacheSecretStorageKey(keyId, keyInfo, dehydrationCache.key);
            return [keyId, dehydrationCache.key];
        }
    }

    // const keyFromCustomisations = SecurityCustomisations.getSecretStorageKey?.();
    const keyFromCustomisations = ModuleRunner.instance.extensions.cryptoSetup?.getSecretStorageKey();
>>>>>>> 62d6dc70
    if (keyFromCustomisations) {
        logger.log("getSecretStorageKey: Using secret storage key from CryptoSetupExtension");
        cacheSecretStorageKey(keyId, keyInfo, keyFromCustomisations);
        return [keyId, keyFromCustomisations];
    }

    logger.debug("getSecretStorageKey: prompting user for key");
    const inputToKey = makeInputToKey(keyInfo);
    const { finished } = Modal.createDialog(
        AccessSecretStorageDialog,
        /* props= */
        {
            keyInfo,
            checkPrivateKey: async (input: KeyParams): Promise<boolean> => {
                const key = await inputToKey(input);
                return MatrixClientPeg.safeGet().secretStorage.checkKey(key, keyInfo);
            },
        },
        /* className= */ undefined,
        /* isPriorityModal= */ false,
        /* isStaticModal= */ false,
        /* options= */ {
            onBeforeClose: async (reason): Promise<boolean> => {
                if (reason === "backgroundClick") {
                    return confirmToDismiss();
                }
                return true;
            },
        },
    );
    const [keyParams] = await finished;
    if (!keyParams) {
        throw new AccessCancelledError();
    }
    logger.debug("getSecretStorageKey: got key from user");
    const key = await inputToKey(keyParams);

    // Save to cache to avoid future prompts in the current session
    cacheSecretStorageKey(keyId, keyInfo, key);

    return [keyId, key];
}

<<<<<<< HEAD
=======
export async function getDehydrationKey(
    keyInfo: SecretStorage.SecretStorageKeyDescription,
    checkFunc: (data: Uint8Array) => void,
): Promise<Uint8Array> {
    // const keyFromCustomisations = SecurityCustomisations.getSecretStorageKey?.();
    const keyFromCustomisations = ModuleRunner.instance.extensions.cryptoSetup?.getSecretStorageKey();
    if (keyFromCustomisations) {
        logger.log("CryptoSetupExtension: Using key from extension (dehydration)");
        return keyFromCustomisations;
    }

    const inputToKey = makeInputToKey(keyInfo);
    const { finished } = Modal.createDialog(
        AccessSecretStorageDialog,
        /* props= */
        {
            keyInfo,
            checkPrivateKey: async (input: KeyParams): Promise<boolean> => {
                const key = await inputToKey(input);
                try {
                    checkFunc(key);
                    return true;
                } catch (e) {
                    return false;
                }
            },
        },
        /* className= */ undefined,
        /* isPriorityModal= */ false,
        /* isStaticModal= */ false,
        /* options= */ {
            onBeforeClose: async (reason): Promise<boolean> => {
                if (reason === "backgroundClick") {
                    return confirmToDismiss();
                }
                return true;
            },
        },
    );
    const [input] = await finished;
    if (!input) {
        throw new AccessCancelledError();
    }
    const key = await inputToKey(input);

    // need to copy the key because rehydration (unpickling) will clobber it
    dehydrationCache = { key: new Uint8Array(key), keyInfo };

    return key;
}

>>>>>>> 62d6dc70
function cacheSecretStorageKey(
    keyId: string,
    keyInfo: SecretStorage.SecretStorageKeyDescription,
    key: Uint8Array,
): void {
    if (secretStorageBeingAccessed) {
        secretStorageKeys[keyId] = key;
        secretStorageKeyInfo[keyId] = keyInfo;
    }
}

export const crossSigningCallbacks: CryptoCallbacks = {
    getSecretStorageKey,
    cacheSecretStorageKey,
};

/**
 * Carry out an operation that may require multiple accesses to secret storage, caching the key.
 *
 * Use this helper to wrap an operation that may require multiple accesses to secret storage; the user will be prompted
 * to enter the 4S key or passphrase on the first access, and the key will be cached for the rest of the operation.
 *
 * @param func - The operation to be wrapped.
 */
export async function withSecretStorageKeyCache<T>(func: () => Promise<T>): Promise<T> {
    logger.debug("SecurityManager: enabling 4S key cache");
    secretStorageBeingAccessed = true;
    try {
        return await func();
    } finally {
        // Clear secret storage key cache now that work is complete
        logger.debug("SecurityManager: disabling 4S key cache");
        secretStorageBeingAccessed = false;
        secretStorageKeys = {};
        secretStorageKeyInfo = {};
    }
}

export interface AccessSecretStorageOpts {
    /** Reset secret storage even if it's already set up. */
    forceReset?: boolean;
    /** Create new cross-signing keys. Only applicable if `forceReset` is `true`. */
    resetCrossSigning?: boolean;
    /** The cached account password, if available. */
    accountPassword?: string;
}

/**
 * This helper should be used whenever you need to access secret storage. It
 * ensures that secret storage (and also cross-signing since they each depend on
 * each other in a cycle of sorts) have been bootstrapped before running the
 * provided function.
 *
 * Bootstrapping secret storage may take one of these paths:
 * 1. Create secret storage from a passphrase and store cross-signing keys
 *    in secret storage.
 * 2. Access existing secret storage by requesting passphrase and accessing
 *    cross-signing keys as needed.
 * 3. All keys are loaded and there's nothing to do.
 *
 * Additionally, the secret storage keys are cached during the scope of this function
 * to ensure the user is prompted only once for their secret storage
 * passphrase. The cache is then cleared once the provided function completes.
 *
 * @param {Function} [func] An operation to perform once secret storage has been
 * bootstrapped. Optional.
 * @param [opts] The options to use when accessing secret storage.
 */
export async function accessSecretStorage(
    func = async (): Promise<void> => {},
    opts: AccessSecretStorageOpts = {},
): Promise<void> {
    await withSecretStorageKeyCache(() => doAccessSecretStorage(func, opts));
}

/** Helper for {@link #accessSecretStorage} */
async function doAccessSecretStorage(func: () => Promise<void>, opts: AccessSecretStorageOpts): Promise<void> {
    try {
        const cli = MatrixClientPeg.safeGet();
        const crypto = cli.getCrypto();
        if (!crypto) {
            throw new Error("End-to-end encryption is disabled - unable to access secret storage.");
        }

        let createNew = false;
        if (opts.forceReset) {
            logger.debug("accessSecretStorage: resetting 4S");
            createNew = true;
        } else if (!(await cli.secretStorage.hasKey())) {
            logger.debug("accessSecretStorage: no 4S key configured, creating a new one");
            createNew = true;
        }

        if (createNew) {
            // This dialog calls bootstrap itself after guiding the user through
            // passphrase creation.
            const { finished } = Modal.createDialog(
                lazy(() => import("./async-components/views/dialogs/security/CreateSecretStorageDialog")),
                opts,
                undefined,
                /* priority = */ false,
                /* static = */ true,
                /* options = */ {
                    onBeforeClose: async (reason): Promise<boolean> => {
                        // If Secure Backup is required, you cannot leave the modal.
                        if (reason === "backgroundClick") {
                            return !isSecureBackupRequired(cli);
                        }
                        return true;
                    },
                },
            );
            const [confirmed] = await finished;
            if (!confirmed) {
                throw new Error("Secret storage creation canceled");
            }
        } else {
            logger.debug("accessSecretStorage: bootstrapCrossSigning");
            await crypto.bootstrapCrossSigning({
                authUploadDeviceSigningKeys: async (makeRequest): Promise<void> => {
                    logger.debug("accessSecretStorage: performing UIA to upload cross-signing keys");
                    const { finished } = Modal.createDialog(InteractiveAuthDialog, {
                        title: _t("encryption|bootstrap_title"),
                        matrixClient: cli,
                        makeRequest,
                    });
                    const [confirmed] = await finished;
                    if (!confirmed) {
                        throw new Error("Cross-signing key upload auth canceled");
                    }
                    logger.debug("accessSecretStorage: Cross-signing key upload successful");
                },
            });
            logger.debug("accessSecretStorage: bootstrapSecretStorage");
            await crypto.bootstrapSecretStorage({});
        }

        logger.debug("accessSecretStorage: 4S now ready");
        // `return await` needed here to ensure `finally` block runs after the
        // inner operation completes.
        await func();
        logger.debug("accessSecretStorage: operation complete");
    } catch (e) {
<<<<<<< HEAD
        ModuleRunner.instance.extensions.cryptoSetup.catchAccessSecretStorageError(e as Error);
        logger.error("accessSecretStorage: error during operation", e);
=======
        // SecurityCustomisations.catchAccessSecretStorageError?.(e as Error);
        ModuleRunner.instance.extensions.cryptoSetup?.catchAccessSecretStorageError(e as Error);
        logger.error(e);
>>>>>>> 62d6dc70
        // Re-throw so that higher level logic can abort as needed
        throw e;
    }
}<|MERGE_RESOLUTION|>--- conflicted
+++ resolved
@@ -29,6 +29,10 @@
 let secretStorageKeyInfo: Record<string, SecretStorage.SecretStorageKeyDescription> = {};
 let secretStorageBeingAccessed = false;
 
+let dehydrationCache: {
+    key?: Uint8Array;
+    keyInfo?: SecretStorage.SecretStorageKeyDescription;
+} = {};
 /**
  * This can be used by other components to check if secret storage access is in
  * progress, so that we can e.g. avoid intermittently showing toasts during
@@ -104,9 +108,6 @@
         return [keyId, secretStorageKeys[keyId]];
     }
 
-<<<<<<< HEAD
-    const keyFromCustomisations = ModuleRunner.instance.extensions.cryptoSetup.getSecretStorageKey();
-=======
     if (dehydrationCache.key) {
         if (await MatrixClientPeg.safeGet().checkSecretStorageKey(dehydrationCache.key, keyInfo)) {
             cacheSecretStorageKey(keyId, keyInfo, dehydrationCache.key);
@@ -116,7 +117,6 @@
 
     // const keyFromCustomisations = SecurityCustomisations.getSecretStorageKey?.();
     const keyFromCustomisations = ModuleRunner.instance.extensions.cryptoSetup?.getSecretStorageKey();
->>>>>>> 62d6dc70
     if (keyFromCustomisations) {
         logger.log("getSecretStorageKey: Using secret storage key from CryptoSetupExtension");
         cacheSecretStorageKey(keyId, keyInfo, keyFromCustomisations);
@@ -160,8 +160,6 @@
     return [keyId, key];
 }
 
-<<<<<<< HEAD
-=======
 export async function getDehydrationKey(
     keyInfo: SecretStorage.SecretStorageKeyDescription,
     checkFunc: (data: Uint8Array) => void,
@@ -213,7 +211,6 @@
     return key;
 }
 
->>>>>>> 62d6dc70
 function cacheSecretStorageKey(
     keyId: string,
     keyInfo: SecretStorage.SecretStorageKeyDescription,
@@ -357,14 +354,9 @@
         await func();
         logger.debug("accessSecretStorage: operation complete");
     } catch (e) {
-<<<<<<< HEAD
-        ModuleRunner.instance.extensions.cryptoSetup.catchAccessSecretStorageError(e as Error);
-        logger.error("accessSecretStorage: error during operation", e);
-=======
         // SecurityCustomisations.catchAccessSecretStorageError?.(e as Error);
         ModuleRunner.instance.extensions.cryptoSetup?.catchAccessSecretStorageError(e as Error);
         logger.error(e);
->>>>>>> 62d6dc70
         // Re-throw so that higher level logic can abort as needed
         throw e;
     }
