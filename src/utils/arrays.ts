--- conflicted
+++ resolved
@@ -329,15 +329,6 @@
 }
 
 /**
-<<<<<<< HEAD
- * Async version of Array.filter.
- * @param values
- * @param predicate
- */
-export async function asyncFilter<T>(values: Array<T>, predicate: (value: T) => Promise<boolean>): Promise<Array<T>> {
-    const results = await Promise.all(values.map(predicate));
-    return values.filter((_, i) => results[i]);
-=======
  * Async version of Array.some that runs all promises in parallel.
  * @param values
  * @param predicate
@@ -357,7 +348,16 @@
         if (e instanceof AggregateError) return false;
         throw e;
     }
->>>>>>> 0d5c9a33
+}
+
+/**
+ * Async version of Array.filter.
+ * @param values
+ * @param predicate
+ */
+export async function asyncFilter<T>(values: Array<T>, predicate: (value: T) => Promise<boolean>): Promise<Array<T>> {
+    const results = await Promise.all(values.map(predicate));
+    return values.filter((_, i) => results[i]);
 }
 
 export function filterBoolean<T>(values: Array<T | null | undefined>): T[] {
