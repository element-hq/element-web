/*
Copyright 2024 New Vector Ltd.
Copyright 2016-2021 The Matrix.org Foundation C.I.C.

SPDX-License-Identifier: AGPL-3.0-only OR GPL-3.0-only OR LicenseRef-Element-Commercial
Please see LICENSE files in the repository root for full details.
*/

import { MatrixError, type MatrixClient, EventType, type EmptyObject } from "matrix-js-sdk/src/matrix";
import { KnownMembership } from "matrix-js-sdk/src/types";
<<<<<<< HEAD
=======
import { defer, type IDeferred } from "matrix-js-sdk/src/utils";
>>>>>>> e427b710
import { logger } from "matrix-js-sdk/src/logger";

import { AddressType, getAddressType } from "../UserAddress";
import { _t } from "../languageHandler";
import Modal from "../Modal";
import SettingsStore from "../settings/SettingsStore";
import AskInviteAnywayDialog from "../components/views/dialogs/AskInviteAnywayDialog";
import ConfirmUserActionDialog from "../components/views/dialogs/ConfirmUserActionDialog";

export enum InviteState {
    Invited = "invited",
    Error = "error",
}

interface IError {
    errorText: string;
    errcode: string;
}

export const UNKNOWN_PROFILE_ERRORS = [
    "M_NOT_FOUND",
    "M_USER_NOT_FOUND",
    "M_PROFILE_UNDISCLOSED",
    "M_PROFILE_NOT_FOUND",
];

export type CompletionStates = Record<string, InviteState>;

const USER_ALREADY_JOINED = "IO.ELEMENT.ALREADY_JOINED";
const USER_ALREADY_INVITED = "IO.ELEMENT.ALREADY_INVITED";
const USER_BANNED = "IO.ELEMENT.BANNED";

/**
 * Invites multiple addresses to a room, handling rate limiting from the server
 */
export default class MultiInviter {
    private canceled = false;
    private addresses: string[] = [];
    private busy = false;
    private _fatal = false;
    private completionStates: CompletionStates = {}; // State of each address (invited or error)
    private errors: Record<string, IError> = {}; // { address: {errorText, errcode} }
    private deferred: PromiseWithResolvers<CompletionStates> | null = null;
    private reason: string | undefined;

    /**
     * @param matrixClient the client of the logged in user
     * @param {string} roomId The ID of the room to invite to
     * @param {function} progressCallback optional callback, fired after each invite.
     */
    public constructor(
        private readonly matrixClient: MatrixClient,
        private roomId: string,
        private readonly progressCallback?: () => void,
    ) {}

    public get fatal(): boolean {
        return this._fatal;
    }

    /**
     * Invite users to this room. This may only be called once per
     * instance of the class.
     *
     * @param {array} addresses Array of addresses to invite
     * @param {string} reason Reason for inviting (optional)
     * @returns {Promise} Resolved when all invitations in the queue are complete
     */
    public invite(addresses: string[], reason?: string): Promise<CompletionStates> {
        if (this.addresses.length > 0) {
            throw new Error("Already inviting/invited");
        }
        this.addresses.push(...addresses);
        this.reason = reason;

        for (const addr of this.addresses) {
            if (getAddressType(addr) === null) {
                this.completionStates[addr] = InviteState.Error;
                this.errors[addr] = {
                    errcode: "M_INVALID",
                    errorText: _t("invite|invalid_address"),
                };
            }
        }
        this.deferred = Promise.withResolvers<CompletionStates>();
        this.inviteMore(0);

        return this.deferred.promise;
    }

    /**
     * Stops inviting. Causes promises returned by invite() to be rejected.
     */
    public cancel(): void {
        if (!this.busy) return;

        this.canceled = true;
        this.deferred?.reject(new Error("canceled"));
    }

    public getCompletionState(addr: string): InviteState {
        return this.completionStates[addr];
    }

    public getErrorText(addr: string): string | null {
        return this.errors[addr]?.errorText ?? null;
    }

    private async inviteToRoom(roomId: string, addr: string, ignoreProfile = false): Promise<EmptyObject> {
        const addrType = getAddressType(addr);

        if (addrType === AddressType.Email) {
            return this.matrixClient.inviteByEmail(roomId, addr);
        } else if (addrType === AddressType.MatrixUserId) {
            const room = this.matrixClient.getRoom(roomId);
            if (!room) throw new Error("Room not found");

            const member = room.getMember(addr);
            if (member?.membership === KnownMembership.Join) {
                throw new MatrixError({
                    errcode: USER_ALREADY_JOINED,
                    error: "Member already joined",
                });
            } else if (member?.membership === KnownMembership.Invite) {
                throw new MatrixError({
                    errcode: USER_ALREADY_INVITED,
                    error: "Member already invited",
                });
            } else if (member?.membership === KnownMembership.Ban) {
                let proceed = false;
                // Check if we can unban the invitee.
                // See https://spec.matrix.org/v1.7/rooms/v10/#authorization-rules, particularly 4.5.3 and 4.5.4.
                const ourMember = room.getMember(this.matrixClient.getSafeUserId());
                if (
                    !!ourMember &&
                    member.powerLevel < ourMember.powerLevel &&
                    room.currentState.hasSufficientPowerLevelFor("ban", ourMember.powerLevel) &&
                    room.currentState.hasSufficientPowerLevelFor("kick", ourMember.powerLevel)
                ) {
                    const { finished } = Modal.createDialog(ConfirmUserActionDialog, {
                        member,
                        action: _t("action|unban"),
                        title: _t("invite|unban_first_title"),
                    });
                    [proceed = false] = await finished;
                    if (proceed) {
                        await this.matrixClient.unban(roomId, member.userId);
                    }
                }

                if (!proceed) {
                    throw new MatrixError({
                        errcode: USER_BANNED,
                        error: "Member is banned",
                    });
                }
            }

            if (!ignoreProfile && SettingsStore.getValue("promptBeforeInviteUnknownUsers", this.roomId)) {
                try {
                    await this.matrixClient.getProfileInfo(addr);
                } catch (err) {
                    // The error handling during the invitation process covers any API.
                    // Some errors must to me mapped from profile API errors to more specific ones to avoid collisions.
                    switch (err instanceof MatrixError ? err.errcode : err) {
                        case "M_FORBIDDEN":
                            throw new MatrixError({ errcode: "M_PROFILE_UNDISCLOSED" });
                        case "M_NOT_FOUND":
                            throw new MatrixError({ errcode: "M_USER_NOT_FOUND" });
                        default:
                            throw err;
                    }
                }
            }

            return this.matrixClient.invite(roomId, addr, this.reason);
        } else {
            throw new Error("Unsupported address");
        }
    }

    private doInvite(address: string, ignoreProfile = false): Promise<void> {
        return new Promise<void>((resolve, reject) => {
            logger.log(`Inviting ${address}`);

            const doInvite = this.inviteToRoom(this.roomId, address, ignoreProfile);
            doInvite
                .then(() => {
                    if (this.canceled) {
                        return;
                    }

                    this.completionStates[address] = InviteState.Invited;
                    delete this.errors[address];

                    resolve();
                    this.progressCallback?.();
                })
                .catch((err) => {
                    if (this.canceled) {
                        return;
                    }

                    logger.error(err);

                    const room = this.roomId ? this.matrixClient.getRoom(this.roomId) : null;
                    const isSpace = room?.isSpaceRoom();
                    const isFederated = room?.currentState.getStateEvents(EventType.RoomCreate, "")?.getContent()[
                        "m.federate"
                    ];

                    let errorText: string | undefined;
                    let fatal = false;
                    switch (err.errcode) {
                        case "M_FORBIDDEN":
                            if (isSpace) {
                                errorText =
                                    isFederated === false
                                        ? _t("invite|error_unfederated_space")
                                        : _t("invite|error_permissions_space");
                            } else {
                                errorText =
                                    isFederated === false
                                        ? _t("invite|error_unfederated_room")
                                        : _t("invite|error_permissions_room");
                            }
                            fatal = true;
                            break;
                        case USER_ALREADY_INVITED:
                            if (isSpace) {
                                errorText = _t("invite|error_already_invited_space");
                            } else {
                                errorText = _t("invite|error_already_invited_room");
                            }
                            break;
                        case USER_ALREADY_JOINED:
                            if (isSpace) {
                                errorText = _t("invite|error_already_joined_space");
                            } else {
                                errorText = _t("invite|error_already_joined_room");
                            }
                            break;
                        case "M_LIMIT_EXCEEDED":
                            // we're being throttled so wait a bit & try again
                            window.setTimeout(() => {
                                this.doInvite(address, ignoreProfile).then(resolve, reject);
                            }, 5000);
                            return;
                        case "M_NOT_FOUND":
                        case "M_USER_NOT_FOUND":
                            errorText = _t("invite|error_user_not_found");
                            break;
                        case "M_PROFILE_UNDISCLOSED":
                            errorText = _t("invite|error_profile_undisclosed");
                            break;
                        case "M_PROFILE_NOT_FOUND":
                            if (!ignoreProfile) {
                                // Invite without the profile check
                                logger.warn(`User ${address} does not have a profile - inviting anyways automatically`);
                                this.doInvite(address, true).then(resolve, reject);
                                return;
                            }
                            break;
                        case "M_BAD_STATE":
                        case USER_BANNED:
                            errorText = _t("invite|error_bad_state");
                            break;
                        case "M_UNSUPPORTED_ROOM_VERSION":
                            if (isSpace) {
                                errorText = _t("invite|error_version_unsupported_space");
                            } else {
                                errorText = _t("invite|error_version_unsupported_room");
                            }
                            break;
                        case "ORG.MATRIX.JSSDK_MISSING_PARAM":
                            if (getAddressType(address) === AddressType.Email) {
                                errorText = _t("cannot_invite_without_identity_server");
                            }
                    }

                    if (!errorText) {
                        errorText = _t("invite|error_unknown");
                    }

                    this.completionStates[address] = InviteState.Error;
                    this.errors[address] = { errorText, errcode: err.errcode };

                    this.busy = !fatal;
                    this._fatal = fatal;

                    if (fatal) {
                        reject(err);
                    } else {
                        resolve();
                    }
                });
        });
    }

    private inviteMore(nextIndex: number, ignoreProfile = false): void {
        if (this.canceled) {
            return;
        }

        if (nextIndex === this.addresses.length) {
            this.busy = false;
            if (Object.keys(this.errors).length > 0) {
                // There were problems inviting some people - see if we can invite them
                // without caring if they exist or not.
                const unknownProfileUsers = Object.keys(this.errors).filter((a) =>
                    UNKNOWN_PROFILE_ERRORS.includes(this.errors[a].errcode),
                );

                if (unknownProfileUsers.length > 0) {
                    const inviteUnknowns = (): void => {
                        const promises = unknownProfileUsers.map((u) => this.doInvite(u, true));
                        Promise.all(promises).then(() => this.deferred?.resolve(this.completionStates));
                    };

                    if (!SettingsStore.getValue("promptBeforeInviteUnknownUsers", this.roomId)) {
                        inviteUnknowns();
                        return;
                    }

                    logger.log("Showing failed to invite dialog...");
                    Modal.createDialog(AskInviteAnywayDialog, {
                        unknownProfileUsers: unknownProfileUsers.map((u) => ({
                            userId: u,
                            errorText: this.errors[u].errorText,
                        })),
                        onInviteAnyways: () => inviteUnknowns(),
                        onGiveUp: () => {
                            // Fake all the completion states because we already warned the user
                            for (const addr of unknownProfileUsers) {
                                this.completionStates[addr] = InviteState.Invited;
                            }
                            this.deferred?.resolve(this.completionStates);
                        },
                    });
                    return;
                }
            }
            this.deferred?.resolve(this.completionStates);
            return;
        }

        const addr = this.addresses[nextIndex];

        // don't try to invite it if it's an invalid address
        // (it will already be marked as an error though,
        // so no need to do so again)
        if (getAddressType(addr) === null) {
            this.inviteMore(nextIndex + 1);
            return;
        }

        // don't re-invite (there's no way in the UI to do this, but
        // for sanity's sake)
        if (this.completionStates[addr] === InviteState.Invited) {
            this.inviteMore(nextIndex + 1);
            return;
        }

        this.doInvite(addr, ignoreProfile)
            .then(() => {
                this.inviteMore(nextIndex + 1, ignoreProfile);
            })
            .catch(() => this.deferred?.resolve(this.completionStates));
    }
}<|MERGE_RESOLUTION|>--- conflicted
+++ resolved
@@ -8,10 +8,7 @@
 
 import { MatrixError, type MatrixClient, EventType, type EmptyObject } from "matrix-js-sdk/src/matrix";
 import { KnownMembership } from "matrix-js-sdk/src/types";
-<<<<<<< HEAD
-=======
 import { defer, type IDeferred } from "matrix-js-sdk/src/utils";
->>>>>>> e427b710
 import { logger } from "matrix-js-sdk/src/logger";
 
 import { AddressType, getAddressType } from "../UserAddress";
@@ -54,7 +51,7 @@
     private _fatal = false;
     private completionStates: CompletionStates = {}; // State of each address (invited or error)
     private errors: Record<string, IError> = {}; // { address: {errorText, errcode} }
-    private deferred: PromiseWithResolvers<CompletionStates> | null = null;
+    private deferred: IDeferred<CompletionStates> | null = null;
     private reason: string | undefined;
 
     /**
@@ -96,7 +93,7 @@
                 };
             }
         }
-        this.deferred = Promise.withResolvers<CompletionStates>();
+        this.deferred = defer<CompletionStates>();
         this.inviteMore(0);
 
         return this.deferred.promise;
