/*
Copyright 2024 New Vector Ltd.
Copyright 2023 The Matrix.org Foundation C.I.C.

SPDX-License-Identifier: AGPL-3.0-only OR GPL-3.0-only OR LicenseRef-Element-Commercial
Please see LICENSE files in the repository root for full details.
*/

import { type CallType } from "matrix-js-sdk/src/webrtc/call";
import { type Room } from "matrix-js-sdk/src/matrix";

import LegacyCallHandler from "../../LegacyCallHandler";
import { getPlatformCallTypeProps, PlatformCallType } from "../../hooks/room/useRoomCall";
import defaultDispatcher from "../../dispatcher/dispatcher";
import { ViewRoomPayload } from "../../dispatcher/payloads/ViewRoomPayload";
import { Action } from "../../dispatcher/actions";
import PosthogTrackers from "../../PosthogTrackers";

/**
 * Helper to place a call in a room that works with all the legacy modes
 * @param room the room to place the call in
 * @param callType the type of call
 * @param platformCallType the platform to pass the call on
 * @param skipLobby Has the user indicated they would like to skip the lobby. Otherwise, defer to platform defaults.
 */
export const placeCall = async (
    room: Room,
    callType: CallType,
    platformCallType: PlatformCallType,
<<<<<<< HEAD
    skipLobby: boolean,
    voiceOnly: boolean,
=======
    skipLobby?: boolean,
>>>>>>> 7483d210
): Promise<void> => {
    const { analyticsName } = getPlatformCallTypeProps(platformCallType);
    PosthogTrackers.trackInteraction(analyticsName);

    if (platformCallType == PlatformCallType.LegacyCall || platformCallType == PlatformCallType.JitsiCall) {
        await LegacyCallHandler.instance.placeCall(room.roomId, callType);
    } else if (platformCallType == PlatformCallType.ElementCall) {
        defaultDispatcher.dispatch<ViewRoomPayload>({
            action: Action.ViewRoom,
            room_id: room.roomId,
            view_call: true,
            voiceOnly,
            skipLobby,
            metricsTrigger: undefined,
        });
    }
};<|MERGE_RESOLUTION|>--- conflicted
+++ resolved
@@ -27,12 +27,8 @@
     room: Room,
     callType: CallType,
     platformCallType: PlatformCallType,
-<<<<<<< HEAD
-    skipLobby: boolean,
+    skipLobby: boolean|undefined,
     voiceOnly: boolean,
-=======
-    skipLobby?: boolean,
->>>>>>> 7483d210
 ): Promise<void> => {
     const { analyticsName } = getPlatformCallTypeProps(platformCallType);
     PosthogTrackers.trackInteraction(analyticsName);
