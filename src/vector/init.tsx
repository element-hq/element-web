--- conflicted
+++ resolved
@@ -8,13 +8,8 @@
 Please see LICENSE files in the repository root for full details.
 */
 
-<<<<<<< HEAD
 import { createRoot } from "react-dom/client";
-import React from "react";
-=======
-import * as ReactDOM from "react-dom";
 import React, { StrictMode } from "react";
->>>>>>> da5c97f9
 import { logger } from "matrix-js-sdk/src/logger";
 
 import * as languageHandler from "../languageHandler";
@@ -111,17 +106,12 @@
         /* webpackChunkName: "error-view" */
         "../async-components/structures/ErrorView"
     );
-<<<<<<< HEAD
     const root = createRoot(document.getElementById("matrixchat")!);
-    root.render(<ErrorView title={title} messages={messages} />);
-=======
-    window.matrixChat = ReactDOM.render(
+    root.render(
         <StrictMode>
             <ErrorView title={title} messages={messages} />
         </StrictMode>,
-        document.getElementById("matrixchat"),
     );
->>>>>>> da5c97f9
 }
 
 export async function showIncompatibleBrowser(onAccept: () => void): Promise<void> {
@@ -129,17 +119,12 @@
         /* webpackChunkName: "error-view" */
         "../async-components/structures/ErrorView"
     );
-<<<<<<< HEAD
     const root = createRoot(document.getElementById("matrixchat")!);
-    root.render(<UnsupportedBrowserView onAccept={onAccept} />);
-=======
-    window.matrixChat = ReactDOM.render(
+    root.render(
         <StrictMode>
             <UnsupportedBrowserView onAccept={onAccept} />
         </StrictMode>,
-        document.getElementById("matrixchat"),
     );
->>>>>>> da5c97f9
 }
 
 export async function loadModules(): Promise<void> {
