/*
Copyright 2020 New Vector Ltd.

Licensed under the Apache License, Version 2.0 (the "License");
you may not use this file except in compliance with the License.
You may obtain a copy of the License at

    http://www.apache.org/licenses/LICENSE-2.0

Unless required by applicable law or agreed to in writing, software
distributed under the License is distributed on an "AS IS" BASIS,
WITHOUT WARRANTIES OR CONDITIONS OF ANY KIND, either express or implied.
See the License for the specific language governing permissions and
limitations under the License.
*/

import { KJUR } from 'jsrsasign';
import {
    IOpenIDCredentials,
    IWidgetApiRequest,
    VideoConferenceCapabilities,
    WidgetApi,
} from "matrix-widget-api";
import { ElementWidgetActions } from "matrix-react-sdk/src/stores/widgets/ElementWidgetActions";
import { logger } from "matrix-js-sdk/src/logger";
import { IConfigOptions } from "matrix-react-sdk/src/IConfigOptions";
import { SnakedObject } from "matrix-react-sdk/src/utils/SnakedObject";

import { getVectorConfig } from "../getconfig";

// We have to trick webpack into loading our CSS for us.
require("./index.scss");

const JITSI_OPENIDTOKEN_JWT_AUTH = 'openidtoken-jwt';

// Dev note: we use raw JS without many dependencies to reduce bundle size.
// We do not need all of React to render a Jitsi conference.

declare let JitsiMeetExternalAPI: any;

let inConference = false;

// Jitsi params
let jitsiDomain: string;
let conferenceId: string;
let displayName: string;
let avatarUrl: string;
let userId: string;
let jitsiAuth: string;
let roomId: string;
let openIdToken: IOpenIDCredentials;
let roomName: string;
let startAudioOnly: boolean;
let isVideoChannel: boolean;
let disableAEC: boolean;
let disableNS: boolean;
let disableAP: boolean;
let disableAGC: boolean;
let disableHPF: boolean;

let widgetApi: WidgetApi;
let meetApi: any; // JitsiMeetExternalAPI
let skipOurWelcomeScreen = false;

const ack = (ev: CustomEvent<IWidgetApiRequest>) => widgetApi.transport.reply(ev.detail, {});

(async function() {
    try {
        // Queue a config.json lookup asap, so we can use it later on. We want this to be concurrent with
        // other setup work and therefore do not block.
        const configPromise = getVectorConfig('..');

        // The widget's options are encoded into the fragment to avoid leaking info to the server.
        const widgetQuery = new URLSearchParams(window.location.hash.substring(1));
        // The widget spec on the other hand requires the widgetId and parentUrl to show up in the regular query string.
        const realQuery = new URLSearchParams(window.location.search.substring(1));
        const qsParam = (name: string, optional = false): string => {
            const vals = widgetQuery.has(name) ? widgetQuery.getAll(name) : realQuery.getAll(name);
            if (!optional && vals.length !== 1) {
                throw new Error(`Expected singular ${name} in query string`);
            }
            return vals[0];
        };

        // If we have these params, expect a widget API to be available (ie. to be in an iframe
        // inside a matrix client). Otherwise, assume we're on our own, eg. have been popped
        // out into a browser.
        const parentUrl = qsParam('parentUrl', true);
        const widgetId = qsParam('widgetId', true);
        const theme = qsParam('theme', true);

        if (theme) {
            document.body.classList.add(`theme-${theme.replace(" ", "_")}`);
        }

        // Set this up as early as possible because Element will be hitting it almost immediately.
        let readyPromise: Promise<[void, void]>;
        if (parentUrl && widgetId) {
            const parentOrigin = new URL(qsParam('parentUrl')).origin;
            widgetApi = new WidgetApi(qsParam("widgetId"), parentOrigin);
            widgetApi.requestCapabilities(VideoConferenceCapabilities);
            readyPromise = Promise.all([
                new Promise<void>(resolve => {
                    widgetApi.once(`action:${ElementWidgetActions.ClientReady}`, ev => {
                        ev.preventDefault();
                        widgetApi.transport.reply(ev.detail, {});
                        resolve();
                    });
                }),
                new Promise<void>(resolve => {
                    widgetApi.once("ready", () => resolve());
                }),
            ]);
            widgetApi.start();
        } else {
            logger.warn("No parent URL or no widget ID - assuming no widget API is available");
        }

        // Populate the Jitsi params now
        jitsiDomain = qsParam('conferenceDomain');
        conferenceId = qsParam('conferenceId');
        displayName = qsParam('displayName', true);
        avatarUrl = qsParam('avatarUrl', true); // http not mxc
        userId = qsParam('userId');
        jitsiAuth = qsParam('auth', true);
        roomId = qsParam('roomId', true);
        roomName = qsParam('roomName', true);
        startAudioOnly = qsParam('isAudioOnly', true) === "true";
        isVideoChannel = qsParam('isVideoChannel', true) === "true";
        disableAEC = qsParam('disableAEC', true) === "true";
        disableNS = qsParam('disableNS', true) === "true";
        disableAP = qsParam('disableAP', true) === "true";
        disableAGC = qsParam('disableAGC', true) === "true";
        disableHPF = qsParam('disableHPF', true) === "true";

        // We've reached the point where we have to wait for the config, so do that then parse it.
        const instanceConfig = new SnakedObject<IConfigOptions>((await configPromise) ?? <IConfigOptions>{});
        const jitsiConfig = instanceConfig.get("jitsi_widget") ?? {};
        skipOurWelcomeScreen = (new SnakedObject<IConfigOptions["jitsi_widget"]>(jitsiConfig))
            .get("skip_built_in_welcome_screen") ?? false;

        // Either reveal the prejoin screen, or skip straight to Jitsi depending on the config.
        // We don't set up the call yet though as this might lead to failure without the widget API.
        toggleConferenceVisibility(skipOurWelcomeScreen);

        if (widgetApi) {
            await readyPromise;

            // See https://github.com/matrix-org/prosody-mod-auth-matrix-user-verification
            if (jitsiAuth === JITSI_OPENIDTOKEN_JWT_AUTH) {
                // Request credentials, give callback to continue when received
                openIdToken = await widgetApi.requestOpenIDConnectToken();
                logger.log("Got OpenID Connect token");
            }

            widgetApi.on(`action:${ElementWidgetActions.JoinCall}`,
                (ev: CustomEvent<IWidgetApiRequest>) => {
                    const { audioDevice, videoDevice } = ev.detail.data;
                    joinConference(audioDevice as string, videoDevice as string);
                    ack(ev);
                },
            );
            widgetApi.on(`action:${ElementWidgetActions.HangupCall}`,
                (ev: CustomEvent<IWidgetApiRequest>) => {
                    meetApi?.executeCommand('hangup');
                    ack(ev);
                },
            );
            widgetApi.on(`action:${ElementWidgetActions.ForceHangupCall}`,
                (ev: CustomEvent<IWidgetApiRequest>) => {
                    meetApi?.dispose();
                    notifyHangup();
                    meetApi = null;
                    closeConference();
                    ack(ev);
                },
            );
            widgetApi.on(`action:${ElementWidgetActions.MuteAudio}`,
                async (ev: CustomEvent<IWidgetApiRequest>) => {
                    ack(ev);
                    if (meetApi && !await meetApi.isAudioMuted()) {
                        meetApi.executeCommand('toggleAudio');
                    }
                },
            );
            widgetApi.on(`action:${ElementWidgetActions.UnmuteAudio}`,
                async (ev: CustomEvent<IWidgetApiRequest>) => {
                    ack(ev);
                    if (meetApi && await meetApi.isAudioMuted()) {
                        meetApi.executeCommand('toggleAudio');
                    }
                },
            );
            widgetApi.on(`action:${ElementWidgetActions.MuteVideo}`,
                async (ev: CustomEvent<IWidgetApiRequest>) => {
                    ack(ev);
                    if (meetApi && !await meetApi.isVideoMuted()) {
                        meetApi.executeCommand('toggleVideo');
                    }
                },
            );
            widgetApi.on(`action:${ElementWidgetActions.UnmuteVideo}`,
                async (ev: CustomEvent<IWidgetApiRequest>) => {
                    ack(ev);
                    if (meetApi && await meetApi.isVideoMuted()) {
                        meetApi.executeCommand('toggleVideo');
                    }
                },
            );
            widgetApi.on(`action:${ElementWidgetActions.StartLiveStream}`,
                (ev: CustomEvent<IWidgetApiRequest>) => {
                    if (meetApi) {
                        meetApi.executeCommand('startRecording', {
                            mode: 'stream',
                            // this looks like it should be rtmpStreamKey but we may be on too old
                            // a version of jitsi meet
                            //rtmpStreamKey: ev.detail.data.rtmpStreamKey,
                            youtubeStreamKey: ev.detail.data.rtmpStreamKey,
                        });
                        ack(ev);
                    } else {
                        widgetApi.transport.reply(ev.detail, { error: { message: "Conference not joined" } });
                    }
                },
            );
        }

        // Now that everything should be set up, skip to the Jitsi splash screen if needed
        if (skipOurWelcomeScreen) {
            skipToJitsiSplashScreen();
        }

        enableJoinButton(); // always enable the button

        // Inform the client that we're ready to receive events
        try {
            await widgetApi?.transport.send(ElementWidgetActions.WidgetReady, {});
        } catch (e) {
            logger.error(e);
        }
    } catch (e) {
        logger.error("Error setting up Jitsi widget", e);
        document.getElementById("widgetActionContainer").innerText = "Failed to load Jitsi widget";
    }
})();

function enableJoinButton() {
    document.getElementById("joinButton").onclick = () => joinConference();
}

function switchVisibleContainers() {
    inConference = !inConference;

    // Our welcome screen is managed by other code, so just don't switch to it ever
    // if we're not supposed to.
    if (!skipOurWelcomeScreen) {
        toggleConferenceVisibility(inConference);
    }
}

function toggleConferenceVisibility(inConference: boolean) {
    document.getElementById("jitsiContainer").style.visibility = inConference ? 'unset' : 'hidden';
    // Video rooms have a separate UI for joining, so they should never show our join button
    document.getElementById("joinButtonContainer").style.visibility =
        (inConference || isVideoChannel) ? 'hidden' : 'unset';
}

function skipToJitsiSplashScreen() {
    // really just a function alias for self-documenting code
    joinConference();
}

/**
 * Create a JWT token fot jitsi openidtoken-jwt auth
 *
 * See https://github.com/matrix-org/prosody-mod-auth-matrix-user-verification
 */
function createJWTToken() {
    // Header
    const header = { alg: 'HS256', typ: 'JWT' };
    // Payload
    const payload = {
        // As per Jitsi token auth, `iss` needs to be set to something agreed between
        // JWT generating side and Prosody config. Since we have no configuration for
        // the widgets, we can't set one anywhere. Using the Jitsi domain here probably makes sense.
        iss: jitsiDomain,
        sub: jitsiDomain,
        aud: `https://${jitsiDomain}`,
        room: "*",
        context: {
            matrix: {
                token: openIdToken.access_token,
                room_id: roomId,
                server_name: openIdToken.matrix_server_name,
            },
            user: {
                avatar: avatarUrl,
                name: displayName,
            },
        },
    };
    // Sign JWT
    // The secret string here is irrelevant, we're only using the JWT
    // to transport data to Prosody in the Jitsi stack.
    return KJUR.jws.JWS.sign(
        'HS256',
        JSON.stringify(header),
        JSON.stringify(payload),
        'notused',
    );
}

async function notifyHangup(errorMessage?: string) {
    if (widgetApi) {
        // We send the hangup event before setAlwaysOnScreen, because the latter
        // can cause the receiving side to instantly stop listening.
        try {
            await widgetApi.transport.send(ElementWidgetActions.HangupCall, { errorMessage });
        } finally {
            await widgetApi.setAlwaysOnScreen(false);
        }
    }
}

function closeConference() {
    switchVisibleContainers();
    document.getElementById("jitsiContainer").innerHTML = "";

    if (skipOurWelcomeScreen) {
        skipToJitsiSplashScreen();
    }
}

// event handler bound in HTML
function joinConference(audioDevice?: string, videoDevice?: string) {
    let jwt;
    if (jitsiAuth === JITSI_OPENIDTOKEN_JWT_AUTH) {
        if (!openIdToken?.access_token) { // eslint-disable-line camelcase
            // We've failing to get a token, don't try to init conference
            logger.warn('Expected to have an OpenID credential, cannot initialize widget.');
            document.getElementById("widgetActionContainer").innerText = "Failed to load Jitsi widget";
            return;
        }
        jwt = createJWTToken();
    }

    switchVisibleContainers();

    logger.warn(
        "[Jitsi Widget] The next few errors about failing to parse URL parameters are fine if " +
        "they mention 'external_api' or 'jitsi' in the stack. They're just Jitsi Meet trying to parse " +
        "our fragment values and not recognizing the options.",
    );

    const options = {
        width: "100%",
        height: "100%",
        parentNode: document.querySelector("#jitsiContainer"),
        roomName: conferenceId,
        devices: {
            audioInput: audioDevice,
            videoInput: videoDevice,
        },
        userInfo: {
            displayName,
            email: userId,
        },
        interfaceConfigOverwrite: {
            SHOW_JITSI_WATERMARK: false,
            SHOW_WATERMARK_FOR_GUESTS: false,
            MAIN_TOOLBAR_BUTTONS: [],
            VIDEO_LAYOUT_FIT: "height",
        },
        configOverwrite: {
            subject: roomName,
            startAudioOnly,
<<<<<<< HEAD
            disableAEC,
            disableNS,
            disableAP,
            disableAGC,
            disableHPF,
=======
            startWithAudioMuted: audioDevice == null,
            startWithVideoMuted: videoDevice == null,
            // Request some log levels for inclusion in rageshakes
            // Ideally we would capture all possible log levels, but this can
            // cause Jitsi Meet to try to post various circular data structures
            // back over the iframe API, and therefore end up crashing
            // https://github.com/jitsi/jitsi-meet/issues/11585
            apiLogLevels: ["warn", "error"],
>>>>>>> 7a131fc5
        } as any,
        jwt: jwt,
    };

    // Video channel widgets need some more tailored config options
    if (isVideoChannel) {
        // Ensure that we skip Jitsi Meet's native prejoin screen, for
        // deployments that have it enabled
        options.configOverwrite.prejoinConfig = { enabled: false };
        // Use a simplified set of toolbar buttons
        options.configOverwrite.toolbarButtons = [
            "microphone", "camera", "desktop", "tileview", "hangup",
        ];
        // Hide all top bar elements
        options.configOverwrite.conferenceInfo = { autoHide: [] };
    }

    meetApi = new JitsiMeetExternalAPI(jitsiDomain, options);

    // fires once when user joins the conference
    // (regardless of video on or off)
    meetApi.on("videoConferenceJoined", () => {
        // Although we set our displayName with the userInfo option above, that
        // option has a bug where it causes the name to be the HTML encoding of
        // what was actually intended. So, we use the displayName command to at
        // least ensure that the name is correct after entering the meeting.
        // https://github.com/jitsi/jitsi-meet/issues/11664
        // We can't just use these commands immediately after creating the
        // iframe, because there's *another* bug where they can crash Jitsi by
        // racing with its startup process.
        if (displayName) meetApi.executeCommand("displayName", displayName);
        // This doesn't have a userInfo equivalent, so has to be set via commands
        if (avatarUrl) meetApi.executeCommand("avatarUrl", avatarUrl);

        if (widgetApi) {
            // ignored promise because we don't care if it works
            // noinspection JSIgnoredPromiseFromCall
            widgetApi.setAlwaysOnScreen(true);
            widgetApi.transport.send(ElementWidgetActions.JoinCall, {});
        }

        // Video rooms should start in tile mode
        if (isVideoChannel) meetApi.executeCommand("setTileView", true);
    });

    meetApi.on("videoConferenceLeft", () => {
        notifyHangup();
        meetApi = null;
    });

    meetApi.on("readyToClose", closeConference);

    meetApi.on("errorOccurred", ({ error }) => {
        if (error.isFatal) {
            // We got disconnected. Since Jitsi Meet might send us back to the
            // prejoin screen, we're forced to act as if we hung up entirely.
            notifyHangup(error.message);
            meetApi = null;
            closeConference();
        }
    });

    meetApi.on("audioMuteStatusChanged", ({ muted }) => {
        const action = muted ? ElementWidgetActions.MuteAudio : ElementWidgetActions.UnmuteAudio;
        widgetApi?.transport.send(action, {});
    });

    meetApi.on("videoMuteStatusChanged", ({ muted }) => {
        if (muted) {
            // Jitsi Meet always sends a "video muted" event directly before
            // hanging up, which we need to ignore by padding the timeout here,
            // otherwise the React SDK will mistakenly think the user turned off
            // their video by hand
            setTimeout(() => {
                if (meetApi) widgetApi?.transport.send(ElementWidgetActions.MuteVideo, {});
            }, 200);
        } else {
            widgetApi?.transport.send(ElementWidgetActions.UnmuteVideo, {});
        }
    });

    ["videoConferenceJoined", "participantJoined", "participantLeft"].forEach(event => {
        meetApi.on(event, () => {
            widgetApi?.transport.send(ElementWidgetActions.CallParticipants, {
                participants: meetApi.getParticipantsInfo(),
            });
        });
    });

    // Patch logs into rageshakes
    meetApi.on("log", ({ logLevel, args }) =>
        (parent as unknown as typeof global).mx_rage_logger?.log(logLevel, ...args),
    );
}<|MERGE_RESOLUTION|>--- conflicted
+++ resolved
@@ -374,13 +374,11 @@
         configOverwrite: {
             subject: roomName,
             startAudioOnly,
-<<<<<<< HEAD
             disableAEC,
             disableNS,
             disableAP,
             disableAGC,
             disableHPF,
-=======
             startWithAudioMuted: audioDevice == null,
             startWithVideoMuted: videoDevice == null,
             // Request some log levels for inclusion in rageshakes
@@ -389,7 +387,6 @@
             // back over the iframe API, and therefore end up crashing
             // https://github.com/jitsi/jitsi-meet/issues/11585
             apiLogLevels: ["warn", "error"],
->>>>>>> 7a131fc5
         } as any,
         jwt: jwt,
     };
