/*
Copyright 2020 New Vector Ltd.

Licensed under the Apache License, Version 2.0 (the "License");
you may not use this file except in compliance with the License.
You may obtain a copy of the License at

    http://www.apache.org/licenses/LICENSE-2.0

Unless required by applicable law or agreed to in writing, software
distributed under the License is distributed on an "AS IS" BASIS,
WITHOUT WARRANTIES OR CONDITIONS OF ANY KIND, either express or implied.
See the License for the specific language governing permissions and
limitations under the License.
*/

// We have to trick webpack into loading our CSS for us.
require("./index.scss");

import * as qs from 'querystring';
import { Capability, WidgetApi } from "matrix-react-sdk/src/widgets/WidgetApi";
<<<<<<< HEAD
import SdkConfig from "matrix-react-sdk/src/SdkConfig";
=======
>>>>>>> d9fbbe16

// Dev note: we use raw JS without many dependencies to reduce bundle size.
// We do not need all of React to render a Jitsi conference.

declare var JitsiMeetExternalAPI: any;

let inConference = false;

// Jitsi params
let jitsiDomain: string;
let conferenceId: string;
let displayName: string;
let avatarUrl: string;
let userId: string;

let widgetApi: WidgetApi;

(async function () {
    try {
        // load init path (should be instant as the parent already loaded it)
        // @ts-ignore
        const { loadConfig, initPlatform } = import(
            /* webpackChunkName: "init" */
            /* webpackPreload: true */
            "../init");

        // The widget's options are encoded into the fragment to avoid leaking info to the server. The widget
        // spec on the other hand requires the widgetId and parentUrl to show up in the regular query string.
        const widgetQuery = qs.parse(window.location.hash.substring(1));
        const query = Object.assign({}, qs.parse(window.location.search.substring(1)), widgetQuery);
        const qsParam = (name: string, optional = false): string => {
            if (!optional && (!query[name] || typeof (query[name]) !== 'string')) {
                throw new Error(`Expected singular ${name} in query string`);
            }
            return <string>query[name];
        };

        // Set this up as early as possible because Riot will be hitting it almost immediately.
        widgetApi = new WidgetApi(qsParam('parentUrl'), qsParam('widgetId'), [
            Capability.AlwaysOnScreen,
            Capability.GetRiotWebConfig,
        ]);
<<<<<<< HEAD

        widgetApi.waitReady().then(async () => {
            // Start off by ensuring we're not stuck on screen
            await widgetApi.setAlwaysOnScreen(false);
        });

        // Bootstrap ourselves for loading the script and such
        initPlatform();
        await loadConfig();
=======
        widgetApi.expectingExplicitReady = true;
>>>>>>> d9fbbe16

        // Populate the Jitsi params now
        jitsiDomain = qsParam('conferenceDomain');
        conferenceId = qsParam('conferenceId');
        displayName = qsParam('displayName', true);
        avatarUrl = qsParam('avatarUrl', true); // http not mxc
        userId = qsParam('userId');

        await widgetApi.waitReady();
        await widgetApi.setAlwaysOnScreen(false); // start off as detachable from the screen

        const riotConfig = await widgetApi.getRiotConfig();

        // Get the Jitsi Meet API loaded up as fast as possible, but ensure that the widget's postMessage
        // receiver (WidgetApi) is up and running first.
        const scriptTag = document.createElement("script");
        scriptTag.src = riotConfig['jitsi']['externalApiUrl'];
        document.body.appendChild(scriptTag);

        // TODO: register widgetApi listeners for PTT controls (https://github.com/vector-im/riot-web/issues/12795)

        document.getElementById("joinButton").onclick = () => joinConference();
    } catch (e) {
        console.error("Error setting up Jitsi widget", e);
        document.getElementById("jitsiContainer").innerText = "Failed to load Jitsi widget";
        switchVisibleContainers();
    }
})();

function switchVisibleContainers() {
    inConference = !inConference;
    document.getElementById("jitsiContainer").style.visibility = inConference ? 'unset' : 'hidden';
    document.getElementById("joinButtonContainer").style.visibility = inConference ? 'hidden' : 'unset';
}

function joinConference() { // event handler bound in HTML
    switchVisibleContainers();

    // noinspection JSIgnoredPromiseFromCall
    widgetApi.setAlwaysOnScreen(true); // ignored promise because we don't care if it works

    const meetApi = new JitsiMeetExternalAPI(jitsiDomain, {
        width: "100%",
        height: "100%",
        parentNode: document.querySelector("#jitsiContainer"),
        roomName: conferenceId,
        interfaceConfigOverwrite: {
            SHOW_JITSI_WATERMARK: false,
            SHOW_WATERMARK_FOR_GUESTS: false,
            MAIN_TOOLBAR_BUTTONS: [],
            VIDEO_LAYOUT_FIT: "height",
        },
    });
    if (displayName) meetApi.executeCommand("displayName", displayName);
    if (avatarUrl) meetApi.executeCommand("avatarUrl", avatarUrl);
    if (userId) meetApi.executeCommand("email", userId);

    meetApi.on("readyToClose", () => {
        switchVisibleContainers();

        // noinspection JSIgnoredPromiseFromCall
        widgetApi.setAlwaysOnScreen(false); // ignored promise because we don't care if it works

        document.getElementById("jitsiContainer").innerHTML = "";
    });
}<|MERGE_RESOLUTION|>--- conflicted
+++ resolved
@@ -19,10 +19,6 @@
 
 import * as qs from 'querystring';
 import { Capability, WidgetApi } from "matrix-react-sdk/src/widgets/WidgetApi";
-<<<<<<< HEAD
-import SdkConfig from "matrix-react-sdk/src/SdkConfig";
-=======
->>>>>>> d9fbbe16
 
 // Dev note: we use raw JS without many dependencies to reduce bundle size.
 // We do not need all of React to render a Jitsi conference.
@@ -42,13 +38,6 @@
 
 (async function () {
     try {
-        // load init path (should be instant as the parent already loaded it)
-        // @ts-ignore
-        const { loadConfig, initPlatform } = import(
-            /* webpackChunkName: "init" */
-            /* webpackPreload: true */
-            "../init");
-
         // The widget's options are encoded into the fragment to avoid leaking info to the server. The widget
         // spec on the other hand requires the widgetId and parentUrl to show up in the regular query string.
         const widgetQuery = qs.parse(window.location.hash.substring(1));
@@ -65,19 +54,7 @@
             Capability.AlwaysOnScreen,
             Capability.GetRiotWebConfig,
         ]);
-<<<<<<< HEAD
-
-        widgetApi.waitReady().then(async () => {
-            // Start off by ensuring we're not stuck on screen
-            await widgetApi.setAlwaysOnScreen(false);
-        });
-
-        // Bootstrap ourselves for loading the script and such
-        initPlatform();
-        await loadConfig();
-=======
         widgetApi.expectingExplicitReady = true;
->>>>>>> d9fbbe16
 
         // Populate the Jitsi params now
         jitsiDomain = qsParam('conferenceDomain');
