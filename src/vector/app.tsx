--- conflicted
+++ resolved
@@ -213,7 +213,6 @@
         const config = SdkConfig.get();
         let wkConfig = config['default_server_config']; // overwritten later under some conditions
 
-<<<<<<< HEAD
         let serverName = null;
         if (fragParams.serverName) {
             serverName = fragParams.serverName;
@@ -235,20 +234,12 @@
                 // noinspection ExceptionCaughtLocallyJS
                 throw newTranslatableError(_td("Invalid configuration: no default server specified."));
             }
-=======
-        if (hsUrl) {
-            logger.log("Config uses a default_hs_url - constructing a default_server_config using this information");
-            logger.warn(
-                "DEPRECATED CONFIG OPTION: In the future, default_hs_url will not be accepted. Please use " +
-                "default_server_config instead.",
-            );
->>>>>>> 8c227f61
 
             if (hsUrl) {
-                console.log(
+                logger.log(
                     "Config uses a default_hs_url - constructing a default_server_config using this information",
                 );
-                console.warn(
+                logger.warn(
                     "DEPRECATED CONFIG OPTION: In the future, default_hs_url will not be accepted. Please use " +
                     "default_server_config instead.",
                 );
@@ -265,17 +256,10 @@
                 }
             }
 
-<<<<<<< HEAD
             if (wkConfig) {
-                console.log("Config uses a default_server_config - validating object");
+                logger.log("Config uses a default_server_config - validating object");
                 discoveryResult = await AutoDiscovery.fromDiscoveryConfig(wkConfig);
             }
-=======
-        let discoveryResult = null;
-        if (wkConfig) {
-            logger.log("Config uses a default_server_config - validating object");
-            discoveryResult = await AutoDiscovery.fromDiscoveryConfig(wkConfig);
->>>>>>> 8c227f61
         }
 
         if (serverName) {
