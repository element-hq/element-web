/*
Copyright 2016 Aviral Dasgupta
Copyright 2016 OpenMarket Ltd
Copyright 2019 Michael Telatynski <7t3chguy@gmail.com>
Copyright 2018 - 2021 New Vector Ltd
Copyright 2022 Šimon Brandner <simon.bra.ag@gmail.com>

Licensed under the Apache License, Version 2.0 (the "License");
you may not use this file except in compliance with the License.
You may obtain a copy of the License at

    http://www.apache.org/licenses/LICENSE-2.0

Unless required by applicable law or agreed to in writing, software
distributed under the License is distributed on an "AS IS" BASIS,
WITHOUT WARRANTIES OR CONDITIONS OF ANY KIND, either express or implied.
See the License for the specific language governing permissions and
limitations under the License.
*/

import { UpdateCheckStatus } from "matrix-react-sdk/src/BasePlatform";
import BaseEventIndexManager, {
    ICrawlerCheckpoint,
    IEventAndProfile,
    IIndexStats,
    ISearchArgs,
} from 'matrix-react-sdk/src/indexing/BaseEventIndexManager';
import dis from 'matrix-react-sdk/src/dispatcher/dispatcher';
import { _t } from 'matrix-react-sdk/src/languageHandler';
import SdkConfig from 'matrix-react-sdk/src/SdkConfig';
import * as rageshake from 'matrix-react-sdk/src/rageshake/rageshake';
import { MatrixClient } from "matrix-js-sdk/src/client";
import { Room } from "matrix-js-sdk/src/models/room";
import Modal from "matrix-react-sdk/src/Modal";
import InfoDialog from "matrix-react-sdk/src/components/views/dialogs/InfoDialog";
import Spinner from "matrix-react-sdk/src/components/views/elements/Spinner";
import React from "react";
import { randomString } from "matrix-js-sdk/src/randomstring";
import { Action } from "matrix-react-sdk/src/dispatcher/actions";
import { ActionPayload } from "matrix-react-sdk/src/dispatcher/payloads";
import { showToast as showUpdateToast } from "matrix-react-sdk/src/toasts/UpdateToast";
import { CheckUpdatesPayload } from "matrix-react-sdk/src/dispatcher/payloads/CheckUpdatesPayload";
import ToastStore from "matrix-react-sdk/src/stores/ToastStore";
import GenericExpiringToast from "matrix-react-sdk/src/components/views/toasts/GenericExpiringToast";
import { IMatrixProfile, IEventWithRoomId as IMatrixEvent, IResultRoomEvents } from "matrix-js-sdk/src/@types/search";
import { logger } from "matrix-js-sdk/src/logger";
import { MatrixEvent } from "matrix-js-sdk/src/models/event";

import VectorBasePlatform from './VectorBasePlatform';

const electron = window.electron;
const isMac = navigator.platform.toUpperCase().includes('MAC');

function platformFriendlyName(): string {
    // used to use window.process but the same info is available here
    if (navigator.userAgent.includes('Macintosh')) {
        return 'macOS';
    } else if (navigator.userAgent.includes('FreeBSD')) {
        return 'FreeBSD';
    } else if (navigator.userAgent.includes('OpenBSD')) {
        return 'OpenBSD';
    } else if (navigator.userAgent.includes('SunOS')) {
        return 'SunOS';
    } else if (navigator.userAgent.includes('Windows')) {
        return 'Windows';
    } else if (navigator.userAgent.includes('Linux')) {
        return 'Linux';
    } else {
        return 'Unknown';
    }
}

function _onAction(payload: ActionPayload) {
    // Whitelist payload actions, no point sending most across
    if (['call_state'].includes(payload.action)) {
        electron.send('app_onAction', payload);
    }
}

function getUpdateCheckStatus(status: boolean | string) {
    if (status === true) {
        return { status: UpdateCheckStatus.Downloading };
    } else if (status === false) {
        return { status: UpdateCheckStatus.NotAvailable };
    } else {
        return {
            status: UpdateCheckStatus.Error,
            detail: status,
        };
    }
}

interface IPCPayload {
    id?: number;
    error?: string;
    reply?: any;
}

class SeshatIndexManager extends BaseEventIndexManager {
    private pendingIpcCalls: Record<number, { resolve, reject }> = {};
    private nextIpcCallId = 0;

    constructor() {
        super();

        electron.on('seshatReply', this.onIpcReply);
    }

    private async ipcCall(name: string, ...args: any[]): Promise<any> {
        // TODO this should be moved into the preload.js file.
        const ipcCallId = ++this.nextIpcCallId;
        return new Promise((resolve, reject) => {
            this.pendingIpcCalls[ipcCallId] = { resolve, reject };
            window.electron.send('seshat', { id: ipcCallId, name, args });
        });
    }

    private onIpcReply = (ev: {}, payload: IPCPayload) => {
        if (payload.id === undefined) {
            logger.warn("Ignoring IPC reply with no ID");
            return;
        }

        if (this.pendingIpcCalls[payload.id] === undefined) {
            logger.warn("Unknown IPC payload ID: " + payload.id);
            return;
        }

        const callbacks = this.pendingIpcCalls[payload.id];
        delete this.pendingIpcCalls[payload.id];
        if (payload.error) {
            callbacks.reject(payload.error);
        } else {
            callbacks.resolve(payload.reply);
        }
    };

    async supportsEventIndexing(): Promise<boolean> {
        return this.ipcCall('supportsEventIndexing');
    }

    async initEventIndex(userId: string, deviceId: string): Promise<void> {
        return this.ipcCall('initEventIndex', userId, deviceId);
    }

    async addEventToIndex(ev: IMatrixEvent, profile: IMatrixProfile): Promise<void> {
        return this.ipcCall('addEventToIndex', ev, profile);
    }

    async deleteEvent(eventId: string): Promise<boolean> {
        return this.ipcCall('deleteEvent', eventId);
    }

    async isEventIndexEmpty(): Promise<boolean> {
        return this.ipcCall('isEventIndexEmpty');
    }

    async isRoomIndexed(roomId: string): Promise<boolean> {
        return this.ipcCall('isRoomIndexed', roomId);
    }

    async commitLiveEvents(): Promise<void> {
        return this.ipcCall('commitLiveEvents');
    }

    async searchEventIndex(searchConfig: ISearchArgs): Promise<IResultRoomEvents> {
        return this.ipcCall('searchEventIndex', searchConfig);
    }

    async addHistoricEvents(
        events: IEventAndProfile[],
        checkpoint: ICrawlerCheckpoint | null,
        oldCheckpoint: ICrawlerCheckpoint | null,
    ): Promise<boolean> {
        return this.ipcCall('addHistoricEvents', events, checkpoint, oldCheckpoint);
    }

    async addCrawlerCheckpoint(checkpoint: ICrawlerCheckpoint): Promise<void> {
        return this.ipcCall('addCrawlerCheckpoint', checkpoint);
    }

    async removeCrawlerCheckpoint(checkpoint: ICrawlerCheckpoint): Promise<void> {
        return this.ipcCall('removeCrawlerCheckpoint', checkpoint);
    }

    async loadFileEvents(args): Promise<IEventAndProfile[]> {
        return this.ipcCall('loadFileEvents', args);
    }

    async loadCheckpoints(): Promise<ICrawlerCheckpoint[]> {
        return this.ipcCall('loadCheckpoints');
    }

    async closeEventIndex(): Promise<void> {
        return this.ipcCall('closeEventIndex');
    }

    async getStats(): Promise<IIndexStats> {
        return this.ipcCall('getStats');
    }

    async getUserVersion(): Promise<number> {
        return this.ipcCall('getUserVersion');
    }

    async setUserVersion(version: number): Promise<void> {
        return this.ipcCall('setUserVersion', version);
    }

    async deleteEventIndex(): Promise<void> {
        return this.ipcCall('deleteEventIndex');
    }
}

export default class ElectronPlatform extends VectorBasePlatform {
    private eventIndexManager: BaseEventIndexManager = new SeshatIndexManager();
    private pendingIpcCalls: Record<number, { resolve, reject }> = {};
    private nextIpcCallId = 0;
    // this is the opaque token we pass to the HS which when we get it in our callback we can resolve to a profile
    private ssoID: string = randomString(32);

    constructor() {
        super();

        dis.register(_onAction);
        /*
            IPC Call `check_updates` returns:
            true if there is an update available
            false if there is not
            or the error if one is encountered
         */
        electron.on('check_updates', (event, status) => {
            dis.dispatch<CheckUpdatesPayload>({
                action: Action.CheckUpdates,
                ...getUpdateCheckStatus(status),
            });
        });

        // try to flush the rageshake logs to indexeddb before quit.
        electron.on('before-quit', function() {
            logger.log('element-desktop closing');
            rageshake.flush();
        });

        electron.on('ipcReply', this.onIpcReply);
        electron.on('update-downloaded', this.onUpdateDownloaded);

        electron.on('preferences', () => {
            dis.fire(Action.ViewUserSettings);
        });

        electron.on('userDownloadCompleted', (ev, { id, name }) => {
            const key = `DOWNLOAD_TOAST_${id}`;

            const onAccept = () => {
                electron.send('userDownloadAction', { id, open: true });
                ToastStore.sharedInstance().dismissToast(key);
            };

            const onDismiss = () => {
                electron.send('userDownloadAction', { id });
            };

            ToastStore.sharedInstance().addOrReplaceToast({
                key,
                title: _t("Download Completed"),
                props: {
                    description: name,
                    acceptLabel: _t("Open"),
                    onAccept,
                    dismissLabel: _t("Dismiss"),
                    onDismiss,
                    numSeconds: 10,
                },
                component: GenericExpiringToast,
                priority: 99,
            });
        });

<<<<<<< HEAD
        // register OS-specific shortcuts
        registerShortcut("KeyBinding.switchToSpaceByNumber", CategoryName.NAVIGATION, {
            default: {
                ctrlOrCmdKey: true,
                key: DIGITS,
            },
            displayName: _td("Switch to space by number"),
        });

        if (isMac) {
            registerShortcut("KeyBinding.openUserSettings", CategoryName.NAVIGATION, {
                default: {
                    commandKey: true,
                    key: Key.COMMA,
                },
                displayName: _td("Open user settings"),
            });
            registerShortcut("KeyBinding.previousVisitedRoomOrSpace", CategoryName.NAVIGATION, {
                default: {
                    commandKey: true,
                    key: Key.SQUARE_BRACKET_LEFT,
                },
                displayName: _td("Previous recently visited room or space"),
            });
            registerShortcut("KeyBinding.nextVisitedRoomOrSpace", CategoryName.NAVIGATION, {
                default: {
                    commandKey: true,
                    key: Key.SQUARE_BRACKET_RIGHT,
                },
                displayName: _td("Next recently visited room or space"),
            });
        } else {
            registerShortcut("KeyBinding.previousVisitedRoomOrSpace", CategoryName.NAVIGATION, {
                default: {
                    altKey: true,
                    key: Key.ARROW_LEFT,
                },
                displayName: _td("Previous recently visited room or space"),
            });
            registerShortcut("KeyBinding.nextVisitedRoomOrSpace", CategoryName.NAVIGATION, {
                default: {
                    altKey: true,
                    key: Key.ARROW_RIGHT,
                },
                displayName: _td("Next recently visited room or space"),
            });
        }

=======
>>>>>>> ce709418
        this.ipcCall("startSSOFlow", this.ssoID);
    }

    async getConfig(): Promise<{}> {
        return this.ipcCall('getConfig');
    }

    onUpdateDownloaded = async (ev, { releaseNotes, releaseName }) => {
        dis.dispatch<CheckUpdatesPayload>({
            action: Action.CheckUpdates,
            status: UpdateCheckStatus.Ready,
        });
        if (this.shouldShowUpdate(releaseName)) {
            showUpdateToast(await this.getAppVersion(), releaseName, releaseNotes);
        }
    };

    getHumanReadableName(): string {
        return 'Electron Platform'; // no translation required: only used for analytics
    }

    /**
     * Return true if platform supports multi-language
     * spell-checking, otherwise false.
     */
    supportsMultiLanguageSpellCheck(): boolean {
        // Electron uses OS spell checking on macOS, so no need for in-app options
        if (isMac) return false;
        return true;
    }

    setNotificationCount(count: number) {
        if (this.notificationCount === count) return;
        super.setNotificationCount(count);

        electron.send('setBadgeCount', count);
    }

    supportsNotifications(): boolean {
        return true;
    }

    maySendNotifications(): boolean {
        return true;
    }

    displayNotification(title: string, msg: string, avatarUrl: string, room: Room, ev?: MatrixEvent): Notification {
        // GNOME notification spec parses HTML tags for styling...
        // Electron Docs state all supported linux notification systems follow this markup spec
        // https://github.com/electron/electron/blob/master/docs/tutorial/desktop-environment-integration.md#linux
        // maybe we should pass basic styling (italics, bold, underline) through from MD
        // we only have to strip out < and > as the spec doesn't include anything about things like &amp;
        // so we shouldn't assume that all implementations will treat those properly. Very basic tag parsing is done.
        if (navigator.userAgent.includes('Linux')) {
            msg = msg.replace(/</g, '&lt;').replace(/>/g, '&gt;');
        }

        const notification = super.displayNotification(
            title,
            msg,
            avatarUrl,
            room,
            ev,
        );

        const handler = notification.onclick as Function;
        notification.onclick = () => {
            handler?.();
            this.ipcCall('focusWindow');
        };

        return notification;
    }

    loudNotification(ev: MatrixEvent, room: Room) {
        electron.send('loudNotification');
    }

    async getAppVersion(): Promise<string> {
        return this.ipcCall('getAppVersion');
    }

    supportsAutoLaunch(): boolean {
        return true;
    }

    async getAutoLaunchEnabled(): Promise<boolean> {
        return this.ipcCall('getAutoLaunchEnabled');
    }

    async setAutoLaunchEnabled(enabled: boolean): Promise<void> {
        return this.ipcCall('setAutoLaunchEnabled', enabled);
    }

    supportsWarnBeforeExit(): boolean {
        return true;
    }

    async shouldWarnBeforeExit(): Promise<boolean> {
        return this.ipcCall('shouldWarnBeforeExit');
    }

    async setWarnBeforeExit(enabled: boolean): Promise<void> {
        return this.ipcCall('setWarnBeforeExit', enabled);
    }

    supportsAutoHideMenuBar(): boolean {
        // This is irelevant on Mac as Menu bars don't live in the app window
        return !isMac;
    }

    async getAutoHideMenuBarEnabled(): Promise<boolean> {
        return this.ipcCall('getAutoHideMenuBarEnabled');
    }

    async setAutoHideMenuBarEnabled(enabled: boolean): Promise<void> {
        return this.ipcCall('setAutoHideMenuBarEnabled', enabled);
    }

    supportsMinimizeToTray(): boolean {
        // Things other than Mac support tray icons
        return !isMac;
    }

    async getMinimizeToTrayEnabled(): Promise<boolean> {
        return this.ipcCall('getMinimizeToTrayEnabled');
    }

    async setMinimizeToTrayEnabled(enabled: boolean): Promise<void> {
        return this.ipcCall('setMinimizeToTrayEnabled', enabled);
    }

    async canSelfUpdate(): Promise<boolean> {
        const feedUrl = await this.ipcCall('getUpdateFeedUrl');
        return Boolean(feedUrl);
    }

    startUpdateCheck() {
        super.startUpdateCheck();
        electron.send('check_updates');
    }

    installUpdate() {
        // IPC to the main process to install the update, since quitAndInstall
        // doesn't fire the before-quit event so the main process needs to know
        // it should exit.
        electron.send('install_update');
    }

    getDefaultDeviceDisplayName(): string {
        const brand = SdkConfig.get().brand;
        return _t('%(brand)s Desktop (%(platformName)s)', {
            brand,
            platformName: platformFriendlyName(),
        });
    }

    screenCaptureErrorString(): string | null {
        return null;
    }

    requestNotificationPermission(): Promise<string> {
        return Promise.resolve('granted');
    }

    reload() {
        window.location.reload();
    }

    private async ipcCall(name: string, ...args: any[]): Promise<any> {
        const ipcCallId = ++this.nextIpcCallId;
        return new Promise((resolve, reject) => {
            this.pendingIpcCalls[ipcCallId] = { resolve, reject };
            window.electron.send('ipcCall', { id: ipcCallId, name, args });
            // Maybe add a timeout to these? Probably not necessary.
        });
    }

    private onIpcReply = (ev, payload) => {
        if (payload.id === undefined) {
            logger.warn("Ignoring IPC reply with no ID");
            return;
        }

        if (this.pendingIpcCalls[payload.id] === undefined) {
            logger.warn("Unknown IPC payload ID: " + payload.id);
            return;
        }

        const callbacks = this.pendingIpcCalls[payload.id];
        delete this.pendingIpcCalls[payload.id];
        if (payload.error) {
            callbacks.reject(payload.error);
        } else {
            callbacks.resolve(payload.reply);
        }
    };

    getEventIndexingManager(): BaseEventIndexManager | null {
        return this.eventIndexManager;
    }

    async setLanguage(preferredLangs: string[]) {
        return this.ipcCall('setLanguage', preferredLangs);
    }

    setSpellCheckLanguages(preferredLangs: string[]) {
        this.ipcCall('setSpellCheckLanguages', preferredLangs).catch(error => {
            logger.log("Failed to send setSpellCheckLanguages IPC to Electron");
            logger.error(error);
        });
    }

    async getSpellCheckLanguages(): Promise<string[]> {
        return this.ipcCall('getSpellCheckLanguages');
    }

    async getDesktopCapturerSources(options: GetSourcesOptions): Promise<Array<DesktopCapturerSource>> {
        return this.ipcCall('getDesktopCapturerSources', options);
    }

    supportsDesktopCapturer(): boolean {
        return true;
    }

    async getAvailableSpellCheckLanguages(): Promise<string[]> {
        return this.ipcCall('getAvailableSpellCheckLanguages');
    }

    getSSOCallbackUrl(fragmentAfterLogin: string): URL {
        const url = super.getSSOCallbackUrl(fragmentAfterLogin);
        url.protocol = "element";
        url.searchParams.set("element-desktop-ssoid", this.ssoID);
        return url;
    }

    startSingleSignOn(mxClient: MatrixClient, loginType: "sso" | "cas", fragmentAfterLogin: string, idpId?: string) {
        // this will get intercepted by electron-main will-navigate
        super.startSingleSignOn(mxClient, loginType, fragmentAfterLogin, idpId);
        Modal.createTrackedDialog('Electron', 'SSO', InfoDialog, {
            title: _t("Go to your browser to complete Sign In"),
            description: <Spinner />,
        });
    }

    public navigateForwardBack(back: boolean): void {
        this.ipcCall(back ? "navigateBack" : "navigateForward");
    }

    public overrideBrowserShortcuts(): boolean {
        return true;
    }

    async getPickleKey(userId: string, deviceId: string): Promise<string | null> {
        try {
            return await this.ipcCall('getPickleKey', userId, deviceId);
        } catch (e) {
            // if we can't connect to the password storage, assume there's no
            // pickle key
            return null;
        }
    }

    async createPickleKey(userId: string, deviceId: string): Promise<string | null> {
        try {
            return await this.ipcCall('createPickleKey', userId, deviceId);
        } catch (e) {
            // if we can't connect to the password storage, assume there's no
            // pickle key
            return null;
        }
    }

    async destroyPickleKey(userId: string, deviceId: string): Promise<void> {
        try {
            await this.ipcCall('destroyPickleKey', userId, deviceId);
        } catch (e) {}
    }
}<|MERGE_RESOLUTION|>--- conflicted
+++ resolved
@@ -277,7 +277,6 @@
             });
         });
 
-<<<<<<< HEAD
         // register OS-specific shortcuts
         registerShortcut("KeyBinding.switchToSpaceByNumber", CategoryName.NAVIGATION, {
             default: {
@@ -326,8 +325,6 @@
             });
         }
 
-=======
->>>>>>> ce709418
         this.ipcCall("startSSOFlow", this.ssoID);
     }
 
