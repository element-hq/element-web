/*
Copyright 2016 Aviral Dasgupta
Copyright 2016 OpenMarket Ltd
Copyright 2019 Michael Telatynski <7t3chguy@gmail.com>
Copyright 2018 - 2021 New Vector Ltd
Copyright 2022 Šimon Brandner <simon.bra.ag@gmail.com>

Licensed under the Apache License, Version 2.0 (the "License");
you may not use this file except in compliance with the License.
You may obtain a copy of the License at

    http://www.apache.org/licenses/LICENSE-2.0

Unless required by applicable law or agreed to in writing, software
distributed under the License is distributed on an "AS IS" BASIS,
WITHOUT WARRANTIES OR CONDITIONS OF ANY KIND, either express or implied.
See the License for the specific language governing permissions and
limitations under the License.
*/

import { UpdateCheckStatus, UpdateStatus } from "matrix-react-sdk/src/BasePlatform";
import BaseEventIndexManager from "matrix-react-sdk/src/indexing/BaseEventIndexManager";
import dis from "matrix-react-sdk/src/dispatcher/dispatcher";
import { _t } from "matrix-react-sdk/src/languageHandler";
import SdkConfig from "matrix-react-sdk/src/SdkConfig";
import { IConfigOptions } from "matrix-react-sdk/src/IConfigOptions";
import * as rageshake from "matrix-react-sdk/src/rageshake/rageshake";
import { MatrixClient } from "matrix-js-sdk/src/client";
import { Room } from "matrix-js-sdk/src/models/room";
import Modal from "matrix-react-sdk/src/Modal";
import InfoDialog from "matrix-react-sdk/src/components/views/dialogs/InfoDialog";
import Spinner from "matrix-react-sdk/src/components/views/elements/Spinner";
import React from "react";
import { randomString } from "matrix-js-sdk/src/randomstring";
import { Action } from "matrix-react-sdk/src/dispatcher/actions";
import { ActionPayload } from "matrix-react-sdk/src/dispatcher/payloads";
import { showToast as showUpdateToast } from "matrix-react-sdk/src/toasts/UpdateToast";
import { CheckUpdatesPayload } from "matrix-react-sdk/src/dispatcher/payloads/CheckUpdatesPayload";
import ToastStore from "matrix-react-sdk/src/stores/ToastStore";
import GenericExpiringToast from "matrix-react-sdk/src/components/views/toasts/GenericExpiringToast";
<<<<<<< HEAD
import { BreadcrumbsStore } from 'matrix-react-sdk/src/stores/BreadcrumbsStore';
import { UPDATE_EVENT } from 'matrix-react-sdk/src/stores/AsyncStore';
import { avatarUrlForRoom, getInitialLetter } from 'matrix-react-sdk/src/Avatar';
=======
import { logger } from "matrix-js-sdk/src/logger";
import { MatrixEvent } from "matrix-js-sdk/src/models/event";
>>>>>>> c8b3f5d5

import VectorBasePlatform from "./VectorBasePlatform";
import { SeshatIndexManager } from "./SeshatIndexManager";
import { IPCManager } from "./IPCManager";

const isMac = navigator.platform.toUpperCase().includes("MAC");

function platformFriendlyName(): string {
    // used to use window.process but the same info is available here
    if (navigator.userAgent.includes("Macintosh")) {
        return "macOS";
    } else if (navigator.userAgent.includes("FreeBSD")) {
        return "FreeBSD";
    } else if (navigator.userAgent.includes("OpenBSD")) {
        return "OpenBSD";
    } else if (navigator.userAgent.includes("SunOS")) {
        return "SunOS";
    } else if (navigator.userAgent.includes("Windows")) {
        return "Windows";
    } else if (navigator.userAgent.includes("Linux")) {
        return "Linux";
    } else {
        return "Unknown";
    }
}

function onAction(payload: ActionPayload): void {
    // Whitelist payload actions, no point sending most across
    if (["call_state"].includes(payload.action)) {
        window.electron.send("app_onAction", payload);
    }
}

function getUpdateCheckStatus(status: boolean | string): UpdateStatus {
    if (status === true) {
        return { status: UpdateCheckStatus.Downloading };
    } else if (status === false) {
        return { status: UpdateCheckStatus.NotAvailable };
    } else {
        return {
            status: UpdateCheckStatus.Error,
            detail: status,
        };
    }
}

export default class ElectronPlatform extends VectorBasePlatform {
    private readonly ipc = new IPCManager("ipcCall", "ipcReply");
    private readonly eventIndexManager: BaseEventIndexManager = new SeshatIndexManager();
    // this is the opaque token we pass to the HS which when we get it in our callback we can resolve to a profile
    private readonly ssoID: string = randomString(32);

    public constructor() {
        super();

        dis.register(onAction);
        /*
            IPC Call `check_updates` returns:
            true if there is an update available
            false if there is not
            or the error if one is encountered
         */
        window.electron.on("check_updates", (event, status) => {
            dis.dispatch<CheckUpdatesPayload>({
                action: Action.CheckUpdates,
                ...getUpdateCheckStatus(status),
            });
        });

        // try to flush the rageshake logs to indexeddb before quit.
        window.electron.on("before-quit", function () {
            logger.log("element-desktop closing");
            rageshake.flush();
        });

        window.electron.on("update-downloaded", this.onUpdateDownloaded);

        window.electron.on("preferences", () => {
            dis.fire(Action.ViewUserSettings);
        });

        window.electron.on("userDownloadCompleted", (ev, { id, name }) => {
            const key = `DOWNLOAD_TOAST_${id}`;

            const onAccept = (): void => {
                window.electron.send("userDownloadAction", { id, open: true });
                ToastStore.sharedInstance().dismissToast(key);
            };

            const onDismiss = (): void => {
                window.electron.send("userDownloadAction", { id });
            };

            ToastStore.sharedInstance().addOrReplaceToast({
                key,
                title: _t("Download Completed"),
                props: {
                    description: name,
                    acceptLabel: _t("Open"),
                    onAccept,
                    dismissLabel: _t("Dismiss"),
                    onDismiss,
                    numSeconds: 10,
                },
                component: GenericExpiringToast,
                priority: 99,
            });
        });

<<<<<<< HEAD
        // register OS-specific shortcuts
        if (isMac) {
            registerShortcut(Categories.NAVIGATION, {
                keybinds: [{
                    modifiers: [Modifiers.COMMAND],
                    key: Key.COMMA,
                }],
                description: _td("Open user settings"),
            });

            registerShortcut(Categories.NAVIGATION, {
                keybinds: [{
                    modifiers: [Modifiers.COMMAND],
                    key: Key.SQUARE_BRACKET_LEFT,
                }, {
                    modifiers: [Modifiers.COMMAND],
                    key: Key.SQUARE_BRACKET_RIGHT,
                }],
                description: _td("Previous/next recently visited room or community"),
            });
        } else {
            registerShortcut(Categories.NAVIGATION, {
                keybinds: [{
                    modifiers: [Modifiers.ALT],
                    key: Key.ARROW_LEFT,
                }, {
                    modifiers: [Modifiers.ALT],
                    key: Key.ARROW_RIGHT,
                }],
                description: _td("Previous/next recently visited room or community"),
            });
        }

        this._ipcCall("startSSOFlow", this.ssoID);

        if (isMac) {
            BreadcrumbsStore.instance.on(UPDATE_EVENT, this.onBreadcrumbsUpdate);
        }
    }

    private onBreadcrumbsUpdate = () => {
        const rooms = BreadcrumbsStore.instance.rooms.slice(0, 7).map(r => ({
            roomId: r.roomId,
            avatarUrl: avatarUrlForRoom(
                r,
                Math.floor(60 * window.devicePixelRatio),
                Math.floor(60 * window.devicePixelRatio),
                "crop",
            ),
            initial: getInitialLetter(r.name),
        }));
        this._ipcCall("breadcrumbs", rooms);
    };

    async getConfig(): Promise<{}> {
        return this._ipcCall('getConfig');
=======
        this.ipc.call("startSSOFlow", this.ssoID);
    }

    public async getConfig(): Promise<IConfigOptions> {
        return this.ipc.call("getConfig");
>>>>>>> c8b3f5d5
    }

    private onUpdateDownloaded = async (ev, { releaseNotes, releaseName }): Promise<void> => {
        dis.dispatch<CheckUpdatesPayload>({
            action: Action.CheckUpdates,
            status: UpdateCheckStatus.Ready,
        });
        if (this.shouldShowUpdate(releaseName)) {
            showUpdateToast(await this.getAppVersion(), releaseName, releaseNotes);
        }
    };

    public getHumanReadableName(): string {
        return "Electron Platform"; // no translation required: only used for analytics
    }

    /**
     * Return true if platform supports multi-language
     * spell-checking, otherwise false.
     */
    public supportsSpellCheckSettings(): boolean {
        return true;
    }

    public allowOverridingNativeContextMenus(): boolean {
        return true;
    }

    public setNotificationCount(count: number): void {
        if (this.notificationCount === count) return;
        super.setNotificationCount(count);

        window.electron.send("setBadgeCount", count);
    }

    public supportsNotifications(): boolean {
        return true;
    }

    public maySendNotifications(): boolean {
        return true;
    }

    public displayNotification(
        title: string,
        msg: string,
        avatarUrl: string,
        room: Room,
        ev?: MatrixEvent,
    ): Notification {
        // GNOME notification spec parses HTML tags for styling...
        // Electron Docs state all supported linux notification systems follow this markup spec
        // https://github.com/electron/electron/blob/master/docs/tutorial/desktop-environment-integration.md#linux
        // maybe we should pass basic styling (italics, bold, underline) through from MD
        // we only have to strip out < and > as the spec doesn't include anything about things like &amp;
        // so we shouldn't assume that all implementations will treat those properly. Very basic tag parsing is done.
        if (navigator.userAgent.includes("Linux")) {
            msg = msg.replace(/</g, "&lt;").replace(/>/g, "&gt;");
        }

        const notification = super.displayNotification(title, msg, avatarUrl, room, ev);

        const handler = notification.onclick as Function;
        notification.onclick = (): void => {
            handler?.();
            this.ipc.call("focusWindow");
        };

        return notification;
    }

    public loudNotification(ev: MatrixEvent, room: Room): void {
        window.electron.send("loudNotification");
    }

    public needsUrlTooltips(): boolean {
        return true;
    }

    public async getAppVersion(): Promise<string> {
        return this.ipc.call("getAppVersion");
    }

    public supportsSetting(settingName?: string): boolean {
        switch (settingName) {
            case "Electron.showTrayIcon": // Things other than Mac support tray icons
            case "Electron.alwaysShowMenuBar": // This isn't relevant on Mac as Menu bars don't live in the app window
                return !isMac;
            default:
                return true;
        }
    }

    public getSettingValue(settingName: string): Promise<any> {
        return this.ipc.call("getSettingValue", settingName);
    }

    public setSettingValue(settingName: string, value: any): Promise<void> {
        return this.ipc.call("setSettingValue", settingName, value);
    }

    public async canSelfUpdate(): Promise<boolean> {
        const feedUrl = await this.ipc.call("getUpdateFeedUrl");
        return Boolean(feedUrl);
    }

    public startUpdateCheck(): void {
        super.startUpdateCheck();
        window.electron.send("check_updates");
    }

    public installUpdate(): void {
        // IPC to the main process to install the update, since quitAndInstall
        // doesn't fire the before-quit event so the main process needs to know
        // it should exit.
        window.electron.send("install_update");
    }

    public getDefaultDeviceDisplayName(): string {
        const brand = SdkConfig.get().brand;
        return _t("%(brand)s Desktop: %(platformName)s", {
            brand,
            platformName: platformFriendlyName(),
        });
    }

    public requestNotificationPermission(): Promise<string> {
        return Promise.resolve("granted");
    }

    public reload(): void {
        window.location.reload();
    }

    public getEventIndexingManager(): BaseEventIndexManager | null {
        return this.eventIndexManager;
    }

    public async setLanguage(preferredLangs: string[]): Promise<any> {
        return this.ipc.call("setLanguage", preferredLangs);
    }

    public setSpellCheckEnabled(enabled: boolean): void {
        this.ipc.call("setSpellCheckEnabled", enabled).catch((error) => {
            logger.log("Failed to send setSpellCheckEnabled IPC to Electron");
            logger.error(error);
        });
    }

    public async getSpellCheckEnabled(): Promise<boolean> {
        return this.ipc.call("getSpellCheckEnabled");
    }

    public setSpellCheckLanguages(preferredLangs: string[]): void {
        this.ipc.call("setSpellCheckLanguages", preferredLangs).catch((error) => {
            logger.log("Failed to send setSpellCheckLanguages IPC to Electron");
            logger.error(error);
        });
    }

    public async getSpellCheckLanguages(): Promise<string[]> {
        return this.ipc.call("getSpellCheckLanguages");
    }

    public async getDesktopCapturerSources(options: GetSourcesOptions): Promise<Array<DesktopCapturerSource>> {
        return this.ipc.call("getDesktopCapturerSources", options);
    }

    public supportsDesktopCapturer(): boolean {
        return true;
    }

    public supportsJitsiScreensharing(): boolean {
        // See https://github.com/vector-im/element-web/issues/4880
        return false;
    }

    public async getAvailableSpellCheckLanguages(): Promise<string[]> {
        return this.ipc.call("getAvailableSpellCheckLanguages");
    }

    public getSSOCallbackUrl(fragmentAfterLogin: string): URL {
        const url = super.getSSOCallbackUrl(fragmentAfterLogin);
        url.protocol = "element";
        url.searchParams.set("element-desktop-ssoid", this.ssoID);
        return url;
    }

    public startSingleSignOn(
        mxClient: MatrixClient,
        loginType: "sso" | "cas",
        fragmentAfterLogin: string,
        idpId?: string,
    ): void {
        // this will get intercepted by electron-main will-navigate
        super.startSingleSignOn(mxClient, loginType, fragmentAfterLogin, idpId);
        Modal.createDialog(InfoDialog, {
            title: _t("Go to your browser to complete Sign In"),
            description: <Spinner />,
        });
    }

    public navigateForwardBack(back: boolean): void {
        this.ipc.call(back ? "navigateBack" : "navigateForward");
    }

    public overrideBrowserShortcuts(): boolean {
        return true;
    }

    public async getPickleKey(userId: string, deviceId: string): Promise<string | null> {
        try {
            return await this.ipc.call("getPickleKey", userId, deviceId);
        } catch (e) {
            // if we can't connect to the password storage, assume there's no
            // pickle key
            return null;
        }
    }

    public async createPickleKey(userId: string, deviceId: string): Promise<string | null> {
        try {
            return await this.ipc.call("createPickleKey", userId, deviceId);
        } catch (e) {
            // if we can't connect to the password storage, assume there's no
            // pickle key
            return null;
        }
    }

    public async destroyPickleKey(userId: string, deviceId: string): Promise<void> {
        try {
            await this.ipc.call("destroyPickleKey", userId, deviceId);
        } catch (e) {}
    }

    public async clearStorage(): Promise<void> {
        try {
            await super.clearStorage();
            await this.ipc.call("clearStorage");
        } catch (e) {}
    }
}<|MERGE_RESOLUTION|>--- conflicted
+++ resolved
@@ -38,14 +38,11 @@
 import { CheckUpdatesPayload } from "matrix-react-sdk/src/dispatcher/payloads/CheckUpdatesPayload";
 import ToastStore from "matrix-react-sdk/src/stores/ToastStore";
 import GenericExpiringToast from "matrix-react-sdk/src/components/views/toasts/GenericExpiringToast";
-<<<<<<< HEAD
-import { BreadcrumbsStore } from 'matrix-react-sdk/src/stores/BreadcrumbsStore';
-import { UPDATE_EVENT } from 'matrix-react-sdk/src/stores/AsyncStore';
-import { avatarUrlForRoom, getInitialLetter } from 'matrix-react-sdk/src/Avatar';
-=======
 import { logger } from "matrix-js-sdk/src/logger";
 import { MatrixEvent } from "matrix-js-sdk/src/models/event";
->>>>>>> c8b3f5d5
+import { BreadcrumbsStore } from "matrix-react-sdk/src/stores/BreadcrumbsStore";
+import { UPDATE_EVENT } from "matrix-react-sdk/src/stores/AsyncStore";
+import { avatarUrlForRoom, getInitialLetter } from "matrix-react-sdk/src/Avatar";
 
 import VectorBasePlatform from "./VectorBasePlatform";
 import { SeshatIndexManager } from "./SeshatIndexManager";
@@ -155,49 +152,19 @@
             });
         });
 
-<<<<<<< HEAD
-        // register OS-specific shortcuts
-        if (isMac) {
-            registerShortcut(Categories.NAVIGATION, {
-                keybinds: [{
-                    modifiers: [Modifiers.COMMAND],
-                    key: Key.COMMA,
-                }],
-                description: _td("Open user settings"),
-            });
-
-            registerShortcut(Categories.NAVIGATION, {
-                keybinds: [{
-                    modifiers: [Modifiers.COMMAND],
-                    key: Key.SQUARE_BRACKET_LEFT,
-                }, {
-                    modifiers: [Modifiers.COMMAND],
-                    key: Key.SQUARE_BRACKET_RIGHT,
-                }],
-                description: _td("Previous/next recently visited room or community"),
-            });
-        } else {
-            registerShortcut(Categories.NAVIGATION, {
-                keybinds: [{
-                    modifiers: [Modifiers.ALT],
-                    key: Key.ARROW_LEFT,
-                }, {
-                    modifiers: [Modifiers.ALT],
-                    key: Key.ARROW_RIGHT,
-                }],
-                description: _td("Previous/next recently visited room or community"),
-            });
-        }
-
-        this._ipcCall("startSSOFlow", this.ssoID);
+        this.ipc.call("startSSOFlow", this.ssoID);
 
         if (isMac) {
             BreadcrumbsStore.instance.on(UPDATE_EVENT, this.onBreadcrumbsUpdate);
         }
     }
 
-    private onBreadcrumbsUpdate = () => {
-        const rooms = BreadcrumbsStore.instance.rooms.slice(0, 7).map(r => ({
+    public async getConfig(): Promise<IConfigOptions> {
+        return this.ipc.call("getConfig");
+    }
+
+    private onBreadcrumbsUpdate = (): void => {
+        const rooms = BreadcrumbsStore.instance.rooms.slice(0, 7).map((r) => ({
             roomId: r.roomId,
             avatarUrl: avatarUrlForRoom(
                 r,
@@ -207,19 +174,8 @@
             ),
             initial: getInitialLetter(r.name),
         }));
-        this._ipcCall("breadcrumbs", rooms);
+        this.ipc.call("breadcrumbs", rooms);
     };
-
-    async getConfig(): Promise<{}> {
-        return this._ipcCall('getConfig');
-=======
-        this.ipc.call("startSSOFlow", this.ssoID);
-    }
-
-    public async getConfig(): Promise<IConfigOptions> {
-        return this.ipc.call("getConfig");
->>>>>>> c8b3f5d5
-    }
 
     private onUpdateDownloaded = async (ev, { releaseNotes, releaseName }): Promise<void> => {
         dis.dispatch<CheckUpdatesPayload>({
