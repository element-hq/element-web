<!doctype html>
<html lang="en" style="height: 100%;">
  <head>
    <meta charset="utf-8">
    <title>Riot</title>
    <link rel="apple-touch-icon" sizes="57x57" href="<%= require('../../res/vector-icons/apple-touch-icon-57x57.png') %>">
    <link rel="apple-touch-icon" sizes="60x60" href="<%= require('../../res/vector-icons/apple-touch-icon-60x60.png') %>">
    <link rel="apple-touch-icon" sizes="72x72" href="<%= require('../../res/vector-icons/apple-touch-icon-72x72.png') %>">
    <link rel="apple-touch-icon" sizes="76x76" href="<%= require('../../res/vector-icons/apple-touch-icon-76x76.png') %>">
    <link rel="apple-touch-icon" sizes="114x114" href="<%= require('../../res/vector-icons/apple-touch-icon-114x114.png') %>">
    <link rel="apple-touch-icon" sizes="120x120" href="<%= require('../../res/vector-icons/apple-touch-icon-120x120.png') %>">
    <link rel="apple-touch-icon" sizes="144x144" href="<%= require('../../res/vector-icons/apple-touch-icon-144x144.png') %>">
    <link rel="apple-touch-icon" sizes="152x152" href="<%= require('../../res/vector-icons/apple-touch-icon-152x152.png') %>">
    <link rel="apple-touch-icon" sizes="180x180" href="<%= require('../../res/vector-icons/apple-touch-icon-180x180.png') %>">
    <link rel="manifest" href="manifest.json">
<<<<<<< HEAD
    <meta name="referrer" content="no-referrer">
    <link rel="shortcut icon" href="vector-icons/favicon.ico">
=======
    <link rel="shortcut icon" href="<%= require('../../res/vector-icons/favicon.ico') %>">
>>>>>>> 14f59801
    <meta name="apple-mobile-web-app-title" content="Riot">
    <meta name="application-name" content="Riot">
    <meta name="msapplication-TileColor" content="#da532c">
    <meta name="msapplication-TileImage" content="<%= require('../../res/vector-icons/mstile-144x144.png') %>">
    <meta name="msapplication-config" content="<%= require('../../res/vector-icons/browserconfig.xml') %>">
    <meta name="theme-color" content="#ffffff">
    <meta property="og:image" content="<%= htmlWebpackPlugin.options.vars.og_image_url %>" />
    <% for (var i=0; i < htmlWebpackPlugin.files.css.length; i++) {
        var file = htmlWebpackPlugin.files.css[i];
        var match = file.match(/^bundles\/.*?\/theme-(.*)\.css$/);
        if (match) {
            var title = match[1].charAt(0).toUpperCase() + match[1].slice(1);
        %>
           <link rel="stylesheet" disabled="disabled" title="<%= title %>" href="<%= file %>">
        <% } else { %>
           <link rel="stylesheet" href="<%= file %>">
        <% }
    } %>
  </head>
  <body style="height: 100%;">
    <section id="matrixchat" style="height: 100%; overflow: auto;"></section>
    <noscript>Sorry, Riot requires JavaScript to be enabled.</noscript> <!-- TODO: Translate this? -->
    <script>
        window.vector_indexeddb_worker_script = '<%= htmlWebpackPlugin.files.chunks['indexeddb-worker'].entry %>';
    </script>
    <script src="<%= htmlWebpackPlugin.files.chunks['bundle'].entry %>"></script>
    <img src="<%= require('matrix-react-sdk/res/img/warning.svg') %>" width="24" height="23" style="visibility: hidden; position: absolute; top: 0px; left: 0px;"/>
    <img src="<%= require('matrix-react-sdk/res/img/e2e/warning.svg') %>" width="24" height="23" style="visibility: hidden; position: absolute; top: 0px; left: 0px;"/>
    <audio id="messageAudio">
        <source src="media/message.ogg" type="audio/ogg" />
        <source src="media/message.mp3" type="audio/mpeg" />
    </audio>
    <audio id="ringAudio" loop>
        <source src="media/ring.ogg" type="audio/ogg" />
        <source src="media/ring.mp3" type="audio/mpeg" />
    </audio>
    <audio id="ringbackAudio" loop>
        <source src="media/ringback.ogg" type="audio/ogg" />
        <source src="media/ringback.mp3" type="audio/mpeg" />
    </audio>
    <audio id="callendAudio">
        <source src="media/callend.ogg" type="audio/ogg" />
        <source src="media/callend.mp3" type="audio/mpeg" />
    </audio>
    <audio id="busyAudio">
        <source src="media/busy.ogg" type="audio/ogg" />
        <source src="media/busy.mp3" type="audio/mpeg" />
    </audio>
    <audio id="remoteAudio"></audio>
    <!-- let CSS themes pass constants to the app -->
    <div id="mx_theme_accentColor"></div><div id="mx_theme_secondaryAccentColor"></div><div id="mx_theme_tertiaryAccentColor"></div>
  </body>
</html><|MERGE_RESOLUTION|>--- conflicted
+++ resolved
@@ -13,12 +13,8 @@
     <link rel="apple-touch-icon" sizes="152x152" href="<%= require('../../res/vector-icons/apple-touch-icon-152x152.png') %>">
     <link rel="apple-touch-icon" sizes="180x180" href="<%= require('../../res/vector-icons/apple-touch-icon-180x180.png') %>">
     <link rel="manifest" href="manifest.json">
-<<<<<<< HEAD
     <meta name="referrer" content="no-referrer">
-    <link rel="shortcut icon" href="vector-icons/favicon.ico">
-=======
     <link rel="shortcut icon" href="<%= require('../../res/vector-icons/favicon.ico') %>">
->>>>>>> 14f59801
     <meta name="apple-mobile-web-app-title" content="Riot">
     <meta name="application-name" content="Riot">
     <meta name="msapplication-TileColor" content="#da532c">
