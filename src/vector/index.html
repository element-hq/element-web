<!doctype html>
<html lang="en" style="height: 100%;">
  <head>
    <meta charset="utf-8">
<<<<<<< HEAD
    <title>SciChat</title>
    <link rel="apple-touch-icon" sizes="180x180" href="<%= require('../../res/vector-icons/apple-touch-icon.png') %>">
    <link rel="mask-icon" href="<%= require('../../res/vector-icons/safari-pinned-tab.svg') %>" color="#0094ca">
=======
    <title>Element</title>
    <link rel="apple-touch-icon" sizes="57x57" href="<%= require('../../res/vector-icons/apple-touch-icon-57.png') %>">
    <link rel="apple-touch-icon" sizes="60x60" href="<%= require('../../res/vector-icons/apple-touch-icon-60.png') %>">
    <link rel="apple-touch-icon" sizes="72x72" href="<%= require('../../res/vector-icons/apple-touch-icon-72.png') %>">
    <link rel="apple-touch-icon" sizes="76x76" href="<%= require('../../res/vector-icons/apple-touch-icon-76.png') %>">
    <link rel="apple-touch-icon" sizes="114x114" href="<%= require('../../res/vector-icons/apple-touch-icon-114.png') %>">
    <link rel="apple-touch-icon" sizes="120x120" href="<%= require('../../res/vector-icons/apple-touch-icon-120.png') %>">
    <link rel="apple-touch-icon" sizes="144x144" href="<%= require('../../res/vector-icons/apple-touch-icon-144.png') %>">
    <link rel="apple-touch-icon" sizes="152x152" href="<%= require('../../res/vector-icons/apple-touch-icon-152.png') %>">
    <link rel="apple-touch-icon" sizes="180x180" href="<%= require('../../res/vector-icons/apple-touch-icon-180.png') %>">
>>>>>>> 6d056d7a
    <link rel="manifest" href="manifest.json">
    <meta name="referrer" content="no-referrer">
    <link rel="icon" type="image/png" sizes="32x32" href="<%= require('../../res/vector-icons/favicon-32x32.png') %>">
    <link rel="icon" type="image/png" sizes="16x16" href="<%= require('../../res/vector-icons/favicon-16x16.png') %>">
    <link rel="shortcut icon" href="<%= require('../../res/vector-icons/favicon.ico') %>">
<<<<<<< HEAD
    <meta name="apple-mobile-web-app-title" content="SciChat">
    <meta name="application-name" content="SciChat">
    <meta name="msapplication-TileColor" content="#0094ca">
=======
    <meta name="viewport" content="width=device-width, initial-scale=1">
    <meta name="apple-mobile-web-app-title" content="Element">
    <meta name="application-name" content="Element">
    <meta name="msapplication-TileColor" content="#da532c">
    <meta name="msapplication-TileImage" content="<%= require('../../res/vector-icons/mstile-150.png') %>">
>>>>>>> 6d056d7a
    <meta name="msapplication-config" content="<%= require('../../res/vector-icons/browserconfig.xml') %>">
    <meta name="theme-color" content="#0094ca">
    <meta property="og:image" content="<%= htmlWebpackPlugin.options.vars.og_image_url %>" />
    <meta http-equiv="Content-Security-Policy" content="
        default-src 'none';
        style-src 'self' 'unsafe-inline';
        script-src 'self' 'unsafe-eval' https://www.recaptcha.net https://www.gstatic.com;
        img-src * blob: data:;
        connect-src *;
        font-src 'self' data:;
        media-src * blob: data:;
        child-src * blob: data:;
        worker-src 'self';
        frame-src * blob: data:;
        form-action 'self';
        object-src 'self';
        manifest-src 'self';
    ">
    <% for (var i=0; i < htmlWebpackPlugin.files.css.length; i++) {
        var file = htmlWebpackPlugin.files.css[i];
        var match = file.match(/^bundles\/.*?\/theme-(.*)\.css$/);
        if (match) {
            var title = match[1].charAt(0).toUpperCase() + match[1].slice(1);
        %>
           <link rel="stylesheet" disabled="disabled" title="<%= title %>" href="<%= file %>">
        <% } else { %>
           <link rel="stylesheet" href="<%= file %>">
        <% }
    } %>
  </head>
  <body style="height: 100%; margin: 0;" data-vector-indexeddb-worker-script="<%= htmlWebpackPlugin.files.chunks['indexeddb-worker'].entry %>">
    <noscript>Sorry, Element requires JavaScript to be enabled.</noscript> <!-- TODO: Translate this? -->
    <section id="matrixchat" style="height: 100%; overflow: auto;" class="notranslate"></section>
    <script src="<%= htmlWebpackPlugin.files.chunks['bundle'].entry %>"></script>

    <!-- Legacy supporting Prefetch images -->
    <img src="<%= require('matrix-react-sdk/res/img/warning.svg') %>" width="24" height="23" style="visibility: hidden; position: absolute; top: 0px; left: 0px;"/>
    <img src="<%= require('matrix-react-sdk/res/img/e2e/warning.svg') %>" width="24" height="23" style="visibility: hidden; position: absolute; top: 0px; left: 0px;"/>
    <img src="<%= require('matrix-react-sdk/res/img/feather-customised/warning-triangle.svg') %>" width="24" height="23" style="visibility: hidden; position: absolute; top: 0px; left: 0px;"/>
    <img src="<%= require('matrix-react-sdk/res/img/format/bold.svg') %>" width="25" height="22" style="visibility: hidden; position: absolute; top: 0px; left: 0px;"/>
    <img src="<%= require('matrix-react-sdk/res/img/format/code.svg') %>" width="25" height="22" style="visibility: hidden; position: absolute; top: 0px; left: 0px;"/>
    <img src="<%= require('matrix-react-sdk/res/img/format/italics.svg') %>" width="25" height="22" style="visibility: hidden; position: absolute; top: 0px; left: 0px;"/>
    <img src="<%= require('matrix-react-sdk/res/img/format/quote.svg') %>" width="25" height="22" style="visibility: hidden; position: absolute; top: 0px; left: 0px;"/>
    <img src="<%= require('matrix-react-sdk/res/img/format/strikethrough.svg') %>" width="25" height="22" style="visibility: hidden; position: absolute; top: 0px; left: 0px;"/>

    <audio id="messageAudio">
        <source src="media/message.ogg" type="audio/ogg" />
        <source src="media/message.mp3" type="audio/mpeg" />
    </audio>
    <audio id="ringAudio" loop>
        <source src="media/ring.ogg" type="audio/ogg" />
        <source src="media/ring.mp3" type="audio/mpeg" />
    </audio>
    <audio id="ringbackAudio" loop>
        <source src="media/ringback.ogg" type="audio/ogg" />
        <source src="media/ringback.mp3" type="audio/mpeg" />
    </audio>
    <audio id="callendAudio">
        <source src="media/callend.ogg" type="audio/ogg" />
        <source src="media/callend.mp3" type="audio/mpeg" />
    </audio>
    <audio id="busyAudio">
        <source src="media/busy.ogg" type="audio/ogg" />
        <source src="media/busy.mp3" type="audio/mpeg" />
    </audio>
    <audio id="remoteAudio"></audio>
    <!-- let CSS themes pass constants to the app -->
    <div id="mx_theme_accentColor"></div><div id="mx_theme_secondaryAccentColor"></div><div id="mx_theme_tertiaryAccentColor"></div>
  </body>
</html><|MERGE_RESOLUTION|>--- conflicted
+++ resolved
@@ -2,12 +2,7 @@
 <html lang="en" style="height: 100%;">
   <head>
     <meta charset="utf-8">
-<<<<<<< HEAD
     <title>SciChat</title>
-    <link rel="apple-touch-icon" sizes="180x180" href="<%= require('../../res/vector-icons/apple-touch-icon.png') %>">
-    <link rel="mask-icon" href="<%= require('../../res/vector-icons/safari-pinned-tab.svg') %>" color="#0094ca">
-=======
-    <title>Element</title>
     <link rel="apple-touch-icon" sizes="57x57" href="<%= require('../../res/vector-icons/apple-touch-icon-57.png') %>">
     <link rel="apple-touch-icon" sizes="60x60" href="<%= require('../../res/vector-icons/apple-touch-icon-60.png') %>">
     <link rel="apple-touch-icon" sizes="72x72" href="<%= require('../../res/vector-icons/apple-touch-icon-72.png') %>">
@@ -17,23 +12,14 @@
     <link rel="apple-touch-icon" sizes="144x144" href="<%= require('../../res/vector-icons/apple-touch-icon-144.png') %>">
     <link rel="apple-touch-icon" sizes="152x152" href="<%= require('../../res/vector-icons/apple-touch-icon-152.png') %>">
     <link rel="apple-touch-icon" sizes="180x180" href="<%= require('../../res/vector-icons/apple-touch-icon-180.png') %>">
->>>>>>> 6d056d7a
     <link rel="manifest" href="manifest.json">
     <meta name="referrer" content="no-referrer">
-    <link rel="icon" type="image/png" sizes="32x32" href="<%= require('../../res/vector-icons/favicon-32x32.png') %>">
-    <link rel="icon" type="image/png" sizes="16x16" href="<%= require('../../res/vector-icons/favicon-16x16.png') %>">
     <link rel="shortcut icon" href="<%= require('../../res/vector-icons/favicon.ico') %>">
-<<<<<<< HEAD
+    <meta name="viewport" content="width=device-width, initial-scale=1">
     <meta name="apple-mobile-web-app-title" content="SciChat">
     <meta name="application-name" content="SciChat">
     <meta name="msapplication-TileColor" content="#0094ca">
-=======
-    <meta name="viewport" content="width=device-width, initial-scale=1">
-    <meta name="apple-mobile-web-app-title" content="Element">
-    <meta name="application-name" content="Element">
-    <meta name="msapplication-TileColor" content="#da532c">
     <meta name="msapplication-TileImage" content="<%= require('../../res/vector-icons/mstile-150.png') %>">
->>>>>>> 6d056d7a
     <meta name="msapplication-config" content="<%= require('../../res/vector-icons/browserconfig.xml') %>">
     <meta name="theme-color" content="#0094ca">
     <meta property="og:image" content="<%= htmlWebpackPlugin.options.vars.og_image_url %>" />
