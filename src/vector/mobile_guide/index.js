--- conflicted
+++ resolved
@@ -10,11 +10,7 @@
 function renderConfigError(message) {
     const contactMsg = "If this is unexpected, please contact your system administrator " +
         "or technical support representative.";
-<<<<<<< HEAD
-    message = `<h2>Error loading Element</h2><p>${message}</p><p>${contactMsg}</p>`;
-=======
     message = `<h2>Error loading Tchap</h2><p>${message}</p><p>${contactMsg}</p>`;
->>>>>>> d8fd213f
 
     const toHide = document.getElementsByClassName("mx_HomePage_container");
     const errorContainers = document.getElementsByClassName("mx_HomePage_errorContainer");
