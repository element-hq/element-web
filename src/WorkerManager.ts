--- conflicted
+++ resolved
@@ -6,18 +6,14 @@
 Please see LICENSE files in the repository root for full details.
 */
 
-<<<<<<< HEAD
-import { WorkerPayload } from "./workers/worker";
-=======
 import { defer, type IDeferred } from "matrix-js-sdk/src/utils";
 
 import { type WorkerPayload } from "./workers/worker";
->>>>>>> e427b710
 
 export class WorkerManager<Request extends object, Response> {
     private readonly worker: Worker;
     private seq = 0;
-    private pendingDeferredMap = new Map<number, PromiseWithResolvers<Response>>();
+    private pendingDeferredMap = new Map<number, IDeferred<Response>>();
 
     public constructor(worker: Worker) {
         this.worker = worker;
@@ -34,7 +30,7 @@
 
     public call(request: Request): Promise<Response> {
         const seq = this.seq++;
-        const deferred = Promise.withResolvers<Response>();
+        const deferred = defer<Response>();
         this.pendingDeferredMap.set(seq, deferred);
         this.worker.postMessage({ seq, ...request });
         return deferred.promise;
