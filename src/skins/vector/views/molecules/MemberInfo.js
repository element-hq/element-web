--- conflicted
+++ resolved
@@ -75,7 +75,6 @@
 
         var MemberAvatar = sdk.getComponent('atoms.MemberAvatar');
         return (
-<<<<<<< HEAD
             <div className="mx_MemberInfo">
                 <img className="mx_MemberInfo_cancel" src="img/cancel-black.png" width="18" height="18" onClick={this.onCancel}/>
                 <div className="mx_MemberInfo_avatar">
@@ -94,16 +93,8 @@
                     {kickButton}
                     {banButton}
                     {giveModButton}
+                    {spinner}
                 </div>
-=======
-            <div>
-                {interactButton}
-                {muteButton}
-                {kickButton}
-                {banButton}
-                {giveModButton}
-                {spinner}
->>>>>>> f4ca30bb
             </div>
         );
     }
