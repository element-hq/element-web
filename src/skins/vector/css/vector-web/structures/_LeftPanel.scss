--- conflicted
+++ resolved
@@ -23,17 +23,12 @@
 
 .mx_LeftPanel_container {
     display: flex;
-<<<<<<< HEAD
-
     flex: 0 0 295px;
 }
 
 .mx_LeftPanel_container_collapsed {
     /* TagPanel 60px + Collapsed LeftPanel 60px */
     flex: 0 0 120px;
-=======
-    flex: 0 0 235px;
->>>>>>> a966cc7d
 }
 
 .mx_LeftPanel_hideButton {
