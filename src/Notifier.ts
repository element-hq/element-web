/*
Copyright 2015, 2016 OpenMarket Ltd
Copyright 2017 Vector Creations Ltd
Copyright 2017 New Vector Ltd
Copyright 2020 The Matrix.org Foundation C.I.C.

Licensed under the Apache License, Version 2.0 (the "License");
you may not use this file except in compliance with the License.
You may obtain a copy of the License at

    http://www.apache.org/licenses/LICENSE-2.0

Unless required by applicable law or agreed to in writing, software
distributed under the License is distributed on an "AS IS" BASIS,
WITHOUT WARRANTIES OR CONDITIONS OF ANY KIND, either express or implied.
See the License for the specific language governing permissions and
limitations under the License.
*/

import { MatrixEvent } from "matrix-js-sdk/src/models/event";
import { Room } from "matrix-js-sdk/src/models/room";
import { logger } from "matrix-js-sdk/src/logger";

import { MatrixClientPeg } from './MatrixClientPeg';
import SdkConfig from './SdkConfig';
import PlatformPeg from './PlatformPeg';
import * as TextForEvent from './TextForEvent';
import Analytics from './Analytics';
import * as Avatar from './Avatar';
import dis from './dispatcher/dispatcher';
import { _t } from './languageHandler';
import Modal from './Modal';
import SettingsStore from "./settings/SettingsStore";
import { hideToast as hideNotificationsToast } from "./toasts/DesktopNotificationsToast";
import { SettingLevel } from "./settings/SettingLevel";
import { isPushNotifyDisabled } from "./settings/controllers/NotificationControllers";
import RoomViewStore from "./stores/RoomViewStore";
import UserActivity from "./UserActivity";
import { mediaFromMxc } from "./customisations/Media";
import ErrorDialog from "./components/views/dialogs/ErrorDialog";

<<<<<<< HEAD
=======
import { logger } from "matrix-js-sdk/src/logger";
import { MsgType } from "matrix-js-sdk/src/@types/event";

>>>>>>> 2b52e17a
/*
 * Dispatches:
 * {
 *   action: "notifier_enabled",
 *   value: boolean
 * }
 */

const MAX_PENDING_ENCRYPTED = 20;

/*
Override both the content body and the TextForEvent handler for specific msgtypes, in notifications.
This is useful when the content body contains fallback text that would explain that the client can't handle a particular
type of tile.
*/
const msgTypeHandlers = {
    [MsgType.KeyVerificationRequest]: (event) => {
        const name = (event.sender || {}).name;
        return _t("%(name)s is requesting verification", { name });
    },
};

export const Notifier = {
    notifsByRoom: {},

    // A list of event IDs that we've received but need to wait until
    // they're decrypted until we decide whether to notify for them
    // or not
    pendingEncryptedEventIds: [],

    notificationMessageForEvent: function(ev: MatrixEvent): string {
        if (msgTypeHandlers.hasOwnProperty(ev.getContent().msgtype)) {
            return msgTypeHandlers[ev.getContent().msgtype](ev);
        }
        return TextForEvent.textForEvent(ev);
    },

    _displayPopupNotification: function(ev: MatrixEvent, room: Room) {
        const plaf = PlatformPeg.get();
        if (!plaf) {
            return;
        }
        if (!plaf.supportsNotifications() || !plaf.maySendNotifications()) {
            return;
        }
        if (global.document.hasFocus()) {
            return;
        }

        let msg = this.notificationMessageForEvent(ev);
        if (!msg) return;

        let title;
        if (!ev.sender || room.name === ev.sender.name) {
            title = room.name;
            // notificationMessageForEvent includes sender,
            // but we already have the sender here
            if (ev.getContent().body && !msgTypeHandlers.hasOwnProperty(ev.getContent().msgtype)) {
                msg = ev.getContent().body;
            }
        } else if (ev.getType() === 'm.room.member') {
            // context is all in the message here, we don't need
            // to display sender info
            title = room.name;
        } else if (ev.sender) {
            title = ev.sender.name + " (" + room.name + ")";
            // notificationMessageForEvent includes sender,
            // but we've just out sender in the title
            if (ev.getContent().body && !msgTypeHandlers.hasOwnProperty(ev.getContent().msgtype)) {
                msg = ev.getContent().body;
            }
        }

        if (!this.isBodyEnabled()) {
            msg = '';
        }

        let avatarUrl = null;
        if (ev.sender && !SettingsStore.getValue("lowBandwidth")) {
            avatarUrl = Avatar.avatarUrlForMember(ev.sender, 40, 40, 'crop');
        }

        const notif = plaf.displayNotification(title, msg, avatarUrl, room);

        // if displayNotification returns non-null,  the platform supports
        // clearing notifications later, so keep track of this.
        if (notif) {
            if (this.notifsByRoom[ev.getRoomId()] === undefined) this.notifsByRoom[ev.getRoomId()] = [];
            this.notifsByRoom[ev.getRoomId()].push(notif);
        }
    },

    getSoundForRoom: function(roomId: string) {
        // We do no caching here because the SDK caches setting
        // and the browser will cache the sound.
        const content = SettingsStore.getValue("notificationSound", roomId);
        if (!content) {
            return null;
        }

        if (!content.url) {
            logger.warn(`${roomId} has custom notification sound event, but no url key`);
            return null;
        }

        if (!content.url.startsWith("mxc://")) {
            logger.warn(`${roomId} has custom notification sound event, but url is not a mxc url`);
            return null;
        }

        // Ideally in here we could use MSC1310 to detect the type of file, and reject it.

        return {
            url: mediaFromMxc(content.url).srcHttp,
            name: content.name,
            type: content.type,
            size: content.size,
        };
    },

    _playAudioNotification: async function(ev: MatrixEvent, room: Room) {
        const sound = this.getSoundForRoom(room.roomId);
        logger.log(`Got sound ${sound && sound.name || "default"} for ${room.roomId}`);

        try {
            const selector =
                document.querySelector<HTMLAudioElement>(sound ? `audio[src='${sound.url}']` : "#messageAudio");
            let audioElement = selector;
            if (!selector) {
                if (!sound) {
                    logger.error("No audio element or sound to play for notification");
                    return;
                }
                audioElement = new Audio(sound.url);
                if (sound.type) {
                    audioElement.type = sound.type;
                }
                document.body.appendChild(audioElement);
            }
            await audioElement.play();
        } catch (ex) {
            logger.warn("Caught error when trying to fetch room notification sound:", ex);
        }
    },

    start: function() {
        // do not re-bind in the case of repeated call
        this.boundOnEvent = this.boundOnEvent || this.onEvent.bind(this);
        this.boundOnSyncStateChange = this.boundOnSyncStateChange || this.onSyncStateChange.bind(this);
        this.boundOnRoomReceipt = this.boundOnRoomReceipt || this.onRoomReceipt.bind(this);
        this.boundOnEventDecrypted = this.boundOnEventDecrypted || this.onEventDecrypted.bind(this);

        MatrixClientPeg.get().on('event', this.boundOnEvent);
        MatrixClientPeg.get().on('Room.receipt', this.boundOnRoomReceipt);
        MatrixClientPeg.get().on('Event.decrypted', this.boundOnEventDecrypted);
        MatrixClientPeg.get().on("sync", this.boundOnSyncStateChange);
        this.toolbarHidden = false;
        this.isSyncing = false;
    },

    stop: function() {
        if (MatrixClientPeg.get()) {
            MatrixClientPeg.get().removeListener('Event', this.boundOnEvent);
            MatrixClientPeg.get().removeListener('Room.receipt', this.boundOnRoomReceipt);
            MatrixClientPeg.get().removeListener('Event.decrypted', this.boundOnEventDecrypted);
            MatrixClientPeg.get().removeListener('sync', this.boundOnSyncStateChange);
        }
        this.isSyncing = false;
    },

    supportsDesktopNotifications: function() {
        const plaf = PlatformPeg.get();
        return plaf && plaf.supportsNotifications();
    },

    setEnabled: function(enable: boolean, callback?: () => void) {
        const plaf = PlatformPeg.get();
        if (!plaf) return;

        // Dev note: We don't set the "notificationsEnabled" setting to true here because it is a
        // calculated value. It is determined based upon whether or not the master rule is enabled
        // and other flags. Setting it here would cause a circular reference.

        Analytics.trackEvent('Notifier', 'Set Enabled', String(enable));

        // make sure that we persist the current setting audio_enabled setting
        // before changing anything
        if (SettingsStore.isLevelSupported(SettingLevel.DEVICE)) {
            SettingsStore.setValue("audioNotificationsEnabled", null, SettingLevel.DEVICE, this.isEnabled());
        }

        if (enable) {
            // Attempt to get permission from user
            plaf.requestNotificationPermission().then((result) => {
                if (result !== 'granted') {
                    // The permission request was dismissed or denied
                    // TODO: Support alternative branding in messaging
                    const brand = SdkConfig.get().brand;
                    const description = result === 'denied'
                        ? _t('%(brand)s does not have permission to send you notifications - ' +
                            'please check your browser settings', { brand })
                        : _t('%(brand)s was not given permission to send notifications - please try again', { brand });
                    Modal.createTrackedDialog('Unable to enable Notifications', result, ErrorDialog, {
                        title: _t('Unable to enable Notifications'),
                        description,
                    });
                    return;
                }

                if (callback) callback();
                dis.dispatch({
                    action: "notifier_enabled",
                    value: true,
                });
            });
        } else {
            dis.dispatch({
                action: "notifier_enabled",
                value: false,
            });
        }
        // set the notifications_hidden flag, as the user has knowingly interacted
        // with the setting we shouldn't nag them any further
        this.setPromptHidden(true);
    },

    isEnabled: function() {
        return this.isPossible() && SettingsStore.getValue("notificationsEnabled");
    },

    isPossible: function() {
        const plaf = PlatformPeg.get();
        if (!plaf) return false;
        if (!plaf.supportsNotifications()) return false;
        if (!plaf.maySendNotifications()) return false;

        return true; // possible, but not necessarily enabled
    },

    isBodyEnabled: function() {
        return this.isEnabled() && SettingsStore.getValue("notificationBodyEnabled");
    },

    isAudioEnabled: function() {
        // We don't route Audio via the HTML Notifications API so it is possible regardless of other things
        return SettingsStore.getValue("audioNotificationsEnabled");
    },

    setPromptHidden: function(hidden: boolean, persistent = true) {
        this.toolbarHidden = hidden;

        Analytics.trackEvent('Notifier', 'Set Toolbar Hidden', String(hidden));

        hideNotificationsToast();

        // update the info to localStorage for persistent settings
        if (persistent && global.localStorage) {
            global.localStorage.setItem("notifications_hidden", String(hidden));
        }
    },

    shouldShowPrompt: function() {
        const client = MatrixClientPeg.get();
        if (!client) {
            return false;
        }
        const isGuest = client.isGuest();
        return !isGuest && this.supportsDesktopNotifications() && !isPushNotifyDisabled() &&
            !this.isEnabled() && !this._isPromptHidden();
    },

    _isPromptHidden: function() {
        // Check localStorage for any such meta data
        if (global.localStorage) {
            return global.localStorage.getItem("notifications_hidden") === "true";
        }

        return this.toolbarHidden;
    },

    onSyncStateChange: function(state: string) {
        if (state === "SYNCING") {
            this.isSyncing = true;
        } else if (state === "STOPPED" || state === "ERROR") {
            this.isSyncing = false;
        }
    },

    onEvent: function(ev: MatrixEvent) {
        if (!this.isSyncing) return; // don't alert for any messages initially
        if (ev.getSender() === MatrixClientPeg.get().credentials.userId) return;

        MatrixClientPeg.get().decryptEventIfNeeded(ev);

        // If it's an encrypted event and the type is still 'm.room.encrypted',
        // it hasn't yet been decrypted, so wait until it is.
        if (ev.isBeingDecrypted() || ev.isDecryptionFailure()) {
            this.pendingEncryptedEventIds.push(ev.getId());
            // don't let the list fill up indefinitely
            while (this.pendingEncryptedEventIds.length > MAX_PENDING_ENCRYPTED) {
                this.pendingEncryptedEventIds.shift();
            }
            return;
        }

        this._evaluateEvent(ev);
    },

    onEventDecrypted: function(ev: MatrixEvent) {
        // 'decrypted' means the decryption process has finished: it may have failed,
        // in which case it might decrypt soon if the keys arrive
        if (ev.isDecryptionFailure()) return;

        const idx = this.pendingEncryptedEventIds.indexOf(ev.getId());
        if (idx === -1) return;

        this.pendingEncryptedEventIds.splice(idx, 1);
        this._evaluateEvent(ev);
    },

    onRoomReceipt: function(ev: MatrixEvent, room: Room) {
        if (room.getUnreadNotificationCount() === 0) {
            // ideally we would clear each notification when it was read,
            // but we have no way, given a read receipt, to know whether
            // the receipt comes before or after an event, so we can't
            // do this. Instead, clear all notifications for a room once
            // there are no notifs left in that room., which is not quite
            // as good but it's something.
            const plaf = PlatformPeg.get();
            if (!plaf) return;
            if (this.notifsByRoom[room.roomId] === undefined) return;
            for (const notif of this.notifsByRoom[room.roomId]) {
                plaf.clearNotification(notif);
            }
            delete this.notifsByRoom[room.roomId];
        }
    },

    _evaluateEvent: function(ev: MatrixEvent) {
        const room = MatrixClientPeg.get().getRoom(ev.getRoomId());
        const actions = MatrixClientPeg.get().getPushActionsForEvent(ev);
        if (actions && actions.notify) {
            if (RoomViewStore.getRoomId() === room.roomId &&
                UserActivity.sharedInstance().userActiveRecently() &&
                !Modal.hasDialogs()
            ) {
                // don't bother notifying as user was recently active in this room
                return;
            }
            if (SettingsStore.getValue("doNotDisturb")) {
                // Don't bother the user if they didn't ask to be bothered
                return;
            }

            if (this.isEnabled()) {
                this._displayPopupNotification(ev, room);
            }
            if (actions.tweaks.sound && this.isAudioEnabled()) {
                PlatformPeg.get().loudNotification(ev, room);
                this._playAudioNotification(ev, room);
            }
        }
    },
};

if (!window.mxNotifier) {
    window.mxNotifier = Notifier;
}

export default window.mxNotifier;<|MERGE_RESOLUTION|>--- conflicted
+++ resolved
@@ -19,7 +19,6 @@
 
 import { MatrixEvent } from "matrix-js-sdk/src/models/event";
 import { Room } from "matrix-js-sdk/src/models/room";
-import { logger } from "matrix-js-sdk/src/logger";
 
 import { MatrixClientPeg } from './MatrixClientPeg';
 import SdkConfig from './SdkConfig';
@@ -39,12 +38,9 @@
 import { mediaFromMxc } from "./customisations/Media";
 import ErrorDialog from "./components/views/dialogs/ErrorDialog";
 
-<<<<<<< HEAD
-=======
 import { logger } from "matrix-js-sdk/src/logger";
 import { MsgType } from "matrix-js-sdk/src/@types/event";
 
->>>>>>> 2b52e17a
 /*
  * Dispatches:
  * {
