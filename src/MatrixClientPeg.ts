/*
Copyright 2015, 2016 OpenMarket Ltd
Copyright 2017 Vector Creations Ltd.
Copyright 2017, 2018, 2019 New Vector Ltd
Copyright 2019 - 2023 The Matrix.org Foundation C.I.C.

Licensed under the Apache License, Version 2.0 (the "License");
you may not use this file except in compliance with the License.
You may obtain a copy of the License at

    http://www.apache.org/licenses/LICENSE-2.0

Unless required by applicable law or agreed to in writing, software
distributed under the License is distributed on an "AS IS" BASIS,
WITHOUT WARRANTIES OR CONDITIONS OF ANY KIND, either express or implied.
See the License for the specific language governing permissions and
limitations under the License.
*/

import {
    EventTimeline,
    EventTimelineSet,
    ICreateClientOpts,
    IStartClientOpts,
    MatrixClient,
    MemoryStore,
    PendingEventOrdering,
    RoomNameState,
    RoomNameType,
    TokenRefreshFunction,
} from "matrix-js-sdk/src/matrix";
import { VerificationMethod } from "matrix-js-sdk/src/types";
import * as utils from "matrix-js-sdk/src/utils";
import { logger } from "matrix-js-sdk/src/logger";

import createMatrixClient from "./utils/createMatrixClient";
import SettingsStore from "./settings/SettingsStore";
import MatrixActionCreators from "./actions/MatrixActionCreators";
import Modal from "./Modal";
import MatrixClientBackedSettingsHandler from "./settings/handlers/MatrixClientBackedSettingsHandler";
import * as StorageManager from "./utils/StorageManager";
import IdentityAuthClient from "./IdentityAuthClient";
import { crossSigningCallbacks, tryToUnlockSecretStorageWithDehydrationKey } from "./SecurityManager";
import { ModuleRunner } from "./modules/ModuleRunner";
import { SlidingSyncManager } from "./SlidingSyncManager";
import CryptoStoreTooNewDialog from "./components/views/dialogs/CryptoStoreTooNewDialog";
import { _t, UserFriendlyError } from "./languageHandler";
import { SettingLevel } from "./settings/SettingLevel";
import MatrixClientBackedController from "./settings/controllers/MatrixClientBackedController";
import ErrorDialog from "./components/views/dialogs/ErrorDialog";
import PlatformPeg from "./PlatformPeg";
import { formatList } from "./utils/FormattingUtils";
import SdkConfig from "./SdkConfig";
import { Features } from "./settings/Settings";
import { PhasedRolloutFeature } from "./utils/PhasedRolloutFeature";

export interface IMatrixClientCreds {
    homeserverUrl: string;
    identityServerUrl?: string;
    userId: string;
    deviceId?: string;
    accessToken: string;
    refreshToken?: string;
    guest?: boolean;
    pickleKey?: string;
    freshLogin?: boolean;
}

/**
 * Holds the current instance of the `MatrixClient` to use across the codebase.
 * Looking for an `MatrixClient`? Just look for the `MatrixClientPeg` on the peg
 * board. "Peg" is the literal meaning of something you hang something on. So
 * you'll find a `MatrixClient` hanging on the `MatrixClientPeg`.
 */
export interface IMatrixClientPeg {
    /**
     * The opts used to start the client
     */
    opts: IStartClientOpts;

    /**
     * Return the server name of the user's homeserver
     * Throws an error if unable to deduce the homeserver name
     * (e.g. if the user is not logged in)
     *
     * @returns {string} The homeserver name, if present.
     */
    getHomeserverName(): string;

    /**
     * Get the current MatrixClient, if any
     */
    get(): MatrixClient | null;

    /**
     * Get the current MatrixClient, throwing an error if there isn't one
     */
    safeGet(): MatrixClient;

    /**
     * Unset the current MatrixClient
     */
    unset(): void;

    /**
     * Prepare the MatrixClient for use, including initialising the store and crypto, but do not start it
     */
    assign(): Promise<IStartClientOpts>;

    /**
     * Prepare the MatrixClient for use, including initialising the store and crypto, and start it
     */
    start(): Promise<void>;

    /**
     * If we've registered a user ID we set this to the ID of the
     * user we've just registered. If they then go & log in, we
     * can send them to the welcome user (obviously this doesn't
     * guarantee they'll get a chat with the welcome user).
     *
     * @param {string} uid The user ID of the user we've just registered
     */
    setJustRegisteredUserId(uid: string | null): void;

    /**
     * Returns true if the current user has just been registered by this
     * client as determined by setJustRegisteredUserId()
     *
     * @returns {bool} True if user has just been registered
     */
    currentUserIsJustRegistered(): boolean;

    /**
     * If the current user has been registered by this device then this
     * returns a boolean of whether it was within the last N hours given.
     */
    userRegisteredWithinLastHours(hours: number): boolean;

    /**
     * If the current user has been registered by this device then this
     * returns a boolean of whether it was after a given timestamp.
     */
    userRegisteredAfter(date: Date): boolean;

    /**
     * Replace this MatrixClientPeg's client with a client instance that has
     * homeserver / identity server URLs and active credentials
     *
     * @param {IMatrixClientCreds} creds The new credentials to use.
     * @param {TokenRefreshFunction} tokenRefreshFunction OPTIONAL function used by MatrixClient to attempt token refresh
     *          see {@link ICreateClientOpts.tokenRefreshFunction}
     */
    replaceUsingCreds(creds: IMatrixClientCreds, tokenRefreshFunction?: TokenRefreshFunction): void;
}

/**
 * Wrapper object for handling the js-sdk Matrix Client object in the react-sdk
 * Handles the creation/initialisation of client objects.
 * This module provides a singleton instance of this class so the 'current'
 * Matrix Client object is available easily.
 */
class MatrixClientPegClass implements IMatrixClientPeg {
    // These are the default options used when when the
    // client is started in 'start'. These can be altered
    // at any time up to after the 'will_start_client'
    // event is finished processing.
    public opts: IStartClientOpts = {
        initialSyncLimit: 20,
    };

    private matrixClient: MatrixClient | null = null;
    private justRegisteredUserId: string | null = null;

    public get(): MatrixClient | null {
        return this.matrixClient;
    }

    public safeGet(): MatrixClient {
        if (!this.matrixClient) {
            throw new UserFriendlyError("error_user_not_logged_in");
        }
        return this.matrixClient;
    }

    public unset(): void {
        this.matrixClient = null;

        MatrixActionCreators.stop();
    }

    public setJustRegisteredUserId(uid: string | null): void {
        this.justRegisteredUserId = uid;
        if (uid) {
            const registrationTime = Date.now().toString();
            window.localStorage.setItem("mx_registration_time", registrationTime);
        }
    }

    public currentUserIsJustRegistered(): boolean {
        return !!this.matrixClient && this.matrixClient.credentials.userId === this.justRegisteredUserId;
    }

    public userRegisteredWithinLastHours(hours: number): boolean {
        if (hours <= 0) {
            return false;
        }

        try {
            const registrationTime = parseInt(window.localStorage.getItem("mx_registration_time")!, 10);
            const diff = Date.now() - registrationTime;
            return diff / 36e5 <= hours;
        } catch (e) {
            return false;
        }
    }

    public userRegisteredAfter(timestamp: Date): boolean {
        try {
            const registrationTime = parseInt(window.localStorage.getItem("mx_registration_time")!, 10);
            return timestamp.getTime() <= registrationTime;
        } catch (e) {
            return false;
        }
    }

    public replaceUsingCreds(creds: IMatrixClientCreds, tokenRefreshFunction?: TokenRefreshFunction): void {
        this.createClient(creds, tokenRefreshFunction);
    }

    private onUnexpectedStoreClose = async (): Promise<void> => {
        if (!this.matrixClient) return;
        this.matrixClient.stopClient(); // stop the client as the database has failed
        this.matrixClient.store.destroy();

        if (!this.matrixClient.isGuest()) {
            // If the user is not a guest then prompt them to reload rather than doing it for them
            // For guests this is likely to happen during e-mail verification as part of registration

            const brand = SdkConfig.get().brand;
            const platform = PlatformPeg.get()?.getHumanReadableName();

            // Determine the description based on the platform
            const description =
                platform === "Web Platform"
                    ? _t("error_database_closed_description|for_web", { brand })
                    : _t("error_database_closed_description|for_desktop");

            const [reload] = await Modal.createDialog(ErrorDialog, {
                title: _t("error_database_closed_title", { brand }),
                description,
                button: _t("action|reload"),
            }).finished;

            if (!reload) return;
        }

        PlatformPeg.get()?.reload();
    };

    public async assign(): Promise<IStartClientOpts> {
        if (!this.matrixClient) {
            throw new Error("createClient must be called first");
        }

        for (const dbType of ["indexeddb", "memory"]) {
            try {
                const promise = this.matrixClient.store.startup();
                logger.log("MatrixClientPeg: waiting for MatrixClient store to initialise");
                await promise;
                break;
            } catch (err) {
                if (dbType === "indexeddb") {
                    logger.error("Error starting matrixclient store - falling back to memory store", err);
                    this.matrixClient.store = new MemoryStore({
                        localStorage: localStorage,
                    });
                } else {
                    logger.error("Failed to start memory store!", err);
                    throw err;
                }
            }
        }
        this.matrixClient.store.on?.("closed", this.onUnexpectedStoreClose);

        // try to initialise e2e on the new client
        if (!SettingsStore.getValue("lowBandwidth")) {
            await this.initClientCrypto();
        }

        const opts = utils.deepCopy(this.opts);
        // the react sdk doesn't work without this, so don't allow
        opts.pendingEventOrdering = PendingEventOrdering.Detached;
        opts.lazyLoadMembers = true;
        opts.clientWellKnownPollPeriod = 2 * 60 * 60; // 2 hours
        opts.threadSupport = true;

        if (SettingsStore.getValue("feature_sliding_sync")) {
            opts.slidingSync = await SlidingSyncManager.instance.setup(this.matrixClient);
        } else {
            SlidingSyncManager.instance.checkSupport(this.matrixClient);
        }

        // Connect the matrix client to the dispatcher and setting handlers
        MatrixActionCreators.start(this.matrixClient);
        MatrixClientBackedSettingsHandler.matrixClient = this.matrixClient;
        MatrixClientBackedController.matrixClient = this.matrixClient;

        return opts;
    }

    /**
     * Attempt to initialize the crypto layer on a newly-created MatrixClient
     */
    private async initClientCrypto(): Promise<void> {
        if (!this.matrixClient) {
            throw new Error("createClient must be called first");
        }

        let useRustCrypto = SettingsStore.getValue(Features.RustCrypto);

        // We want the value that is set in the config.json for that web instance
        const defaultUseRustCrypto = SettingsStore.getValueAt(SettingLevel.CONFIG, Features.RustCrypto);
        const migrationPercent = SettingsStore.getValueAt(SettingLevel.CONFIG, "RustCrypto.staged_rollout_percent");

        // If the default config is to use rust crypto, and the user is on legacy crypto,
        // we want to check if we should migrate the current user.
        if (!useRustCrypto && defaultUseRustCrypto && Number.isInteger(migrationPercent)) {
            // The user is not on rust crypto, but the default stack is now rust; Let's check if we should migrate
            // the current user to rust crypto.
            try {
                const stagedRollout = new PhasedRolloutFeature("RustCrypto.staged_rollout_percent", migrationPercent);
                // Device id should not be null at that point, or init crypto will fail anyhow
                const deviceId = this.matrixClient.getDeviceId()!;
                // we use deviceId rather than userId because we don't particularly want all devices
                // of a user to be migrated at the same time.
                useRustCrypto = stagedRollout.isFeatureEnabled(deviceId);
            } catch (e) {
                logger.warn("Failed to create staged rollout feature for rust crypto migration", e);
            }
        }

        // we want to make sure that the same crypto implementation is used throughout the lifetime of a device,
        // so persist the setting at the device layer
        // (At some point, we'll allow the user to *enable* the setting via labs, which will migrate their existing
        // device to the rust-sdk implementation, but that won't change anything here).
        await SettingsStore.setValue(Features.RustCrypto, null, SettingLevel.DEVICE, useRustCrypto);

        // Now we can initialise the right crypto impl.
        if (useRustCrypto) {
            await this.matrixClient.initRustCrypto();

            StorageManager.setCryptoInitialised(true);
            // TODO: device dehydration and whathaveyou
            return;
        }

        // fall back to the libolm layer.
        try {
            // check that we have a version of the js-sdk which includes initCrypto
            if (this.matrixClient.initCrypto) {
                await this.matrixClient.initCrypto();
                this.matrixClient.setCryptoTrustCrossSignedDevices(
                    !SettingsStore.getValue("e2ee.manuallyVerifyAllSessions"),
                );
                await tryToUnlockSecretStorageWithDehydrationKey(this.matrixClient);
                StorageManager.setCryptoInitialised(true);
            }
        } catch (e) {
            if (e instanceof Error && e.name === "InvalidCryptoStoreError") {
                // The js-sdk found a crypto DB too new for it to use
                Modal.createDialog(CryptoStoreTooNewDialog);
            }
            // this can happen for a number of reasons, the most likely being
            // that the olm library was missing. It's not fatal.
            logger.warn("Unable to initialise e2e", e);
        }
    }

    public async start(): Promise<void> {
        const opts = await this.assign();

        logger.log(`MatrixClientPeg: really starting MatrixClient`);
        await this.matrixClient!.startClient(opts);
        logger.log(`MatrixClientPeg: MatrixClient started`);
    }

    public getHomeserverName(): string {
        const matches = /^@[^:]+:(.+)$/.exec(this.safeGet().getSafeUserId());
        if (matches === null || matches.length < 1) {
            throw new Error("Failed to derive homeserver name from user ID!");
        }
        return matches[1];
    }

    private namesToRoomName(names: string[], count: number): string | undefined {
        const countWithoutMe = count - 1;
        if (!names.length) {
            return _t("empty_room");
        }
        if (names.length === 1 && countWithoutMe <= 1) {
            return names[0];
        }
    }

    private memberNamesToRoomName(names: string[], count: number): string {
        const name = this.namesToRoomName(names, count);
        if (name) return name;

        if (names.length === 2 && count === 2) {
            return formatList(names);
        }
        return formatList(names, 1);
    }

    private inviteeNamesToRoomName(names: string[], count: number): string {
        const name = this.namesToRoomName(names, count);
        if (name) return name;

        if (names.length === 2 && count === 2) {
            return _t("inviting_user1_and_user2", {
                user1: names[0],
                user2: names[1],
            });
        }
        return _t("inviting_user_and_n_others", {
            user: names[0],
            count: count - 1,
        });
    }

    private createClient(creds: IMatrixClientCreds, tokenRefreshFunction?: TokenRefreshFunction): void {
        const opts: ICreateClientOpts = {
            baseUrl: creds.homeserverUrl,
            idBaseUrl: creds.identityServerUrl,
            accessToken: creds.accessToken,
            refreshToken: creds.refreshToken,
            tokenRefreshFunction,
            userId: creds.userId,
            deviceId: creds.deviceId,
            pickleKey: creds.pickleKey,
            timelineSupport: true,
            forceTURN: !SettingsStore.getValue("webRtcAllowPeerToPeer"),
            fallbackICEServerAllowed: !!SettingsStore.getValue("fallbackICEServerAllowed"),
            // Gather up to 20 ICE candidates when a call arrives: this should be more than we'd
            // ever normally need, so effectively this should make all the gathering happen when
            // the call arrives.
            iceCandidatePoolSize: 20,
            verificationMethods: [
                VerificationMethod.Sas,
                VerificationMethod.ShowQrCode,
                VerificationMethod.Reciprocate,
            ],
            identityServer: new IdentityAuthClient(),
            // These are always installed regardless of the labs flag so that cross-signing features
            // can toggle on without reloading and also be accessed immediately after login.
            cryptoCallbacks: { ...crossSigningCallbacks },
            roomNameGenerator: (_: string, state: RoomNameState) => {
                switch (state.type) {
                    case RoomNameType.Generated:
                        switch (state.subtype) {
                            case "Inviting":
                                return this.inviteeNamesToRoomName(state.names, state.count);
                            default:
                                return this.memberNamesToRoomName(state.names, state.count);
                        }
                    case RoomNameType.EmptyRoom:
                        if (state.oldName) {
                            return _t("empty_room_was_name", {
                                oldName: state.oldName,
                            });
                        } else {
                            return _t("empty_room");
                        }
                    default:
                        return null;
                }
            },
        };

<<<<<<< HEAD
        // if (SecurityCustomisations.getDehydrationKey) {
        //     opts.cryptoCallbacks!.getDehydrationKey = SecurityCustomisations.getDehydrationKey;
        // }

        console.log("CryptoSetupExtensions: Executing getDehydrationKeyCallback...");
        const dehydrationKeyCallback = ModuleRunner.instance.extensions.cryptoSetup?.getDehydrationKeyCallback();
        console.log("CryptoSetupExtensions: Executing getDehydrationKeyCallback...Done");
=======
        const dehydrationKeyCallback = ModuleRunner.instance.extensions.cryptoSetup.getDehydrationKeyCallback();
>>>>>>> 3342aa5f
        if (dehydrationKeyCallback) {
            opts.cryptoCallbacks!.getDehydrationKey = dehydrationKeyCallback;
        }

        this.matrixClient = createMatrixClient(opts);
        this.matrixClient.setGuest(Boolean(creds.guest));

        const notifTimelineSet = new EventTimelineSet(undefined, {
            timelineSupport: true,
            pendingEvents: false,
        });
        // XXX: what is our initial pagination token?! it somehow needs to be synchronised with /sync.
        notifTimelineSet.getLiveTimeline().setPaginationToken("", EventTimeline.BACKWARDS);
        this.matrixClient.setNotifTimelineSet(notifTimelineSet);
    }
}

/**
 * Note: You should be using a React context with access to a client rather than
 * using this, as in a multi-account world this will not exist!
 */
export const MatrixClientPeg: IMatrixClientPeg = new MatrixClientPegClass();

if (!window.mxMatrixClientPeg) {
    window.mxMatrixClientPeg = MatrixClientPeg;
}<|MERGE_RESOLUTION|>--- conflicted
+++ resolved
@@ -477,7 +477,6 @@
             },
         };
 
-<<<<<<< HEAD
         // if (SecurityCustomisations.getDehydrationKey) {
         //     opts.cryptoCallbacks!.getDehydrationKey = SecurityCustomisations.getDehydrationKey;
         // }
@@ -485,9 +484,6 @@
         console.log("CryptoSetupExtensions: Executing getDehydrationKeyCallback...");
         const dehydrationKeyCallback = ModuleRunner.instance.extensions.cryptoSetup?.getDehydrationKeyCallback();
         console.log("CryptoSetupExtensions: Executing getDehydrationKeyCallback...Done");
-=======
-        const dehydrationKeyCallback = ModuleRunner.instance.extensions.cryptoSetup.getDehydrationKeyCallback();
->>>>>>> 3342aa5f
         if (dehydrationKeyCallback) {
             opts.cryptoCallbacks!.getDehydrationKey = dehydrationKeyCallback;
         }
