/*
Copyright 2024 New Vector Ltd.
Copyright 2019-2023 The Matrix.org Foundation C.I.C.
Copyright 2017, 2018 , 2019 New Vector Ltd
Copyright 2017 Vector Creations Ltd.
Copyright 2015, 2016 OpenMarket Ltd

SPDX-License-Identifier: AGPL-3.0-only OR GPL-3.0-only
Please see LICENSE files in the repository root for full details.
*/

import {
    EventTimeline,
    EventTimelineSet,
    ICreateClientOpts,
    IStartClientOpts,
    MatrixClient,
    MemoryStore,
    PendingEventOrdering,
    RoomNameState,
    RoomNameType,
    TokenRefreshFunction,
} from "matrix-js-sdk/src/matrix";
import { VerificationMethod } from "matrix-js-sdk/src/types";
import * as utils from "matrix-js-sdk/src/utils";
import { logger } from "matrix-js-sdk/src/logger";

import createMatrixClient from "./utils/createMatrixClient";
import SettingsStore from "./settings/SettingsStore";
import MatrixActionCreators from "./actions/MatrixActionCreators";
import Modal from "./Modal";
import MatrixClientBackedSettingsHandler from "./settings/handlers/MatrixClientBackedSettingsHandler";
import * as StorageManager from "./utils/StorageManager";
import IdentityAuthClient from "./IdentityAuthClient";
import { crossSigningCallbacks } from "./SecurityManager";
import { SlidingSyncManager } from "./SlidingSyncManager";
import { _t, UserFriendlyError } from "./languageHandler";
import MatrixClientBackedController from "./settings/controllers/MatrixClientBackedController";
import ErrorDialog from "./components/views/dialogs/ErrorDialog";
import PlatformPeg from "./PlatformPeg";
import { formatList } from "./utils/FormattingUtils";
import SdkConfig from "./SdkConfig";
import { setDeviceIsolationMode } from "./settings/controllers/DeviceIsolationModeController.ts";

export interface IMatrixClientCreds {
    homeserverUrl: string;
    identityServerUrl?: string;
    userId: string;
    deviceId?: string;
    accessToken: string;
    refreshToken?: string;
    guest?: boolean;
    pickleKey?: string;
    freshLogin?: boolean;
}

export interface MatrixClientPegAssignOpts {
    /**
     * If we are using Rust crypto, a key with which to encrypt the indexeddb.
     *
     * If provided, it must be exactly 32 bytes of data. If both this and
     * {@link MatrixClientPegAssignOpts.rustCryptoStorePassword} are undefined,
     * the store will be unencrypted.
     */
    rustCryptoStoreKey?: Uint8Array;

    /**
     * If we are using Rust crypto, a password which will be used to derive a key to encrypt the store with.
     *
     * An alternative to {@link MatrixClientPegAssignOpts.rustCryptoStoreKey}. Ignored if `rustCryptoStoreKey` is set.
     *
     * Deriving a key from a password is (deliberately) a slow operation, so prefer to pass a `rustCryptoStoreKey`
     * directly where possible.
     */
    rustCryptoStorePassword?: string;
}

/**
 * Holds the current instance of the `MatrixClient` to use across the codebase.
 * Looking for an `MatrixClient`? Just look for the `MatrixClientPeg` on the peg
 * board. "Peg" is the literal meaning of something you hang something on. So
 * you'll find a `MatrixClient` hanging on the `MatrixClientPeg`.
 */
export interface IMatrixClientPeg {
    /**
     * The opts used to start the client
     */
    opts: IStartClientOpts;

    /**
     * Get the current MatrixClient, if any
     */
    get(): MatrixClient | null;

    /**
     * Get the current MatrixClient, throwing an error if there isn't one
     */
    safeGet(): MatrixClient;

    /**
     * Unset the current MatrixClient
     */
    unset(): void;

    /**
     * Prepare the MatrixClient for use, including initialising the store and crypto, but do not start it.
     */
    assign(opts?: MatrixClientPegAssignOpts): Promise<IStartClientOpts>;

    /**
     * Prepare the MatrixClient for use, including initialising the store and crypto, and start it.
     */
    start(opts?: MatrixClientPegAssignOpts): Promise<void>;

    /**
     * If we've registered a user ID we set this to the ID of the
     * user we've just registered. If they then go & log in, we
     * can send them to the welcome user (obviously this doesn't
     * guarantee they'll get a chat with the welcome user).
     *
     * @param {string} uid The user ID of the user we've just registered
     */
    setJustRegisteredUserId(uid: string | null): void;

    /**
     * Returns true if the current user has just been registered by this
     * client as determined by setJustRegisteredUserId()
     *
     * @returns {bool} True if user has just been registered
     */
    currentUserIsJustRegistered(): boolean;

    /**
     * If the current user has been registered by this device then this
     * returns a boolean of whether it was within the last N hours given.
     */
    userRegisteredWithinLastHours(hours: number): boolean;

    /**
     * If the current user has been registered by this device then this
     * returns a boolean of whether it was after a given timestamp.
     */
    userRegisteredAfter(date: Date): boolean;

    /**
     * Replace this MatrixClientPeg's client with a client instance that has
     * homeserver / identity server URLs and active credentials
     *
     * @param {IMatrixClientCreds} creds The new credentials to use.
     * @param {TokenRefreshFunction} tokenRefreshFunction OPTIONAL function used by MatrixClient to attempt token refresh
     *          see {@link ICreateClientOpts.tokenRefreshFunction}
     */
    replaceUsingCreds(creds: IMatrixClientCreds, tokenRefreshFunction?: TokenRefreshFunction): void;

    /*VERJI Custom Functions */
    getCredentials(): IMatrixClientCreds | undefined;
    /*END VERJI Custom Functions*/
}

/**
 * Wrapper object for handling the js-sdk Matrix Client object in the react-sdk
 * Handles the creation/initialisation of client objects.
 * This module provides a singleton instance of this class so the 'current'
 * Matrix Client object is available easily.
 */
class MatrixClientPegClass implements IMatrixClientPeg {
    // These are the default options used when when the
    // client is started in 'start'. These can be altered
    // at any time up to after the 'will_start_client'
    // event is finished processing.
    public opts: IStartClientOpts = {
        initialSyncLimit: 20,
    };

    private matrixClient: MatrixClient | null = null;
    private justRegisteredUserId: string | null = null;

    public get(): MatrixClient | null {
        return this.matrixClient;
    }

    public safeGet(): MatrixClient {
        if (!this.matrixClient) {
            throw new UserFriendlyError("error_user_not_logged_in");
        }
        return this.matrixClient;
    }

    public unset(): void {
        this.matrixClient = null;

        MatrixActionCreators.stop();
    }

    public setJustRegisteredUserId(uid: string | null): void {
        this.justRegisteredUserId = uid;
        if (uid) {
            const registrationTime = Date.now().toString();
            window.localStorage.setItem("mx_registration_time", registrationTime);
        }
    }

    public currentUserIsJustRegistered(): boolean {
        return !!this.matrixClient && this.matrixClient.credentials.userId === this.justRegisteredUserId;
    }

    public userRegisteredWithinLastHours(hours: number): boolean {
        if (hours <= 0) {
            return false;
        }

        try {
            const registrationTime = parseInt(window.localStorage.getItem("mx_registration_time")!, 10);
            const diff = Date.now() - registrationTime;
            return diff / 36e5 <= hours;
        } catch {
            return false;
        }
    }

    public userRegisteredAfter(timestamp: Date): boolean {
        try {
            const registrationTime = parseInt(window.localStorage.getItem("mx_registration_time")!, 10);
            return timestamp.getTime() <= registrationTime;
        } catch {
            return false;
        }
    }

    public replaceUsingCreds(creds: IMatrixClientCreds, tokenRefreshFunction?: TokenRefreshFunction): void {
        this.createClient(creds, tokenRefreshFunction);
    }

    private onUnexpectedStoreClose = async (): Promise<void> => {
        if (!this.matrixClient) return;
        this.matrixClient.stopClient(); // stop the client as the database has failed
        this.matrixClient.store.destroy();

        if (!this.matrixClient.isGuest()) {
            // If the user is not a guest then prompt them to reload rather than doing it for them
            // For guests this is likely to happen during e-mail verification as part of registration

            const brand = SdkConfig.get().brand;
            const platform = PlatformPeg.get()?.getHumanReadableName();

            // Determine the description based on the platform
            const description =
                platform === "Web Platform"
                    ? _t("error_database_closed_description|for_web", { brand })
                    : _t("error_database_closed_description|for_desktop");

            const [reload] = await Modal.createDialog(ErrorDialog, {
                title: _t("error_database_closed_title", { brand }),
                description,
                button: _t("action|reload"),
            }).finished;

            if (!reload) return;
        }

        PlatformPeg.get()?.reload();
    };

    /**
     * Implementation of {@link IMatrixClientPeg.assign}.
     */
    public async assign(assignOpts: MatrixClientPegAssignOpts = {}): Promise<IStartClientOpts> {
        if (!this.matrixClient) {
            throw new Error("createClient must be called first");
        }

        for (const dbType of ["indexeddb", "memory"]) {
            try {
                const promise = this.matrixClient.store.startup();
                logger.log("MatrixClientPeg: waiting for MatrixClient store to initialise");
                await promise;
                break;
            } catch (err) {
                if (dbType === "indexeddb") {
                    logger.error("Error starting matrixclient store - falling back to memory store", err);
                    this.matrixClient.store = new MemoryStore({
                        localStorage: localStorage,
                    });
                } else {
                    logger.error("Failed to start memory store!", err);
                    throw err;
                }
            }
        }
        this.matrixClient.store.on?.("closed", this.onUnexpectedStoreClose);

        // try to initialise e2e on the new client
        if (!SettingsStore.getValue("lowBandwidth")) {
            await this.initClientCrypto(assignOpts.rustCryptoStoreKey, assignOpts.rustCryptoStorePassword);
        }

        const opts = utils.deepCopy(this.opts);
        // the react sdk doesn't work without this, so don't allow
        opts.pendingEventOrdering = PendingEventOrdering.Detached;
        opts.lazyLoadMembers = true;
        opts.clientWellKnownPollPeriod = 2 * 60 * 60; // 2 hours
        opts.threadSupport = true;

        if (SettingsStore.getValue("feature_sliding_sync")) {
            opts.slidingSync = await SlidingSyncManager.instance.setup(this.matrixClient);
        } else {
            SlidingSyncManager.instance.checkSupport(this.matrixClient);
        }

        // Connect the matrix client to the dispatcher and setting handlers
        MatrixActionCreators.start(this.matrixClient);
        MatrixClientBackedSettingsHandler.matrixClient = this.matrixClient;
        MatrixClientBackedController.matrixClient = this.matrixClient;

        return opts;
    }

    /**
     * Attempt to initialize the crypto layer on a newly-created MatrixClient
     *
     * @param rustCryptoStoreKey - A key with which to encrypt the rust crypto indexeddb.
     *   If provided, it must be exactly 32 bytes of data. If both this and `rustCryptoStorePassword` are
     *   undefined, the store will be unencrypted.
     *
     * @param rustCryptoStorePassword - An alternative to `rustCryptoStoreKey`. Ignored if `rustCryptoStoreKey` is set.
     *    A password which will be used to derive a key to encrypt the store with. Deriving a key from a password is
     *    (deliberately) a slow operation, so prefer to pass a `rustCryptoStoreKey` directly where possible.
     */
    private async initClientCrypto(rustCryptoStoreKey?: Uint8Array, rustCryptoStorePassword?: string): Promise<void> {
        if (!this.matrixClient) {
            throw new Error("createClient must be called first");
        }

        if (!rustCryptoStoreKey && !rustCryptoStorePassword) {
            logger.error("Warning! Not using an encryption key for rust crypto store.");
        }

        await this.matrixClient.initRustCrypto({
            storageKey: rustCryptoStoreKey,
            storagePassword: rustCryptoStorePassword,
        });

        StorageManager.setCryptoInitialised(true);

        setDeviceIsolationMode(this.matrixClient, SettingsStore.getValue("feature_exclude_insecure_devices"));

        // TODO: device dehydration and whathaveyou
        return;
    }

    /**
     * Implementation of {@link IMatrixClientPeg.start}.
     */
    public async start(assignOpts?: MatrixClientPegAssignOpts): Promise<void> {
        const opts = await this.assign(assignOpts);

        logger.log(`MatrixClientPeg: really starting MatrixClient`);
        await this.matrixClient!.startClient(opts);
        logger.log(`MatrixClientPeg: MatrixClient started`);
    }

    private namesToRoomName(names: string[], count: number): string | undefined {
        const countWithoutMe = count - 1;
        if (!names.length) {
            return _t("empty_room");
        }
        if (names.length === 1 && countWithoutMe <= 1) {
            return names[0];
        }
    }

    private memberNamesToRoomName(names: string[], count: number): string {
        const name = this.namesToRoomName(names, count);
        if (name) return name;

        if (names.length === 2 && count === 2) {
            return formatList(names);
        }
        return formatList(names, 1);
    }

    private inviteeNamesToRoomName(names: string[], count: number): string {
        const name = this.namesToRoomName(names, count);
        if (name) return name;

        if (names.length === 2 && count === 2) {
            return _t("inviting_user1_and_user2", {
                user1: names[0],
                user2: names[1],
            });
        }
        return _t("inviting_user_and_n_others", {
            user: names[0],
            count: count - 1,
        });
    }

    private createClient(creds: IMatrixClientCreds, tokenRefreshFunction?: TokenRefreshFunction): void {
        const opts: ICreateClientOpts = {
            baseUrl: creds.homeserverUrl,
            idBaseUrl: creds.identityServerUrl,
            accessToken: creds.accessToken,
            refreshToken: creds.refreshToken,
            tokenRefreshFunction,
            userId: creds.userId,
            deviceId: creds.deviceId,
            pickleKey: creds.pickleKey,
            timelineSupport: true,
            forceTURN: !SettingsStore.getValue("webRtcAllowPeerToPeer"),
            fallbackICEServerAllowed: !!SettingsStore.getValue("fallbackICEServerAllowed"),
            // Gather up to 20 ICE candidates when a call arrives: this should be more than we'd
            // ever normally need, so effectively this should make all the gathering happen when
            // the call arrives.
            iceCandidatePoolSize: 20,
            verificationMethods: [
                VerificationMethod.Sas,
                VerificationMethod.ShowQrCode,
                VerificationMethod.Reciprocate,
            ],
            identityServer: new IdentityAuthClient(),
            // These are always installed regardless of the labs flag so that cross-signing features
            // can toggle on without reloading and also be accessed immediately after login.
            cryptoCallbacks: { ...crossSigningCallbacks },
            roomNameGenerator: (_: string, state: RoomNameState) => {
                switch (state.type) {
                    case RoomNameType.Generated:
                        switch (state.subtype) {
                            case "Inviting":
                                return this.inviteeNamesToRoomName(state.names, state.count);
                            default:
                                return this.memberNamesToRoomName(state.names, state.count);
                        }
                    case RoomNameType.EmptyRoom:
                        if (state.oldName) {
                            return _t("empty_room_was_name", {
                                oldName: state.oldName,
                            });
                        } else {
                            return _t("empty_room");
                        }
                    default:
                        return null;
                }
            },
        };

<<<<<<< HEAD
=======
        // if (SecurityCustomisations.getDehydrationKey) {
        //     opts.cryptoCallbacks!.getDehydrationKey = SecurityCustomisations.getDehydrationKey;
        // }

        console.log("CryptoSetupExtensions: Executing getDehydrationKeyCallback...");
        const dehydrationKeyCallback = ModuleRunner.instance.extensions.cryptoSetup?.getDehydrationKeyCallback();
        console.log("CryptoSetupExtensions: Executing getDehydrationKeyCallback...Done");
        if (dehydrationKeyCallback) {
            opts.cryptoCallbacks!.getDehydrationKey = dehydrationKeyCallback;
        }

>>>>>>> 62d6dc70
        this.matrixClient = createMatrixClient(opts);
        this.matrixClient.setGuest(Boolean(creds.guest));

        const notifTimelineSet = new EventTimelineSet(undefined, {
            timelineSupport: true,
            pendingEvents: false,
        });
        // XXX: what is our initial pagination token?! it somehow needs to be synchronised with /sync.
        notifTimelineSet.getLiveTimeline().setPaginationToken("", EventTimeline.BACKWARDS);
        this.matrixClient.setNotifTimelineSet(notifTimelineSet);
    }
    /* VERJI Custom Functions */
    public getCredentials(): IMatrixClientCreds | undefined {
        if (!this.matrixClient) return;

        return {
            homeserverUrl: this.matrixClient.baseUrl,
            identityServerUrl: this.matrixClient.idBaseUrl,
            userId: this.matrixClient.credentials.userId ?? "",
            deviceId: this.matrixClient.getDeviceId() ?? "",
            accessToken: this.matrixClient.getAccessToken() ?? "",
            guest: this.matrixClient.isGuest(),
        };
    }
    /* END VERJI Custom Functions*/
}

/**
 * Note: You should be using a React context with access to a client rather than
 * using this, as in a multi-account world this will not exist!
 */
export const MatrixClientPeg: IMatrixClientPeg = new MatrixClientPegClass();

if (!window.mxMatrixClientPeg) {
    window.mxMatrixClientPeg = MatrixClientPeg;
}<|MERGE_RESOLUTION|>--- conflicted
+++ resolved
@@ -444,8 +444,6 @@
             },
         };
 
-<<<<<<< HEAD
-=======
         // if (SecurityCustomisations.getDehydrationKey) {
         //     opts.cryptoCallbacks!.getDehydrationKey = SecurityCustomisations.getDehydrationKey;
         // }
@@ -457,7 +455,6 @@
             opts.cryptoCallbacks!.getDehydrationKey = dehydrationKeyCallback;
         }
 
->>>>>>> 62d6dc70
         this.matrixClient = createMatrixClient(opts);
         this.matrixClient.setGuest(Boolean(creds.guest));
 
