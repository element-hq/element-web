/*
Copyright 2024 New Vector Ltd.
Copyright 2019 Michael Telatynski <7t3chguy@gmail.com>
Copyright 2019 The Matrix.org Foundation C.I.C.

SPDX-License-Identifier: AGPL-3.0-only OR GPL-3.0-only
Please see LICENSE files in the repository root for full details.
*/

import "@fontsource/inter/400.css";
import "@fontsource/inter/400-italic.css";
import "@fontsource/inter/500.css";
import "@fontsource/inter/500-italic.css";
import "@fontsource/inter/600.css";
import "@fontsource/inter/600-italic.css";
import "@fontsource/inter/700.css";
import "@fontsource/inter/700-italic.css";

import "@fontsource/inconsolata/latin-ext-400.css";
import "@fontsource/inconsolata/latin-400.css";
import "@fontsource/inconsolata/latin-ext-700.css";
import "@fontsource/inconsolata/latin-700.css";

import { logger } from "matrix-js-sdk/src/logger";

import { _t } from "./languageHandler";
import SettingsStore from "./settings/SettingsStore";
import ThemeWatcher from "./settings/watchers/ThemeWatcher";

export const DEFAULT_THEME = "light";
const HIGH_CONTRAST_THEMES: Record<string, string> = {
    light: "light-high-contrast",
};

interface IFontFaces extends Omit<Record<(typeof allowedFontFaceProps)[number], string>, "src"> {
    src: {
        format: string;
        url: string;
        local: string;
    }[];
}

interface CompoundTheme {
    [token: string]: string;
}

export type CustomTheme = {
    name: string;
    is_dark?: boolean; // eslint-disable-line camelcase
    colors?: {
        [key: string]: string;
    };
    fonts?: {
        faces: IFontFaces[];
        general: string;
        monospace: string;
    };
    compound?: CompoundTheme;
};

/**
 * Given a non-high-contrast theme, find the corresponding high-contrast one
 * if it exists, or return undefined if not.
 */
export function findHighContrastTheme(theme: string): string | undefined {
    return HIGH_CONTRAST_THEMES[theme];
}

/**
 * Given a high-contrast theme, find the corresponding non-high-contrast one
 * if it exists, or return undefined if not.
 */
export function findNonHighContrastTheme(hcTheme: string): string | undefined {
    for (const theme in HIGH_CONTRAST_THEMES) {
        if (HIGH_CONTRAST_THEMES[theme] === hcTheme) {
            return theme;
        }
    }
}

/**
 * Decide whether the supplied theme is high contrast.
 */
export function isHighContrastTheme(theme: string): boolean {
    return Object.values(HIGH_CONTRAST_THEMES).includes(theme);
}

export function enumerateThemes(): { [key: string]: string } {
    const BUILTIN_THEMES = {
        "light": _t("common|light"),
        "light-high-contrast": _t("theme|light_high_contrast"),
        "dark": _t("common|dark"),
    };
    const customThemes = SettingsStore.getValue("custom_themes") || [];
    const customThemeNames: Record<string, string> = {};

    try {
        for (const { name } of customThemes) {
            customThemeNames[`custom-${name}`] = name.includes("Verji") ? _t(name) : name; // Verji
        }
    } catch (err) {
        logger.warn("Error loading custom themes", {
            err,
            customThemes,
        });
    }

    return Object.assign({}, customThemeNames, BUILTIN_THEMES);
}

export interface ITheme {
    id: string;
    name: string;
}

export function getOrderedThemes(): ITheme[] {
    const themes = Object.entries(enumerateThemes())
        .map((p) => ({ id: p[0], name: p[1] })) // convert pairs to objects for code readability
        .filter((p) => !isHighContrastTheme(p.id));
    const builtInThemes = themes.filter((p) => !p.id.startsWith("custom-"));
<<<<<<< HEAD
    const collator = new Intl.Collator();
    const customThemes = themes
        .filter((p) => !builtInThemes.includes(p))
        .sort((a, b) => collator.compare(a.name, b.name));
    return [...builtInThemes, ...customThemes];
=======
    const customThemes = themes.filter((p) => !builtInThemes.includes(p)).sort((a, b) => compare(a.name, b.name)); // Verji
    //verji start
    if (!customThemes) {
        return [...builtInThemes];
    }
    return [...customThemes];
    //verji end
>>>>>>> 62d6dc70
}

function clearCustomTheme(): void {
    // remove all css variables, we assume these are there because of the custom theme
    const inlineStyleProps = Object.values(document.body.style);
    for (const prop of inlineStyleProps) {
        if (prop.startsWith("--")) {
            document.body.style.removeProperty(prop);
        }
    }

    // remove the custom style sheets
    document.querySelector("head > style[title='custom-theme-font-faces']")?.remove();
    document.querySelector("head > style[title='custom-theme-compound']")?.remove();
}

const allowedFontFaceProps = [
    "font-display",
    "font-family",
    "font-stretch",
    "font-style",
    "font-weight",
    "font-variant",
    "font-feature-settings",
    "font-variation-settings",
    "src",
    "unicode-range",
] as const;

function generateCustomFontFaceCSS(faces: IFontFaces[]): string {
    return faces
        .map((face) => {
            const src = face.src
                ?.map((srcElement) => {
                    let format = "";
                    if (srcElement.format) {
                        format = `format("${srcElement.format}")`;
                    }
                    if (srcElement.url) {
                        return `url("${srcElement.url}") ${format}`;
                    } else if (srcElement.local) {
                        return `local("${srcElement.local}") ${format}`;
                    }
                    return "";
                })
                .join(", ");
            const props = Object.keys(face).filter((prop) =>
                allowedFontFaceProps.includes(prop as (typeof allowedFontFaceProps)[number]),
            ) as Array<(typeof allowedFontFaceProps)[number]>;
            const body = props
                .map((prop) => {
                    let value: string;
                    if (prop === "src") {
                        value = src;
                    } else if (prop === "font-family") {
                        value = `"${face[prop]}"`;
                    } else {
                        value = face[prop];
                    }
                    return `${prop}: ${value}`;
                })
                .join(";");
            return `@font-face {${body}}`;
        })
        .join("\n");
}

const COMPOUND_TOKEN = /^--cpd-[a-z0-9-]+$/;

/**
 * Generates a style sheet to override Compound design tokens as specified in
 * the given theme.
 */
function generateCustomCompoundCSS(theme: CompoundTheme): string {
    const properties: string[] = [];
    for (const [token, value] of Object.entries(theme))
        if (COMPOUND_TOKEN.test(token)) properties.push(`${token}: ${value};`);
        else logger.warn(`'${token}' is not a valid Compound token`);
    // Insert the design token overrides into the 'custom' cascade layer as
    // documented at https://compound.element.io/?path=/docs/develop-theming--docs
    return `@layer compound.custom { :root, [class*="cpd-theme-"] { ${properties.join(" ")} } }`;
}

function setCustomThemeVars(customTheme: CustomTheme): void {
    const { style } = document.body;

    function setCSSColorVariable(name: string, hexColor: string, doPct = true): void {
        style.setProperty(`--${name}`, hexColor);
        if (doPct) {
            // uses #rrggbbaa to define the color with alpha values at 0%, 15% and 50%
            style.setProperty(`--${name}-0pct`, hexColor + "00");
            style.setProperty(`--${name}-15pct`, hexColor + "26");
            style.setProperty(`--${name}-50pct`, hexColor + "7F");
        }
    }

    if (customTheme.colors) {
        for (const [name, value] of Object.entries(customTheme.colors)) {
            if (Array.isArray(value)) {
                for (let i = 0; i < value.length; i += 1) {
                    setCSSColorVariable(`${name}_${i}`, value[i], false);
                }
            } else {
                setCSSColorVariable(name, value);
            }
        }
    }
    if (customTheme.fonts) {
        const { fonts } = customTheme;
        if (fonts.faces) {
            const css = generateCustomFontFaceCSS(fonts.faces);
            const style = document.createElement("style");
            style.setAttribute("title", "custom-theme-font-faces");
            style.setAttribute("type", "text/css");
            style.appendChild(document.createTextNode(css));
            document.head.appendChild(style);
        }
        if (fonts.general) {
            style.setProperty("--font-family", fonts.general);
        }
        if (fonts.monospace) {
            style.setProperty("--font-family-monospace", fonts.monospace);
        }
    }
    if (customTheme.compound) {
        const css = generateCustomCompoundCSS(customTheme.compound);
        const style = document.createElement("style");
        style.setAttribute("title", "custom-theme-compound");
        style.setAttribute("type", "text/css");
        style.appendChild(document.createTextNode(css));
        document.head.appendChild(style);
    }
}

export function getCustomTheme(themeName: string): CustomTheme {
    // set css variables
    const customThemes = SettingsStore.getValue("custom_themes");
    if (!customThemes) {
        throw new Error(`No custom themes set, can't set custom theme "${themeName}"`);
    }
    const customTheme = customThemes.find((t: ITheme) => t.name === themeName);
    if (!customTheme) {
        const knownNames = customThemes.map((t: ITheme) => t.name).join(", ");
        throw new Error(`Can't find custom theme "${themeName}", only know ${knownNames}`);
    }
    return customTheme;
}

/**
 * Called whenever someone changes the theme
 * Async function that returns once the theme has been set
 * (ie. the CSS has been loaded)
 *
 * @param {string} theme new theme
 */
export async function setTheme(theme?: string): Promise<void> {
    if (!theme) {
        const themeWatcher = new ThemeWatcher();
        theme = themeWatcher.getEffectiveTheme();
    }
    clearCustomTheme();
    let stylesheetName = theme;
    if (theme.startsWith("custom-")) {
        const customTheme = getCustomTheme(theme.slice(7));
        stylesheetName = customTheme.is_dark ? "dark-custom" : "light-custom";
        setCustomThemeVars(customTheme);
    }

    // look for the stylesheet elements.
    // styleElements is a map from style name to HTMLLinkElement.
    const styleElements = new Map<string, HTMLLinkElement>();
    const themes = Array.from(document.querySelectorAll<HTMLLinkElement>("[data-mx-theme]"));
    themes.forEach((theme) => {
        styleElements.set(theme.dataset.mxTheme!.toLowerCase(), theme);
    });

    if (!styleElements.has(stylesheetName)) {
        throw new Error("Unknown theme " + stylesheetName);
    }

    // disable all of them first, then enable the one we want. Chrome only
    // bothers to do an update on a true->false transition, so this ensures
    // that we get exactly one update, at the right time.
    //
    // ^ This comment was true when we used to use alternative stylesheets
    // for the CSS.  Nowadays we just set them all as disabled in index.html
    // and enable them as needed.  It might be cleaner to disable them all
    // at the same time to prevent loading two themes simultaneously and
    // having them interact badly... but this causes a flash of unstyled app
    // which is even uglier.  So we don't.

    const styleSheet = styleElements.get(stylesheetName)!;
    styleSheet.disabled = false;

    /**
     * Adds the Compound theme class to the top-most element in the document
     * This will automatically refresh the colour scales based on the OS or user
     * preferences
     */
    document.body.classList.remove("cpd-theme-light", "cpd-theme-dark", "cpd-theme-light-hc", "cpd-theme-dark-hc");

    let compoundThemeClassName = `cpd-theme-` + (stylesheetName.includes("light") ? "light" : "dark");
    // Always respect user OS preference!
    if (isHighContrastTheme(theme) || window.matchMedia("(prefers-contrast: more)").matches) {
        compoundThemeClassName += "-hc";
    }

    document.body.classList.add(compoundThemeClassName);

    return new Promise((resolve, reject) => {
        const switchTheme = function (): void {
            // we re-enable our theme here just in case we raced with another
            // theme set request as per https://github.com/vector-im/element-web/issues/5601.
            // We could alternatively lock or similar to stop the race, but
            // this is probably good enough for now.
            styleSheet.disabled = false;
            styleElements.forEach((a) => {
                if (a == styleSheet) return;
                a.disabled = true;
            });
            const bodyStyles = global.getComputedStyle(document.body);
            if (bodyStyles.backgroundColor) {
                const metaElement = document.querySelector<HTMLMetaElement>('meta[name="theme-color"]')!;
                metaElement.content = bodyStyles.backgroundColor;
            }
            resolve();
        };

        const isStyleSheetLoaded = (): boolean =>
            Boolean([...document.styleSheets].find((_styleSheet) => _styleSheet?.href === styleSheet.href));

        function waitForStyleSheetLoading(): void {
            // turns out that Firefox preloads the CSS for link elements with
            // the disabled attribute, but Chrome doesn't.
            if (isStyleSheetLoaded()) {
                switchTheme();
                return;
            }

            let counter = 0;

            // In case of theme toggling (white => black => white)
            // Chrome doesn't fire the `load` event when the white theme is selected the second times
            const intervalId = window.setInterval(() => {
                if (isStyleSheetLoaded()) {
                    clearInterval(intervalId);
                    styleSheet.onload = null;
                    styleSheet.onerror = null;
                    switchTheme();
                }

                // Avoid to be stuck in an endless loop if there is an issue in the stylesheet loading
                counter++;
                if (counter === 10) {
                    clearInterval(intervalId);
                    reject();
                }
            }, 200);

            styleSheet.onload = () => {
                clearInterval(intervalId);
                switchTheme();
            };

            styleSheet.onerror = (e) => {
                clearInterval(intervalId);
                reject(e);
            };
        }

        waitForStyleSheetLoading();
    });
}<|MERGE_RESOLUTION|>--- conflicted
+++ resolved
@@ -118,21 +118,17 @@
         .map((p) => ({ id: p[0], name: p[1] })) // convert pairs to objects for code readability
         .filter((p) => !isHighContrastTheme(p.id));
     const builtInThemes = themes.filter((p) => !p.id.startsWith("custom-"));
-<<<<<<< HEAD
     const collator = new Intl.Collator();
     const customThemes = themes
         .filter((p) => !builtInThemes.includes(p))
         .sort((a, b) => collator.compare(a.name, b.name));
     return [...builtInThemes, ...customThemes];
-=======
-    const customThemes = themes.filter((p) => !builtInThemes.includes(p)).sort((a, b) => compare(a.name, b.name)); // Verji
-    //verji start
-    if (!customThemes) {
-        return [...builtInThemes];
-    }
-    return [...customThemes];
-    //verji end
->>>>>>> 62d6dc70
+    // //verji start
+    // if (!customThemes) {
+    //     return [...builtInThemes];
+    // }
+    // return [...customThemes];
+    // //verji end
 }
 
 function clearCustomTheme(): void {
