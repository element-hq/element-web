/*
Copyright 2024 New Vector Ltd.
Copyright 2020 The Matrix.org Foundation C.I.C.

SPDX-License-Identifier: AGPL-3.0-only OR GPL-3.0-only
Please see LICENSE files in the repository root for full details.
*/

// Dispatcher actions also extend into any arbitrary string, so support that.
export type DispatcherAction = Action | string;

export enum Action {
    // TODO: Populate with actual actions
    // This is lazily generated as it also includes fixing a bunch of references. Work
    // that we don't really want to take on in a giant chunk. We should always define
    // new actions here, and ideally when we touch existing ones we take some time to
    // define them correctly.

    // When defining a new action, please use lower_scored_case with an optional class
    // name prefix. For example, `RoomListStore.view_room` or `view_user_settings`.
    // New definitions should also receive an accompanying interface in the payloads
    // directory.

    /**
     * View a user's profile. Should be used with a ViewUserPayload.
     */
    ViewUser = "view_user",

    /**
     * Open the user settings. No additional payload information required.
     * Optionally can include an OpenToTabPayload.
     */
    ViewUserSettings = "view_user_settings",

    /**
     * Open the user device settings. No additional payload information required.
     */
    ViewUserDeviceSettings = "view_user_device_settings",

    /**
     * Opens the room directory. No additional payload information required.
     */
    ViewRoomDirectory = "view_room_directory",

    /**
     * Fires when viewing room by room_alias fails to find room
     */
    ViewRoomError = "view_room_error",

    /**
     * Navigates to app home
     */
    ViewHomePage = "view_home_page",

    /**
     * Forces the theme to reload. No additional payload information required.
     */
    RecheckTheme = "recheck_theme",

    /**
     * Provide status information for an ongoing update check. Should be used with a CheckUpdatesPayload.
     */
    CheckUpdates = "check_updates",

    /**
     * Focuses the user's cursor to the send message composer. Should be used with a FocusComposerPayload.
     */
    FocusSendMessageComposer = "focus_send_message_composer",

    /**
     * Clear the  to the send message composer. Should be used with a FocusComposerPayload.
     */
    ClearAndFocusSendMessageComposer = "clear_focus_send_message_composer",

    /**
     * Focuses the user's cursor to the edit message composer. Should be used with a FocusComposerPayload.
     */
    FocusEditMessageComposer = "focus_edit_message_composer",

    /**
     * Focuses the user's cursor to the edit message composer or send message
     * composer based on the current edit state. Should be used with a FocusComposerPayload.
     */
    FocusAComposer = "focus_a_composer",

    /**
     * Focuses the threads panel.
     */
    FocusThreadsPanel = "focus_threads_panel",

    /**
     * Opens the user menu (previously known as the top left menu). No additional payload information required.
     */
    ToggleUserMenu = "toggle_user_menu",

    /**
     * Toggles the Space panel. No additional payload information required.
     */
    ToggleSpacePanel = "toggle_space_panel",

    /**
     * Sets the apps root font size. Should be used with UpdateFontSizePayload
     */
    MigrateBaseFontSize = "migrate_base_font_size",

    /**
     * Sets the apps root font size delta. Should be used with UpdateFontSizeDeltaPayload
     * It will add the delta to the current font size.
     * The delta should be between {@link FontWatcher.MIN_DELTA} and {@link FontWatcher.MAX_DELTA}.
     */
    UpdateFontSizeDelta = "update_font_size_delta",

    /**
     * Sets a system font. Should be used with UpdateSystemFontPayload
     */
    UpdateSystemFont = "update_system_font",

    /**
     * Changes room based on payload parameters. Should be used with JoinRoomPayload.
     */
    ViewRoom = "view_room",

    /**
     * Changes thread based on payload parameters. Should be used with ThreadPayload.
     */
    ViewThread = "view_thread",

    /**
     * Changes room based on room list order and payload parameters. Should be used with ViewRoomDeltaPayload.
     */
    ViewRoomDelta = "view_room_delta",

    /**
     * Opens the modal dial pad
     */
    OpenDialPad = "open_dial_pad",

    /**
     * Fired when CallHandler has checked for PSTN protocol support
     * payload: none
     * XXX: Is an action the right thing for this?
     */
    PstnSupportUpdated = "pstn_support_updated",

    /**
     * Similar to PstnSupportUpdated, fired when CallHandler has checked for virtual room support
     * payload: none
     * XXX: Ditto
     */
    VirtualRoomSupportUpdated = "virtual_room_support_updated",

    /**
     * Fired when an upload has started. Should be used with UploadStartedPayload.
     */
    UploadStarted = "upload_started",

    /**
     * Fired when an upload makes progress. Should be used with UploadProgressPayload.
     */
    UploadProgress = "upload_progress",

    /**
     * Fired when an upload is completed. Should be used with UploadFinishedPayload.
     */
    UploadFinished = "upload_finished",

    /**
     * Fired when an upload fails. Should be used with UploadErrorPayload.
     */
    UploadFailed = "upload_failed",

    /**
     * Fired when an upload is cancelled by the user. Should be used with UploadCanceledPayload.
     */
    UploadCanceled = "upload_canceled",

    /**
     * Fired when requesting to join a room. Should be used with JoinRoomPayload.
     */
    JoinRoom = "join_room",

    /**
     * Fired when successfully joining a room. Should be used with a JoinRoomReadyPayload.
     */
    JoinRoomReady = "join_room_ready",

    /**
     * Fired when joining a room failed
     */
    JoinRoomError = "join_room_error",

    /**
     * Fired when starting to bulk redact messages from a user in a room.
     */
    BulkRedactStart = "bulk_redact_start",

    /**
     * Fired when done bulk redacting messages from a user in a room.
     */
    BulkRedactEnd = "bulk_redact_end",

    /**
     * Inserts content into the active composer. Should be used with ComposerInsertPayload.
     */
    ComposerInsert = "composer_insert",

    /**
     * Switches space. Should be used with SwitchSpacePayload.
     */
    SwitchSpace = "switch_space",

    /**
     * Signals to the visible space hierarchy that a change has occurred and that it should refresh.
     */
    UpdateSpaceHierarchy = "update_space_hierarchy",

    /**
     * Fires when a monitored setting is updated,
     * see SettingsStore::monitorSetting for more details.
     * Should be used with SettingUpdatedPayload.
     */
    SettingUpdated = "setting_updated",

    /**
     * Fires when a user starts to edit event (e.g. up arrow in compositor)
     */
    EditEvent = "edit_event",

    /**
     * The user accepted pseudonymous analytics (i.e. posthog) from the toast
     * Payload: none
     */
    PseudonymousAnalyticsAccept = "pseudonymous_analytics_accept",

    /**
     * The user rejected pseudonymous analytics (i.e. posthog) from the toast
     * Payload: none
     */
    PseudonymousAnalyticsReject = "pseudonymous_analytics_reject",

    /**
     * Fires after crypto is setup if key backup is not enabled
     * Used to trigger auto rageshakes when configured
     */
    ReportKeyBackupNotEnabled = "report_key_backup_not_enabled",

    /**
     * Dispatched after leave room or space is finished
     */
    AfterLeaveRoom = "after_leave_room",

    /**
     * Used to defer actions until after sync is complete
     * LifecycleStore will emit deferredAction payload after 'MatrixActions.sync'
     */
    DoAfterSyncPrepared = "do_after_sync_prepared",

    /**
     * Fired when clicking user name from group view
     */
    ViewStartChatOrReuse = "view_start_chat_or_reuse",

    /**
     * Fired when the user's active room changed, possibly from/to a non-room view.
     * Payload: ActiveRoomChangedPayload
     */
    ActiveRoomChanged = "active_room_changed",

    /**
     * Fired when the forward dialog needs to be opened.
     * Payload: OpenForwardDialogPayload
     */
    OpenForwardDialog = "open_forward_dialog",

    /**
     * Fired when the "report event" dialog needs to be opened.
     * Payload: OpenReportEventDialogPayload.
     */
    OpenReportEventDialog = "open_report_event_dialog",

    /**
     * Fired when something within the application has determined that a logout,
     * or logout-like behaviour, needs to happen. Specifically meant to target
     * storage deletion rather than calling the logout API.
     *
     * No payload.
     */
    TriggerLogout = "trigger_logout",

    /**
     * Opens the user's preferences for the given space. Used with a OpenSpacePreferencesPayload.
     */
    OpenSpacePreferences = "open_space_preferences",

    /**
     * Opens the settings for the given space. Used with a OpenSpaceSettingsPayload.
     */
    OpenSpaceSettings = "open_space_settings",

    /**
     * Opens the invite dialog. Used with a OpenInviteDialogPayload.
     */
    OpenInviteDialog = "open_invite_dialog",

    /**
     * Opens a dialog to add an existing object to a space. Used with a OpenAddExistingToSpaceDialogPayload.
     */
    OpenAddToExistingSpaceDialog = "open_add_to_existing_space_dialog",

    /**
     * Let components know that they should log any useful debugging information
     * because we're probably about to send bug report which includes all of the
     * logs. Fires with no payload.
     */
    DumpDebugLogs = "dump_debug_logs",

    /**
     * Show current room topic
     */
    ShowRoomTopic = "show_room_topic",

    /**
     * Fired when the client was logged out. No additional payload information required.
     */
    OnLoggedOut = "on_logged_out",

    /**
     * Fired when the client was logged in. No additional payload information required.
     */
    OnLoggedIn = "on_logged_in",

    /**
     * Overwrites the existing login with fresh session credentials. Use with a OverwriteLoginPayload.
     */
    OverwriteLogin = "overwrite_login",

    /**
     * Fired when the PlatformPeg gets a new platform set upon it, should only happen once per app load lifecycle.
     * Fires with the PlatformSetPayload.
     */
    PlatformSet = "platform_set",

    /**
     * Fired when we want to view a thread, either a new one or an existing one
     */
    ShowThread = "show_thread",

    /**
     * Fired when requesting to prompt for ask to join a room.
     */
    PromptAskToJoin = "prompt_ask_to_join",

    /**
     * Fired when requesting to submit an ask to join a room. Use with a SubmitAskToJoinPayload.
     */
    SubmitAskToJoin = "submit_ask_to_join",

    /**
     * Fired when requesting to cancel an ask to join a room. Use with a CancelAskToJoinPayload.
     */
    CancelAskToJoin = "cancel_ask_to_join",

    /**
     * Fired when we want to open spotlight search. Use with a OpenSpotlightPayload.
     */
    OpenSpotlight = "open_spotlight",

    /**
     * Fired when the room loaded.
     */
    RoomLoaded = "room_loaded",

    /**
     * Opens right panel with 3pid invite information
     */
    View3pidInvite = "view_3pid_invite",

<<<<<<< HEAD
    /**
     * Opens right panel room summary and focuses the search input
     */
    FocusMessageSearch = "focus_search",
=======
    // Verji start
    /**
     * View Verji news
     */
    ViewNews = "view_news",

    /**
     * View Verji status messages
     */
    ViewOperatingMessages = "view_operatingmessages",

    // Verji end
>>>>>>> 62d6dc70
}<|MERGE_RESOLUTION|>--- conflicted
+++ resolved
@@ -375,12 +375,11 @@
      */
     View3pidInvite = "view_3pid_invite",
 
-<<<<<<< HEAD
     /**
      * Opens right panel room summary and focuses the search input
      */
     FocusMessageSearch = "focus_search",
-=======
+
     // Verji start
     /**
      * View Verji news
@@ -393,5 +392,4 @@
     ViewOperatingMessages = "view_operatingmessages",
 
     // Verji end
->>>>>>> 62d6dc70
 }