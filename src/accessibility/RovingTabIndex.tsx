/*
Copyright 2024 New Vector Ltd.
Copyright 2020 The Matrix.org Foundation C.I.C.

SPDX-License-Identifier: AGPL-3.0-only OR GPL-3.0-only
Please see LICENSE files in the repository root for full details.
*/

import React, {
    createContext,
    useCallback,
    useContext,
    useMemo,
    useRef,
    useReducer,
    Reducer,
    Dispatch,
    RefObject,
    ReactNode,
    RefCallback,
} from "react";

import { getKeyBindingsManager } from "../KeyBindingsManager";
import { KeyBindingAction } from "./KeyboardShortcuts";
import { FocusHandler } from "./roving/types";

/**
 * Module to simplify implementing the Roving TabIndex accessibility technique
 *
 * Wrap the Widget in an RovingTabIndexContextProvider
 * and then for all buttons make use of useRovingTabIndex or RovingTabIndexWrapper.
 * The code will keep track of which tabIndex was most recently focused and expose that information as `isActive` which
 * can then be used to only set the tabIndex to 0 as expected by the roving tabindex technique.
 * When the active button gets unmounted the closest button will be chosen as expected.
 * Initially the first button to mount will be given active state.
 *
 * https://developer.mozilla.org/en-US/docs/Web/Accessibility/Keyboard-navigable_JavaScript_widgets#Technique_1_Roving_tabindex
 */

// Check for form elements which utilize the arrow keys for native functions
// like many of the text input varieties.
//
// i.e. it's ok to press the down arrow on a radio button to move to the next
// radio. But it's not ok to press the down arrow on a <input type="text"> to
// move away because the down arrow should move the cursor to the end of the
// input.
export function checkInputableElement(el: HTMLElement): boolean {
    return el.matches('input:not([type="radio"]):not([type="checkbox"]), textarea, select, [contenteditable=true]');
}

export interface IState {
    activeNode?: HTMLElement;
    nodes: HTMLElement[];
}

export interface IContext {
    state: IState;
    dispatch: Dispatch<IAction>;
}

export const RovingTabIndexContext = createContext<IContext>({
    state: {
        nodes: [], // list of nodes in DOM order
    },
    dispatch: () => {},
});
RovingTabIndexContext.displayName = "RovingTabIndexContext";

export enum Type {
    Register = "REGISTER",
    Unregister = "UNREGISTER",
    SetFocus = "SET_FOCUS",
    Update = "UPDATE",
}

export interface IAction {
    type: Exclude<Type, Type.Update>;
    payload: {
        node: HTMLElement;
    };
}

interface UpdateAction {
    type: Type.Update;
    payload?: undefined;
}

type Action = IAction | UpdateAction;

<<<<<<< HEAD
const refSorter = (a: Ref, b: Ref): number => {
    if (a === b || !a.current || !b.current) {
        return 0;
    }

    const position = a.current.compareDocumentPosition(b.current);
=======
const nodeSorter = (a: HTMLElement, b: HTMLElement): number => {
    if (a === b) {
        return 0;
    }

    const position = a.compareDocumentPosition(b);
>>>>>>> da2e126c

    if (position & Node.DOCUMENT_POSITION_FOLLOWING || position & Node.DOCUMENT_POSITION_CONTAINED_BY) {
        return -1;
    } else if (position & Node.DOCUMENT_POSITION_PRECEDING || position & Node.DOCUMENT_POSITION_CONTAINS) {
        return 1;
    } else {
        return 0;
    }
};

export const reducer: Reducer<IState, Action> = (state: IState, action: Action) => {
    switch (action.type) {
        case Type.Register: {
            if (!state.activeNode) {
                // Our list of nodes was empty, set activeNode to this first item
                state.activeNode = action.payload.node;
            }

            if (state.nodes.includes(action.payload.node)) return state;

            // Sadly due to the potential of DOM elements swapping order we can't do anything fancy like a binary insert
            state.nodes.push(action.payload.node);
            state.nodes.sort(nodeSorter);

            return { ...state };
        }

        case Type.Unregister: {
            const oldIndex = state.nodes.findIndex((r) => r === action.payload.node);

            if (oldIndex === -1) {
                return state; // already removed, this should not happen
            }

            if (state.nodes.splice(oldIndex, 1)[0] === state.activeNode) {
                // we just removed the active node, need to replace it
                // pick the node closest to the index the old node was in
                if (oldIndex >= state.nodes.length) {
                    state.activeNode = findSiblingElement(state.nodes, state.nodes.length - 1, true);
                } else {
                    state.activeNode =
                        findSiblingElement(state.nodes, oldIndex) || findSiblingElement(state.nodes, oldIndex, true);
                }
                if (document.activeElement === document.body) {
                    // if the focus got reverted to the body then the user was likely focused on the unmounted element
                    setTimeout(() => state.activeNode?.focus(), 0);
                }
            }

            // update the nodes list
            return { ...state };
        }

        case Type.SetFocus: {
            // if the node doesn't change just return the same object reference to skip a re-render
            if (state.activeNode === action.payload.node) return state;
            // update active node
            state.activeNode = action.payload.node;
            return { ...state };
        }

        case Type.Update: {
            state.nodes.sort(nodeSorter);
            return { ...state };
        }

        default:
            return state;
    }
};

interface IProps {
    handleLoop?: boolean;
    handleHomeEnd?: boolean;
    handleUpDown?: boolean;
    handleLeftRight?: boolean;
    handleInputFields?: boolean;
    scrollIntoView?: boolean | ScrollIntoViewOptions;
    children(renderProps: { onKeyDownHandler(ev: React.KeyboardEvent): void; onDragEndHandler(): void }): ReactNode;
    onKeyDown?(ev: React.KeyboardEvent, state: IState, dispatch: Dispatch<IAction>): void;
}

export const findSiblingElement = (
    nodes: HTMLElement[],
    startIndex: number,
    backwards = false,
    loop = false,
): HTMLElement | undefined => {
    if (backwards) {
        for (let i = startIndex; i < nodes.length && i >= 0; i--) {
            if (nodes[i]?.offsetParent !== null) {
                return nodes[i];
            }
        }
        if (loop) {
            return findSiblingElement(nodes.slice(startIndex + 1), nodes.length - 1, true, false);
        }
    } else {
        for (let i = startIndex; i < nodes.length && i >= 0; i++) {
            if (nodes[i]?.offsetParent !== null) {
                return nodes[i];
            }
        }
        if (loop) {
            return findSiblingElement(nodes.slice(0, startIndex), 0, false, false);
        }
    }
};

export const RovingTabIndexProvider: React.FC<IProps> = ({
    children,
    handleHomeEnd,
    handleUpDown,
    handleLeftRight,
    handleLoop,
    handleInputFields,
    scrollIntoView,
    onKeyDown,
}) => {
    const [state, dispatch] = useReducer<Reducer<IState, Action>>(reducer, {
        nodes: [],
    });

    const context = useMemo<IContext>(() => ({ state, dispatch }), [state]);

    const onKeyDownHandler = useCallback(
        (ev: React.KeyboardEvent) => {
            if (onKeyDown) {
                onKeyDown(ev, context.state, context.dispatch);
                if (ev.defaultPrevented) {
                    return;
                }
            }

            let handled = false;
            const action = getKeyBindingsManager().getAccessibilityAction(ev);
            let focusNode: HTMLElement | undefined;
            // Don't interfere with input default keydown behaviour
            // but allow people to move focus from it with Tab.
            if (!handleInputFields && checkInputableElement(ev.target as HTMLElement)) {
                switch (action) {
                    case KeyBindingAction.Tab:
                        handled = true;
                        if (context.state.nodes.length > 0) {
                            const idx = context.state.nodes.indexOf(context.state.activeNode!);
                            focusNode = findSiblingElement(
                                context.state.nodes,
                                idx + (ev.shiftKey ? -1 : 1),
                                ev.shiftKey,
                            );
                        }
                        break;
                }
            } else {
                // check if we actually have any items
                switch (action) {
                    case KeyBindingAction.Home:
                        if (handleHomeEnd) {
                            handled = true;
                            // move focus to first (visible) item
                            focusNode = findSiblingElement(context.state.nodes, 0);
                        }
                        break;

                    case KeyBindingAction.End:
                        if (handleHomeEnd) {
                            handled = true;
                            // move focus to last (visible) item
                            focusNode = findSiblingElement(context.state.nodes, context.state.nodes.length - 1, true);
                        }
                        break;

                    case KeyBindingAction.ArrowDown:
                    case KeyBindingAction.ArrowRight:
                        if (
                            (action === KeyBindingAction.ArrowDown && handleUpDown) ||
                            (action === KeyBindingAction.ArrowRight && handleLeftRight)
                        ) {
                            handled = true;
                            if (context.state.nodes.length > 0) {
                                const idx = context.state.nodes.indexOf(context.state.activeNode!);
                                focusNode = findSiblingElement(context.state.nodes, idx + 1, false, handleLoop);
                            }
                        }
                        break;

                    case KeyBindingAction.ArrowUp:
                    case KeyBindingAction.ArrowLeft:
                        if (
                            (action === KeyBindingAction.ArrowUp && handleUpDown) ||
                            (action === KeyBindingAction.ArrowLeft && handleLeftRight)
                        ) {
                            handled = true;
                            if (context.state.nodes.length > 0) {
                                const idx = context.state.nodes.indexOf(context.state.activeNode!);
                                focusNode = findSiblingElement(context.state.nodes, idx - 1, true, handleLoop);
                            }
                        }
                        break;
                }
            }

            if (handled) {
                ev.preventDefault();
                ev.stopPropagation();
            }

            if (focusNode) {
                focusNode?.focus();
                // programmatic focus doesn't fire the onFocus handler, so we must do the do ourselves
                dispatch({
                    type: Type.SetFocus,
                    payload: {
                        node: focusNode,
                    },
                });
                if (scrollIntoView) {
                    focusNode?.scrollIntoView(scrollIntoView);
                }
            }
        },
        [
            context,
            onKeyDown,
            handleHomeEnd,
            handleUpDown,
            handleLeftRight,
            handleLoop,
            handleInputFields,
            scrollIntoView,
        ],
    );

    const onDragEndHandler = useCallback(() => {
        dispatch({
            type: Type.Update,
        });
    }, []);

    return (
        <RovingTabIndexContext.Provider value={context}>
            {children({ onKeyDownHandler, onDragEndHandler })}
        </RovingTabIndexContext.Provider>
    );
};

/**
 * Hook to register a roving tab index.
 *
 * inputRef is an optional argument; when passed this ref points to the DOM element
 * to which the callback ref is attached.
 *
 * Returns:
 * onFocus should be called when the index gained focus in any manner.
 * isActive should be used to set tabIndex in a manner such as `tabIndex={isActive ? 0 : -1}`.
 * ref is a callback ref that should be passed to a DOM node which will be used for DOM compareDocumentPosition.
 * nodeRef is a ref that points to the DOM element to which the ref mentioned above is attached.
 *
 * nodeRef = inputRef when inputRef argument is provided.
 */
export const useRovingTabIndex = <T extends HTMLElement>(
    inputRef?: RefObject<T>,
): [FocusHandler, boolean, RefCallback<T>, RefObject<T | null>] => {
    const context = useContext(RovingTabIndexContext);

    let nodeRef = useRef<T | null>(null);

    if (inputRef) {
        // if we are given a ref, use it instead of ours
        nodeRef = inputRef;
    }

    const ref = useCallback((node: T | null) => {
        if (node) {
            nodeRef.current = node;
            context.dispatch({
                type: Type.Register,
                payload: { node },
            });
        } else {
            context.dispatch({
                type: Type.Unregister,
                payload: { node: nodeRef.current! },
            });
            nodeRef.current = null;
        }
    }, []); // eslint-disable-line react-hooks/exhaustive-deps

    const onFocus = useCallback(() => {
        if (!nodeRef.current) {
            console.warn("useRovingTabIndex.onFocus called but the react ref does not point to any DOM element!");
            return;
        }
        context.dispatch({
            type: Type.SetFocus,
            payload: { node: nodeRef.current },
        });
    }, []); // eslint-disable-line react-hooks/exhaustive-deps

    const isActive = context.state.activeNode === nodeRef.current;
    return [onFocus, isActive, ref, nodeRef];
};

// re-export the semantic helper components for simplicity
export { RovingTabIndexWrapper } from "./roving/RovingTabIndexWrapper";
export { RovingAccessibleButton } from "./roving/RovingAccessibleButton";<|MERGE_RESOLUTION|>--- conflicted
+++ resolved
@@ -87,21 +87,12 @@
 
 type Action = IAction | UpdateAction;
 
-<<<<<<< HEAD
-const refSorter = (a: Ref, b: Ref): number => {
-    if (a === b || !a.current || !b.current) {
-        return 0;
-    }
-
-    const position = a.current.compareDocumentPosition(b.current);
-=======
 const nodeSorter = (a: HTMLElement, b: HTMLElement): number => {
     if (a === b) {
         return 0;
     }
 
     const position = a.compareDocumentPosition(b);
->>>>>>> da2e126c
 
     if (position & Node.DOCUMENT_POSITION_FOLLOWING || position & Node.DOCUMENT_POSITION_CONTAINED_BY) {
         return -1;
