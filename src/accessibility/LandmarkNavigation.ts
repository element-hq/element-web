--- conflicted
+++ resolved
@@ -73,12 +73,6 @@
 const landmarkToDomElementMap: Record<Landmark, () => HTMLElement | null | undefined> = {
     [Landmark.ACTIVE_SPACE_BUTTON]: () => document.querySelector<HTMLElement>(".mx_SpaceButton_active"),
 
-<<<<<<< HEAD
-    [Landmark.ROOM_SEARCH]: () => document.querySelector<HTMLElement>(".mx_RoomListSearch_search"),
-    [Landmark.ROOM_LIST]: () =>
-        document.querySelector<HTMLElement>(".mx_RoomListItemView_selected") ||
-        document.querySelector<HTMLElement>(".mx_RoomListItemView"),
-=======
     [Landmark.ROOM_SEARCH]: () =>
         SettingsStore.getValue("feature_new_room_list")
             ? document.querySelector<HTMLElement>(".mx_RoomListSearch_search")
@@ -89,7 +83,6 @@
               document.querySelector<HTMLElement>(".mx_RoomListItemView")
             : document.querySelector<HTMLElement>(".mx_RoomTile_selected") ||
               document.querySelector<HTMLElement>(".mx_RoomTile"),
->>>>>>> 34450d51
 
     [Landmark.MESSAGE_COMPOSER_OR_HOME]: () => {
         const isComposerOpen = !!document.querySelector(".mx_MessageComposer");
