# Playwright in Element Web

## Contents

- How to run the tests
- How the tests work
- How to write great Playwright tests
- Visual testing

## Running the Tests

Our Playwright tests run automatically as part of our CI along with our other tests,
on every pull request and on every merge to develop & master.

You may need to follow instructions to set up your development environment for running
Playwright by following <https://playwright.dev/docs/browsers#install-browsers> and
<https://playwright.dev/docs/browsers#install-system-dependencies>.

However the Playwright tests are run, an element-web instance must be running on
http://localhost:8080 (this is configured in `playwright.config.ts`) - this is what will
be tested. When running Playwright tests yourself, the standard `yarn start` from the
element-web project is fine: leave it running it a different terminal as you would
when developing. Alternatively if you followed the development set up from element-web then
Playwright will be capable of running the webserver on its own if it isn't already running.

The tests use [testcontainers](https://node.testcontainers.org/) to launch Homeserver (Synapse or Dendrite)
instances to test against, so you'll also need to one of the
[supported container runtimes](#supporter-container-runtimes)
installed and working in order to run the Playwright tests.

There are a few different ways to run the tests yourself. The simplest is to run:

```shell
yarn run test:playwright
```

This will run the Playwright tests once, non-interactively.

You can also run individual tests this way too, as you'd expect:

```shell
yarn run test:playwright --spec playwright/e2e/register/register.spec.ts
```

Playwright also has its own UI that you can use to run and debug the tests.
To launch it:

```shell
yarn run test:playwright:open --headed --debug
```

See more command line options at <https://playwright.dev/docs/test-cli>.

## Projects

By default, Playwright will run all "Projects", this means tests will run against Chrome, Firefox and "Safari" (Webkit).
We only run tests against Chrome in pull request CI, but all projects in the merge queue.
Some tests are excluded from running on certain browsers due to incompatibilities in the test harness.

## How the Tests Work

Everything Playwright-related lives in the `playwright/` subdirectory
as is typical for Playwright tests. Likewise, tests live in `playwright/e2e`.

`playwright/testcontainers` contains the testcontainers which start instances
of Synapse/Dendrite. These servers are what Element-web runs against in the tests.

Synapse can be launched with different configurations in order to test element
in different configurations. You can specify `synapseConfigOptions` as such:

```typescript
test.use({
    synapseConfigOptions: {
        // The config options to pass to the Synapse instance
    },
});
```

The appropriate homeserver will be launched by the Playwright worker and reused for all tests which match the worker configuration.
Due to homeservers being reused between tests, please use unique names for any rooms put into the room directory as
they may be visible from other tests, the suggested approach is to use `testInfo.testId` within the name or lodash's uniqueId.
<<<<<<< HEAD
We remove public rooms from the directory between tests but deleting users doesn't have a homeserver agnostic solution.
=======
We remove public rooms from the room directory between tests but deleting users doesn't have a homeserver agnostic solution.
>>>>>>> 6e36a1ff
The logs from testcontainers will be attached to any reports output from Playwright.

## Writing Tests

Mostly this is the same advice as for writing any other Playwright test: the Playwright
docs are well worth a read if you're not already familiar with Playwright testing, eg.
https://playwright.dev/docs/best-practices. To avoid your tests being flaky it is also
recommended to use [auto-retrying assertions](https://playwright.dev/docs/test-assertions#auto-retrying-assertions).

### Getting a Synapse

We heavily leverage the magic of [Playwright fixtures](https://playwright.dev/docs/test-fixtures).
To acquire a homeserver within a test just add the `homeserver` fixture to the test:

```typescript
test("should do something", async ({ homeserver }) => {
    // homeserver is a Synapse/Dendrite instance
});
```

This returns an object with information about the Homeserver instance, including what port
it was started on and the ID that needs to be passed to shut it down again. It also
returns the registration shared secret (`registrationSecret`) that can be used to
register users via the REST API. The Homeserver has been ensured ready to go by awaiting
its internal health-check.

Homeserver instances should be reasonably cheap to start (you may see the first one take a
while as it pulls the Docker image).
You do not need to explicitly clean up the instance as it will be cleaned up by the fixture.

### Logging In

We again heavily leverage the magic of [Playwright fixtures](https://playwright.dev/docs/test-fixtures).
To acquire a logged-in user within a test just add the `user` fixture to the test:

```typescript
test("should do something", async ({ user }) => {
    // user is a logged in user
});
```

You can specify a display name for the user via `test.use` `displayName`,
otherwise a random one will be generated.
This will register a random userId using the registrationSecret with a random password
and the given display name. The user fixture will contain details about the credentials for if
they are needed for User-Interactive Auth or similar but localStorage will already be seeded with them
and the app loaded (path `/`).

### Joining a Room

Many tests will also want to start with the client in a room, ready to send & receive messages. Best
way to do this may be to get an access token for the user and use this to create a room with the REST
API before logging the user in.
You can make use of the bot fixture and the `client` field on the app fixture to do this.

### Try to write tests from the users' perspective

Like for instance a user will not look for a button by querying a CSS selector.
Instead, you should work with roles / labels etc, see https://playwright.dev/docs/locators.

### Using matrix-js-sdk

Due to the way we run the Playwright tests in CI, at this time you can only use the matrix-js-sdk module
exposed on `window.matrixcs`. This has the limitation that it is only accessible with the app loaded.
This may be revisited in the future.

## Good Test Hygiene

This section mostly summarises general good Playwright testing practice, and should not be news to anyone
already familiar with Playwright.

1. Test a well-isolated unit of functionality. The more specific, the easier it will be to tell what's
   wrong when they fail.
1. Don't depend on state from other tests: any given test should be able to run in isolation.
1. Try to avoid driving the UI for anything other than the UI you're trying to test. e.g. if you're
   testing that the user can send a reaction to a message, it's best to send a message using a REST
   API, then react to it using the UI, rather than using the element-web UI to send the message.
1. Avoid explicit waits. Playwright locators & assertions will implicitly wait for the specified
   element to appear and all assertions are retried until they either pass or time out, so you should
   never need to manually wait for an element.
    - For example, for asserting about editing an already-edited message, you can't wait for the
      'edited' element to appear as there was already one there, but you can assert that the body
      of the message is what is should be after the second edit and this assertion will pass once
      it becomes true. You can then assert that the 'edited' element is still in the DOM.
    - You can also wait for other things like network requests in the
      browser to complete (https://playwright.dev/docs/api/class-page#page-wait-for-response).
      Needing to wait for things can also be because of race conditions in the app itself, which ideally
      shouldn't be there!

This is a small selection - the Playwright best practices guide, linked above, has more good advice, and we
should generally try to adhere to them.

## Screenshot testing

When we previously used Cypress we also dabbled with Percy, and whilst powerful it did not
lend itself well to being executed on all PRs without needing to budget it substantially.

Playwright has built-in support for [visual comparison testing](https://playwright.dev/docs/test-snapshots).
Screenshots are saved in `playwright/snapshots` and are rendered in a Linux Docker environment for stability.

One must be careful to exclude any dynamic content from the screenshot, such as timestamps, avatars, etc,
via the `mask` option. See the [Playwright docs](https://playwright.dev/docs/test-snapshots#masking).

Some UI elements render differently between test runs, such as BaseAvatar when
there is no avatar set, choosing a colour from the theme palette based on the
hash of the user/room's Matrix ID. To avoid this creating flaky tests we inject
some custom CSS, for this to happen we use the custom assertion `toMatchScreenshot`
instead of the native `toHaveScreenshot`.

If you are running Linux and are unfortunate that the screenshots are not rendering identically,
you may wish to specify `--ignore-snapshots` and rely on Docker to render them for you.

## Test Tags

We use test tags to categorise tests for running subsets more efficiently.

- `@mergequeue`: Tests that are slow or flaky and cover areas of the app we update seldom, should not be run on every PR commit but will be run in the Merge Queue.
- `@screenshot`: Tests that use `toMatchScreenshot` to speed up a run of `test:playwright:screenshots`. A test with this tag must not also have the `@mergequeue` tag as this would cause false positives in the stale screenshot detection.
- `@no-$project`: Tests which are unsupported in $Project. These tests will be skipped when running in $Project.

Anything testing Matrix media will need to have `@no-firefox` and `@no-webkit` as those rely on the service worker which
has to be disabled in Playwright on Firefox & Webkit to retain routing functionality.
Anything testing VoIP/microphone will need to have `@no-webkit` as fake microphone functionality is not available
there at this time.

If you wish to run all tests in a PR, you can give it the label `X-Run-All-Tests`.

## Supporter container runtimes

We use testcontainers to spin up various instances of Synapse, Matrix Authentication Service, and more.
It supports Docker out of the box but also has support for Podman, Colima, Rancher, you just need to follow some instructions to achieve it:
https://node.testcontainers.org/supported-container-runtimes/

If you are running under Colima, you may need to set the environment variable `TMPDIR` to `/tmp/colima` or a path
within `$HOME` to allow bind mounting temporary directories into the Docker containers.<|MERGE_RESOLUTION|>--- conflicted
+++ resolved
@@ -79,11 +79,7 @@
 The appropriate homeserver will be launched by the Playwright worker and reused for all tests which match the worker configuration.
 Due to homeservers being reused between tests, please use unique names for any rooms put into the room directory as
 they may be visible from other tests, the suggested approach is to use `testInfo.testId` within the name or lodash's uniqueId.
-<<<<<<< HEAD
-We remove public rooms from the directory between tests but deleting users doesn't have a homeserver agnostic solution.
-=======
 We remove public rooms from the room directory between tests but deleting users doesn't have a homeserver agnostic solution.
->>>>>>> 6e36a1ff
 The logs from testcontainers will be attached to any reports output from Playwright.
 
 ## Writing Tests
