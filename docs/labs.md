# Labs features

If Labs is enabled in the [Element config](config.md), you can enable some of these features by going
to `Settings->Labs`. This list is non-exhaustive and subject to change, chat in
[#element-web:matrix.org](https://matrix.to/#/#element-web:matrix.org) for more information.

**Be warned! Labs features are not finalised, they may be fragile, they may change, they may be
dropped. Ask in the room if you are unclear about any details here.**

## Submit Abuse Report to Moderators [MSC3215](https://github.com/matrix-org/matrix-doc/pull/3215) support (`feature_report_to_moderators`)

A new version of the "Report" dialog that lets users send abuse reports directly to room moderators,
if the room supports it.

## Render LaTeX maths in messages (`feature_latex_maths`)

Enables rendering of LaTeX maths in messages using [KaTeX](https://katex.org/). LaTeX between single dollar-signs is interpreted as inline maths and double dollar-signs as display maths (i.e. centred on its own line).

## Message pinning (`feature_pinning`)

Allows you to pin messages in the room. To pin a message, use the 3 dots to the right of the message
and select "Pin".

## Jump to date (`feature_jump_to_date`)

Note: This labs feature is only visible when your homeserver has MSC3030 enabled
(in Synapse, add `experimental_features` -> `msc3030_enabled` to your
`homeserver.yaml`) which means `GET /_matrix/client/versions` responds with
`org.matrix.msc3030` under the `unstable_features` key.

Adds a dropdown menu to the date separator headers in the timeline which allows
you to jump to last week, last month, the beginning of the room, or choose a
date from the calendar.

Also adds the `/jumptodate 2022-01-31` slash command.

## Render simple counters in room header (`feature_state_counters`)

Allows rendering of labelled counters above the message list.

Once enabled, send a custom state event to a room to set values:

1. In a room, type `/devtools` to bring up the devtools interface
2. Click "Send Custom Event"
3. Toggle from "Event" to "State Event"
4. Set the event type to: `re.jki.counter` and give it a unique key
5. Specify the content in the following format:

```
{
    "link": "",
    "severity": "normal",
    "title": "my counter",
    "value": 0
}
```

That's it. Now should see your new counter under the header.

## New ways to ignore people (`feature_mjolnir`)

When enabled, a new settings tab appears for users to be able to manage their ban lists.
This is a different kind of ignoring where the ignored user's messages still get rendered,
but are hidden by default.

Ban lists are rooms within Matrix, proposed as [MSC2313](https://github.com/matrix-org/matrix-doc/pull/2313).
[Mjolnir](https://github.com/matrix-org/mjolnir) is a set of moderation tools which support
ban lists.

## Verifications in DMs (`feature_dm_verification`)

An implementation of [MSC2241](https://github.com/matrix-org/matrix-doc/pull/2241). When enabled, verification might not work with devices which don't support MSC2241.

This also includes a new implementation of the user & member info panel, designed to share more code between showing community members & room members. Built on top of this new panel is also a new UX for verification from the member panel.

The setting will be removed in a future release, enabling it non-optionally for
all users.

## Bridge info tab (`feature_bridge_state`)

Adds a "Bridge Info" tab to the Room Settings dialog, if a compatible bridge is
present in the room. The Bridge info tab pulls information from the `m.bridge` state event ([MSC2346](https://github.com/matrix-org/matrix-doc/pull/2346)). Since the feature is based upon a MSC, most
bridges are not expected to be compatible, and users should not rely on this
tab as the single source of truth just yet.

## Presence indicator in room list (`feature_presence_in_room_list`)

This adds a presence indicator in the room list next to DM rooms where the other
person is online.

## Custom themes (`feature_custom_themes`)

Custom themes are possible through Element's [theme support](./theming.md), though
normally these themes need to be defined in the config for Element. This labs flag
adds an ability for end users to add themes themselves by using a URL to the JSON
theme definition.

For some sample themes, check out [aaronraimist/element-themes](https://github.com/aaronraimist/element-themes).

## Message preview tweaks

To enable message previews in the left panel for reactions in all rooms, enable `feature_roomlist_preview_reactions_all`.

To enable message previews for reactions in DMs only, enable `feature_roomlist_preview_reactions_dms`. This is ignored when it is enabled for all rooms.

## Dehydrated devices (`feature_dehydration`)

Allows users to receive encrypted messages by creating a device that is stored
encrypted on the server, as described in [MSC2697](https://github.com/matrix-org/matrix-doc/pull/2697).

## Breadcrumbs v2 (`feature_breadcrumbs_v2`)

Instead of showing the horizontal list of breadcrumbs under the filter field, the new UX is an interactive context menu
triggered by the button to the right of the filter field.

## Spotlight search (`feature_spotlight`) [In Development]

Switches to a new room search experience.

## Extensible events rendering (`feature_extensible_events`) [In Development]

*Intended for developer use only at the moment.*

Extensible Events are a [new event format](https://github.com/matrix-org/matrix-doc/pull/1767) which
supports graceful fallback in unknown event types. Instead of rendering nothing or a blank space, events
can define a series of other events which represent the event's information but in different ways. The
base of these fallbacks being text.

Turning this flag on indicates that, when possible, the extensible events structure should be parsed on
supported event types. This should lead to zero perceptual change in the timeline except in cases where
the sender is using unknown/unrecognised event types.

Sending events with extensible events structure is always enabled - this should not affect any downstream
client.

## Right panel stays open (`feature_right_panel_default_open`)

This is an experimental default open right panel mode as a quick fix for those
who prefer to have the right panel open consistently across rooms.

If no right panel state is known for the room or it was closed on the last room
visit, it will default to the room member list. Otherwise, the saved card last
used in that room is shown.

## Pin drop location sharing (`feature_location_share_pin_drop`) [In Development]

Enables sharing a pin drop location to the timeline.

## Live location sharing (`feature_location_share_live`) [In Development]

Enables sharing your current location to the timeline, with live updates.

## Threaded Messaging (`feature_thread`)

Threading allows users to branch out a new conversation from the main timeline of a room. This is particularly useful in high traffic rooms where multiple conversations can happen in parallel or when a single discussion might stretch over a very long period of time.

Threads can be access by clicking their summary below the root event on the room timeline. Users can find a comprehensive list of threads by click the icon on the room header button.

This feature might work in degraded mode if the homeserver a user is connected to does not advertise support for the unstable feature `org.matrix.msc3440`  when calling the `/versions` API endpoint.

<<<<<<< HEAD
## Voice & video rooms (`feature_video_rooms`) [In Development]
=======
## Right-click Message Context Menu (`feature_message_right_click_context_menu`)

Enables showing a right-click context menu when right-clicking messages in the
timeline. This menu shows options that can usually be found in the message
action bar or in the message options.

## Video rooms (`feature_video_rooms`)

Enables support for creating and joining video rooms, which are persistent video chats that users can jump in and out of.

## Rich text in room topics (`feature_html_topic`) [In Development]

Enables rendering of MD / HTML in room topics.

## Exploring public spaces (`feature_exploring_public_spaces`)

Enables exploring public spaces in the new search dialog. Requires the server to
have [MSC3827](https://github.com/matrix-org/matrix-spec-proposals/pull/3827) enabled.

## Favourite Messages (`feature_favourite_messages`) [In Development]
>>>>>>> 39eee10c

Enables users to bookmark a message or content for a later reference.<|MERGE_RESOLUTION|>--- conflicted
+++ resolved
@@ -158,16 +158,7 @@
 
 This feature might work in degraded mode if the homeserver a user is connected to does not advertise support for the unstable feature `org.matrix.msc3440`  when calling the `/versions` API endpoint.
 
-<<<<<<< HEAD
 ## Voice & video rooms (`feature_video_rooms`) [In Development]
-=======
-## Right-click Message Context Menu (`feature_message_right_click_context_menu`)
-
-Enables showing a right-click context menu when right-clicking messages in the
-timeline. This menu shows options that can usually be found in the message
-action bar or in the message options.
-
-## Video rooms (`feature_video_rooms`)
 
 Enables support for creating and joining video rooms, which are persistent video chats that users can jump in and out of.
 
@@ -181,6 +172,5 @@
 have [MSC3827](https://github.com/matrix-org/matrix-spec-proposals/pull/3827) enabled.
 
 ## Favourite Messages (`feature_favourite_messages`) [In Development]
->>>>>>> 39eee10c
 
 Enables users to bookmark a message or content for a later reference.