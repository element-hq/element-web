# Labs features

If Labs is enabled in the [Element config](config.md), you can enable some of these features by going
to `Settings->Labs`. This list is non-exhaustive and subject to change, chat in
[#element-web:matrix.org](https://matrix.to/#/#element-web:matrix.org) for more information.

If a labs features gets more stable, it _may_ be promoted to a beta feature
(see [Betas](https://github.com/matrix-org/matrix-react-sdk/blob/develop/docs/betas.md)).

**Be warned! Labs features are not finalised, they may be fragile, they may change, they may be
dropped. Ask in the room if you are unclear about any details here.**

## Submit Abuse Report to Moderators [MSC3215](https://github.com/matrix-org/matrix-doc/pull/3215) support (`feature_report_to_moderators`)

A new version of the "Report" dialog that lets users send abuse reports directly to room moderators,
if the room supports it.

## Render LaTeX maths in messages (`feature_latex_maths`)

Enables rendering of LaTeX maths in messages using [KaTeX](https://katex.org/). LaTeX between single dollar-signs is interpreted as inline maths and double dollar-signs as display maths (i.e. centred on its own line).

## Message pinning (`feature_pinning`)

Allows you to pin messages in the room. To pin a message, use the 3 dots to the right of the message
and select "Pin".

## Jump to date (`feature_jump_to_date`)

Note: This labs feature is only visible when your homeserver has MSC3030 enabled
(in Synapse, add `experimental_features` -> `msc3030_enabled` to your
`homeserver.yaml`) which means `GET /_matrix/client/versions` responds with
`org.matrix.msc3030` under the `unstable_features` key.

Adds a dropdown menu to the date separator headers in the timeline which allows
you to jump to last week, last month, the beginning of the room, or choose a
date from the calendar.

Also adds the `/jumptodate 2022-01-31` slash command.

## Render simple counters in room header (`feature_state_counters`)

Allows rendering of labelled counters above the message list.

Once enabled, send a custom state event to a room to set values:

1. In a room, type `/devtools` to bring up the devtools interface
2. Click "Send Custom Event"
3. Toggle from "Event" to "State Event"
4. Set the event type to: `re.jki.counter` and give it a unique key
5. Specify the content in the following format:

```
{
    "link": "",
    "severity": "normal",
    "title": "my counter",
    "value": 0
}
```

That's it. Now should see your new counter under the header.

## New ways to ignore people (`feature_mjolnir`)

When enabled, a new settings tab appears for users to be able to manage their ban lists.
This is a different kind of ignoring where the ignored user's messages still get rendered,
but are hidden by default.

Ban lists are rooms within Matrix, proposed as [MSC2313](https://github.com/matrix-org/matrix-doc/pull/2313).
[Mjolnir](https://github.com/matrix-org/mjolnir) is a set of moderation tools which support
ban lists.

## Verifications in DMs (`feature_dm_verification`)

An implementation of [MSC2241](https://github.com/matrix-org/matrix-doc/pull/2241). When enabled, verification might not work with devices which don't support MSC2241.

This also includes a new implementation of the user & member info panel, designed to share more code between showing community members & room members. Built on top of this new panel is also a new UX for verification from the member panel.

The setting will be removed in a future release, enabling it non-optionally for
all users.

## Bridge info tab (`feature_bridge_state`)

Adds a "Bridge Info" tab to the Room Settings dialog, if a compatible bridge is
present in the room. The Bridge info tab pulls information from the `m.bridge` state event ([MSC2346](https://github.com/matrix-org/matrix-doc/pull/2346)). Since the feature is based upon a MSC, most
bridges are not expected to be compatible, and users should not rely on this
tab as the single source of truth just yet.

## Presence indicator in room list (`feature_presence_in_room_list`)

This adds a presence indicator in the room list next to DM rooms where the other
person is online.

## Custom themes (`feature_custom_themes`)

Custom themes are possible through Element's [theme support](./theming.md), though
normally these themes need to be defined in the config for Element. This labs flag
adds an ability for end users to add themes themselves by using a URL to the JSON
theme definition.

For some sample themes, check out [aaronraimist/element-themes](https://github.com/aaronraimist/element-themes).

## Message preview tweaks

To enable message previews in the left panel for reactions in all rooms, enable `feature_roomlist_preview_reactions_all`.

To enable message previews for reactions in DMs only, enable `feature_roomlist_preview_reactions_dms`. This is ignored when it is enabled for all rooms.

## Dehydrated devices (`feature_dehydration`)

Allows users to receive encrypted messages by creating a device that is stored
encrypted on the server, as described in [MSC2697](https://github.com/matrix-org/matrix-doc/pull/2697).

## Breadcrumbs v2 (`feature_breadcrumbs_v2`)

Instead of showing the horizontal list of breadcrumbs under the filter field, the new UX is an interactive context menu
triggered by the button to the right of the filter field.

## Spotlight search (`feature_spotlight`) [In Development]

Switches to a new room search experience.

## Extensible events rendering (`feature_extensible_events`) [In Development]

*Intended for developer use only at the moment.*

Extensible Events are a [new event format](https://github.com/matrix-org/matrix-doc/pull/1767) which
supports graceful fallback in unknown event types. Instead of rendering nothing or a blank space, events
can define a series of other events which represent the event's information but in different ways. The
base of these fallbacks being text.

Turning this flag on indicates that, when possible, the extensible events structure should be parsed on
supported event types. This should lead to zero perceptual change in the timeline except in cases where
the sender is using unknown/unrecognised event types.

Sending events with extensible events structure is always enabled - this should not affect any downstream
client.

## Right panel stays open (`feature_right_panel_default_open`)

This is an experimental default open right panel mode as a quick fix for those
who prefer to have the right panel open consistently across rooms.

If no right panel state is known for the room or it was closed on the last room
visit, it will default to the room member list. Otherwise, the saved card last
used in that room is shown.

## Pin drop location sharing (`feature_location_share_pin_drop`) [In Development]

Enables sharing a pin drop location to the timeline.

## Live location sharing (`feature_location_share_live`) [In Development]

Enables sharing your current location to the timeline, with live updates.

<<<<<<< HEAD
## Right-click Message Context Menu (`feature_message_right_click_context_menu`)

Enables showing a right-click context menu when right-clicking messages in the
timeline. This menu shows options that can usually be found in the message
action bar or in the message options.

=======
## Threaded Messaging (`feature_thread`)

Threading allows users to branch out a new conversation from the main timeline of a room. This is particularly useful in high traffic rooms where multiple conversations can happen in parallel or when a single discussion might stretch over a very long period of time.

Threads can be access by clicking their summary below the root event on the room timeline. Users can find a comprehensive list of threads by click the icon on the room header button.

This feature might work in degraded mode if the homeserver a user is connected to does not advertise support for the unstable feature `org.matrix.msc3440`  when calling the `/versions` API endpoint.

## Video rooms (`feature_video_rooms`)

Enables support for creating and joining video rooms, which are persistent video chats that users can jump in and out of.
>>>>>>> 921deab6

## Element Call video rooms (`feature_element_call_video_rooms`) [In Development]

Enables support for video rooms that use Element Call rather than Jitsi, and causes the 'New video room' option to create Element Call video rooms rather than Jitsi ones.

This flag will not have any effect unless `feature_video_rooms` is also enabled.

## New group call experience (`feature_group_calls`) [In Development]

This feature allows users to place and join native [MSC3401](https://github.com/matrix-org/matrix-spec-proposals/pull/3401) group calls in compatible rooms, using Element Call.

If you're enabling this at the deployment level, you may also want to reference the docs for the `element_call` config section.

## Rich text in room topics (`feature_html_topic`) [In Development]

Enables rendering of MD / HTML in room topics.

## Exploring public spaces (`feature_exploring_public_spaces`)

Enables exploring public spaces in the new search dialog. Requires the server to
have [MSC3827](https://github.com/matrix-org/matrix-spec-proposals/pull/3827) enabled.

## Favourite Messages (`feature_favourite_messages`) [In Development]

Enables users to bookmark a message or content for a later reference.<|MERGE_RESOLUTION|>--- conflicted
+++ resolved
@@ -153,14 +153,6 @@
 
 Enables sharing your current location to the timeline, with live updates.
 
-<<<<<<< HEAD
-## Right-click Message Context Menu (`feature_message_right_click_context_menu`)
-
-Enables showing a right-click context menu when right-clicking messages in the
-timeline. This menu shows options that can usually be found in the message
-action bar or in the message options.
-
-=======
 ## Threaded Messaging (`feature_thread`)
 
 Threading allows users to branch out a new conversation from the main timeline of a room. This is particularly useful in high traffic rooms where multiple conversations can happen in parallel or when a single discussion might stretch over a very long period of time.
@@ -172,7 +164,6 @@
 ## Video rooms (`feature_video_rooms`)
 
 Enables support for creating and joining video rooms, which are persistent video chats that users can jump in and out of.
->>>>>>> 921deab6
 
 ## Element Call video rooms (`feature_element_call_video_rooms`) [In Development]
 
