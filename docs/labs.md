--- conflicted
+++ resolved
@@ -130,14 +130,12 @@
 Enables UI for turning on "do not disturb" mode for the current device. When DND mode is engaged, popups
 and notification noises are suppressed. Not perfect, but can help reduce noise.
 
-<<<<<<< HEAD
 ## Giphy Integration (`feature_giphy_integration`)
 
 Giphy API integration, that allows the users to send GIFs by searching with keywords, and selecting the one they like. It displays a new button in the composer next to the stickers and emojis. The GIFs are sent as files/attachments in the conversation.
 
 Associated PR: https://github.com/matrix-org/matrix-react-sdk/pull/5814
-=======
+
 ## Hidden read receipts (`feature_hidden_read_receipts`)
 
-Enables sending hidden read receipts as per [MSC2285](https://github.com/matrix-org/matrix-doc/pull/2285)
->>>>>>> b782d103
+Enables sending hidden read receipts as per [MSC2285](https://github.com/matrix-org/matrix-doc/pull/2285)