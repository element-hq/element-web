<<<<<<< HEAD
/build
/cert.pem
/dist
/key.pem
/lib
/node_modules
/packages/
/webapp
/.npmrc
/*.log
package-lock.json
.DS_Store
electron/dist
electron/pub
**/.idea
/config.json
/config.json.*
/config.local*.json
# Legacy skinning file that some people might still have
/src/component-index.js
/.tmp
/webpack-stats.json
.vscode
.vscode/
.env
/coverage
# Auto-generated file
/src/modules.ts
/build_config.yaml
/book
/index.html
=======
/.npmrc
/*.log
package-lock.json

/coverage
/node_modules
/lib

# version file and tarball created by `npm pack` / `yarn pack`
/git-revision.txt
/matrix-react-sdk-*.tgz

/.idea
# Legacy skinning file that some people might still have
/src/component-index.js

.DS_Store
*.tmp

.vscode
.vscode/
>>>>>>> 5660d507
<|MERGE_RESOLUTION|>--- conflicted
+++ resolved
@@ -1,36 +1,3 @@
-<<<<<<< HEAD
-/build
-/cert.pem
-/dist
-/key.pem
-/lib
-/node_modules
-/packages/
-/webapp
-/.npmrc
-/*.log
-package-lock.json
-.DS_Store
-electron/dist
-electron/pub
-**/.idea
-/config.json
-/config.json.*
-/config.local*.json
-# Legacy skinning file that some people might still have
-/src/component-index.js
-/.tmp
-/webpack-stats.json
-.vscode
-.vscode/
-.env
-/coverage
-# Auto-generated file
-/src/modules.ts
-/build_config.yaml
-/book
-/index.html
-=======
 /.npmrc
 /*.log
 package-lock.json
@@ -51,5 +18,4 @@
 *.tmp
 
 .vscode
-.vscode/
->>>>>>> 5660d507
+.vscode/