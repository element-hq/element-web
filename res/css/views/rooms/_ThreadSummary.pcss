/*
Copyright 2024 New Vector Ltd.
Copyright 2022 The Matrix.org Foundation C.I.C.

SPDX-License-Identifier: AGPL-3.0-only OR GPL-3.0-only
Please see LICENSE files in the repository root for full details.
*/

.mx_ThreadSummary,
.mx_ThreadSummary_content {
    color: $secondary-content;
}

.mx_ThreadSummary,
.mx_ThreadSummary_icon {
    margin-top: $spacing-8;
}

.mx_ThreadSummary {
    min-width: 267px;
    /* leave space on both left & right gutters */
    max-width: min(calc(100% - var(--EventTile_group_line-spacing-inline-start)), 600px);
    width: fit-content;
    height: 40px;
    position: relative;
    background-color: $panels;
    padding-inline: $spacing-12 $spacing-16;
    display: flex;
    align-items: center;
    justify-content: flex-start;
    border-radius: 8px;
    box-sizing: border-box;
    clear: both;
    overflow: hidden;
    border: 1px solid $panels; /* always render a border so the hover effect doesn't require a re-layout */
    font: var(--cpd-font-body-sm-regular);

    .mx_ThreadSummary_chevron {
        position: absolute;
        top: 0;
        right: 0;
        bottom: 0;
        width: 60px;
        box-sizing: border-box;
        /* XXX: We use an HEXA `transparent` to work around a Safari <15.4 bug */
        background: linear-gradient(270deg, $system 50%, $system-transparent 100%);

        opacity: 0;
        transform: translateX(60px);
        transition: all 0.1s ease-in-out;

        &::before {
            content: "";
            position: absolute;
            top: 50%;
            right: var(--cpd-space-1x);
            transform: translateY(-50%);
<<<<<<< HEAD
            width: 12px;
            height: 12px;
=======
            width: 24px;
            height: 24px;
>>>>>>> 17de6614
            mask-image: url("@vector-im/compound-design-tokens/icons/chevron-right.svg");
            mask-position: center;
            mask-size: contain;
            mask-repeat: no-repeat;
            background-color: $secondary-content;
        }
    }

    &:hover,
    &:focus {
        border-color: $quinary-content;

        .mx_ThreadSummary_chevron {
            opacity: 1;
            transform: translateX(0);
        }
    }

    .mx_ThreadSummary_sender,
    .mx_ThreadSummary_content,
    .mx_ThreadSummary_replies_amount {
        line-height: var(--EventTile_ThreadSummary-line-height);
    }

    .mx_ThreadSummary_sender,
    .mx_ThreadSummary_content {
        text-overflow: ellipsis;
        overflow: hidden;
        white-space: nowrap;
    }

    .mx_ThreadSummary_sender {
        font-weight: var(--cpd-font-weight-semibold);
    }

    .mx_ThreadSummary_content {
        margin-left: $spacing-4;
        flex: 1;
    }

    .mx_ThreadSummary_replies_amount {
        @mixin ThreadRepliesAmount;
    }

    .mx_MessagePanel_narrow & {
        min-width: initial;
        max-width: 100%; /* prevent overflow */
        width: initial;
    }
}

.mx_ThreadSummary_avatar {
    margin-inline-end: $spacing-8;
    flex-shrink: 0;
}

.mx_ThreadSummary_icon {
    display: inline-block;
    margin-bottom: $spacing-8;

    &::before {
        @mixin ThreadSummaryIcon;
        vertical-align: middle;
        margin-inline-end: $spacing-8;
        margin-top: -2px;
    }

    a& {
        color: $secondary-content;
    }
}<|MERGE_RESOLUTION|>--- conflicted
+++ resolved
@@ -55,13 +55,8 @@
             top: 50%;
             right: var(--cpd-space-1x);
             transform: translateY(-50%);
-<<<<<<< HEAD
-            width: 12px;
-            height: 12px;
-=======
             width: 24px;
             height: 24px;
->>>>>>> 17de6614
             mask-image: url("@vector-im/compound-design-tokens/icons/chevron-right.svg");
             mask-position: center;
             mask-size: contain;
