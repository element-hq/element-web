--- conflicted
+++ resolved
@@ -56,14 +56,8 @@
                 width: inherit;
                 height: inherit;
                 position: absolute;
-<<<<<<< HEAD
-                left: 50%;
-                top: 50%;
-                transform: translate(-50%, -50%);
-=======
                 left: -1px;
                 top: -1px;
->>>>>>> bcd5806f
                 mask-image: url("@vector-im/compound-design-tokens/icons/close.svg");
             }
         }
