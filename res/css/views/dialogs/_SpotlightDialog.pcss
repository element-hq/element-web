/*
Copyright 2024 New Vector Ltd.
Copyright 2021 The Matrix.org Foundation C.I.C.

SPDX-License-Identifier: AGPL-3.0-only OR GPL-3.0-only
Please see LICENSE files in the repository root for full details.
*/

.mx_SpotlightDialog_wrapper {
    .mx_Dialog_border {
        /* Disable the glass border as this dialog wasn't designed with it in mind */
        display: contents;
    }

    .mx_Dialog {
        width: fit-content;
        border-radius: 8px;
        overflow-y: initial;
        position: relative;
        height: 60%;
        padding: 0;
        contain: unset; /* needed for #mx_SpotlightDialog_keyboardPrompt to not be culled */

        #mx_SpotlightDialog_keyboardPrompt {
            position: absolute;
            padding: $spacing-8;
            border-radius: 8px;
            background-color: $background;
            top: -60px; /* relative to the top of the modal */
            left: 50%;
            transform: translateX(-50%);
            font-size: $font-12px;
            line-height: $font-15px;
            color: $secondary-content;

            kbd {
                display: inline-block;
                padding: 2px $spacing-4;
                margin: 0 $spacing-4;
                border-radius: 6px;
                background-color: $quinary-content;
                vertical-align: middle;
                color: $tertiary-content;
                /* To avoid any styling inherent with <kbd> elements */
                font-family: inherit;
                font-weight: inherit;
                font-size: inherit;
            }
        }
    }
}

.mx_SpotlightDialog {
    height: 100%;
    display: flex;
    flex-direction: column;

    .mx_Dialog_header {
        display: none;
    }

    .mx_SpotlightDialog_searchBox {
        margin: 0;
        border: none;
        border-radius: 8px 8px 0 0;
        padding: $spacing-12 $spacing-16;
        border-bottom: 1px solid $system;

        > .mx_SpotlightDialog_filter {
            display: flex;
            align-content: center;
            align-items: center;
            border-radius: 8px;
            margin-right: $spacing-8;
            background-color: $quinary-content;
            vertical-align: middle;
            color: $primary-content;
            position: relative;
            padding: $spacing-4 $spacing-8 $spacing-4 37px;

            &::before {
                background-color: $secondary-content;
                content: "";
                mask-repeat: no-repeat;
                mask-position: center;
                mask-size: contain;
                width: 18px;
                height: 18px;
                position: absolute;
                left: $spacing-8;
                top: 50%;
                transform: translateY(-50%);
            }

            &.mx_SpotlightDialog_filterPeople::before {
                mask-image: url("@vector-im/compound-design-tokens/icons/user-profile-solid.svg");
            }

            &.mx_SpotlightDialog_filterPublicRooms::before {
                mask-image: url("$(res)/img/element-icons/roomlist/hash-circle.svg");
            }

            &.mx_SpotlightDialog_filterPublicSpaces::before {
                mask-image: url("$(res)/img/element-icons/spaces.svg");
            }

            .mx_SpotlightDialog_filter--close {
                position: relative;
                display: inline-block;
                width: 16px;
                height: 16px;
                background: $system;
                border-radius: 8px;
                margin-left: $spacing-8;
                text-align: center;
                line-height: 16px;
                color: $secondary-content;

                &::before {
                    background-color: $secondary-content;
                    content: "";
                    mask-repeat: no-repeat;
                    mask-position: center;
<<<<<<< HEAD
                    mask-size: contain;
                    width: 16px;
                    height: 16px;
                    position: absolute;
                    left: 50%;
                    top: 50%;
                    transform: translate(-50%, -50%);
=======
                    mask-size: 14px;
                    width: inherit;
                    height: inherit;
                    position: absolute;
                    left: 0;
>>>>>>> bcd5806f
                    mask-image: url("@vector-im/compound-design-tokens/icons/close.svg");
                }
            }
        }

        > input {
            display: block;
            box-sizing: border-box;
            background-color: transparent;
            width: 100%;
            height: 32px;
            padding: 0;
            color: $tertiary-content;
            font-weight: normal;
            font-size: $font-15px;
            line-height: $font-24px;
        }

        > .mx_Spinner {
            flex-grow: 0;
            width: unset;
            height: unset;
            margin-left: $spacing-16;
        }
    }

    #mx_SpotlightDialog_content {
        height: 100%;
        overflow-y: auto;
        padding: $spacing-16;

        ul {
            padding: 0;
            margin: 0;
        }

        .mx_SpotlightDialog_section {
            > h4,
            > .mx_SpotlightDialog_sectionHeader > h4 {
                font-weight: var(--cpd-font-weight-semibold);
                font-size: $font-12px;
                line-height: $font-15px;
                color: $secondary-content;
                margin: 0;
            }

            > h4 {
                margin-bottom: $spacing-8;
            }

            .mx_SpotlightDialog_sectionHeader {
                display: flex;
                justify-content: space-between;
                align-items: center;
                margin-bottom: $spacing-8;

                .mx_SpotlightDialog_options {
                    display: flex;
                    gap: $spacing-4;
                }
            }

            & + .mx_SpotlightDialog_section {
                margin-top: $spacing-24;
            }
        }

        .mx_SpotlightDialog_recentlyViewed {
            > div {
                display: flex;
                white-space: nowrap;
                overflow-x: hidden;
                margin-right: 1px; /* occlude the 1px visible of the very next tile to prevent it looking broken */
            }

            .mx_SpotlightDialog_option {
                border-radius: 8px;
                padding: $spacing-4;
                color: $primary-content;
                font-size: $font-12px;
                line-height: $font-15px;
                display: inline-block;
                width: 58px;
                height: 58px;
                min-width: 58px;
                box-sizing: border-box;
                text-align: center;
                overflow: hidden;
                text-overflow: ellipsis;

                .mx_DecoratedRoomAvatar {
                    margin: 0 9px $spacing-4; /* maintain centering */
                }

                & + .mx_SpotlightDialog_option {
                    margin-left: $spacing-16;
                }

                &:hover,
                &[aria-selected="true"] {
                    background-color: $quinary-content;
                }
            }
        }

        .mx_SpotlightDialog_results,
        .mx_SpotlightDialog_recentSearches,
        .mx_SpotlightDialog_otherSearches,
        .mx_SpotlightDialog_hiddenResults {
            .mx_SpotlightDialog_option {
                padding: 6px $spacing-4;
                border-radius: 8px;
                font-size: $font-15px;
                line-height: $font-24px;
                color: $primary-content;
                position: relative;
                display: flex;
                align-items: center;
                white-space: nowrap;
                text-overflow: ellipsis;
                overflow: hidden;

                .mx_SpotlightDialog_option--endAdornment {
                    display: inline-flex;
                    flex-direction: row;
                    margin-left: auto;
                    align-items: flex-start;
                }

                &.mx_SpotlightDialog_result_multiline {
                    align-items: flex-start;

                    .mx_AccessibleButton {
                        padding: $spacing-4 $spacing-20;
                        margin: 2px $spacing-4;
                    }

                    .mx_SpotlightDialog_enterPrompt {
                        margin-top: 9px;
                        margin-right: $spacing-8;
                    }
                }

                > .mx_SpotlightDialog_metaspaceResult,
                > .mx_DecoratedRoomAvatar,
                > .mx_BaseAvatar {
                    margin-right: $spacing-8;
                    width: 24px;
                    height: 24px;
                    flex-shrink: 0;

                    .mx_BaseAvatar {
                        width: inherit;
                        height: inherit;
                    }
                }

                .mx_SpotlightDialog_result_publicRoomDetails {
                    display: flex;
                    flex-direction: column;
                    flex-grow: 1;
                    min-width: 0;

                    .mx_SpotlightDialog_result_publicRoomHeader {
                        display: flex;
                        flex-direction: row;
                        line-height: $font-24px;
                        margin-right: $spacing-8;

                        .mx_SpotlightDialog_result_publicRoomName {
                            color: $primary-content;
                            font-size: $font-15px;
                            overflow: hidden;
                            text-overflow: ellipsis;
                        }
                        .mx_SpotlightDialog_result_publicRoomAlias {
                            color: $tertiary-content;
                            font-size: $font-12px;
                            margin-left: $spacing-8;
                            overflow: hidden;
                            text-overflow: ellipsis;
                        }
                    }
                    .mx_SpotlightDialog_result_publicRoomDescription {
                        color: $secondary-content;
                        font-size: $font-12px;
                        white-space: normal;
                        word-wrap: break-word;
                        line-height: $font-20px;
                        display: -webkit-box;
                        -webkit-box-orient: vertical;
                        -webkit-line-clamp: 3;
                        overflow: hidden;
                    }
                }

                .mx_NotificationBadge {
                    margin-left: $spacing-8;
                }

                .mx_SpotlightDialog_option--menu,
                .mx_SpotlightDialog_option--notifications {
                    width: 20px;
                    min-width: 20px;
                    height: 20px;
                    margin-top: auto;
                    margin-bottom: auto;
                    position: relative;
                    display: none;

                    &::before {
                        top: 2px;
                        left: 2px;
                        content: "";
                        width: 16px;
                        height: 16px;
                        position: absolute;
                        mask-position: center;
                        mask-size: contain;
                        mask-repeat: no-repeat;
                        background: $tertiary-content;
                    }

                    &:hover::before,
                    &[aria-selected="true"]::before {
                        background-color: $secondary-content;
                    }
                }

                .mx_SpotlightDialog_option--menu::before {
                    mask-image: url("@vector-im/compound-design-tokens/icons/overflow-horizontal.svg");
                }

                &:hover,
                &[aria-selected="true"] {
                    background-color: $system;

                    .mx_SpotlightDialog_option--menu,
                    .mx_SpotlightDialog_option--notifications {
                        display: block;
                    }
                }

                &[aria-selected="true"] .mx_SpotlightDialog_enterPrompt {
                    display: inline-block;
                }
            }
        }

        .mx_SpotlightDialog_inviteLink,
        .mx_SpotlightDialog_createRoom {
            margin-top: $spacing-8;

            .mx_AccessibleButton {
                position: relative;
                margin: 0;
                padding: 3px $spacing-8 3px $spacing-28;

                &::before {
                    content: "";
                    display: block;
                    position: absolute;
                    mask-repeat: no-repeat;
                    mask-position: center;
                    mask-size: contain;
                    left: $spacing-8;
                    width: 16px;
                    height: 16px;
                    background: var(--cpd-color-icon-primary);
                }
            }
        }

        .mx_SpotlightDialog_inviteLink .mx_AccessibleButton::before {
            mask-image: url("@vector-im/compound-design-tokens/icons/link.svg");
        }

        .mx_SpotlightDialog_createRoom .mx_AccessibleButton::before {
            mask-image: url("$(res)/img/element-icons/roomlist/hash.svg");
        }

        .mx_SpotlightDialog_otherSearches {
            .mx_SpotlightDialog_startChat,
            .mx_SpotlightDialog_joinRoomAlias,
            .mx_SpotlightDialog_explorePublicRooms,
            .mx_SpotlightDialog_explorePublicSpaces,
            .mx_SpotlightDialog_startGroupChat {
                padding-left: $spacing-32;
                position: relative;

                &::before {
                    background-color: $secondary-content;
                    content: "";
                    mask-repeat: no-repeat;
                    mask-position: center;
                    mask-size: contain;
                    width: 24px;
                    height: 24px;
                    position: absolute;
                    left: $spacing-4;
                    top: 50%;
                    transform: translateY(-50%);
                }
            }

            .mx_SpotlightDialog_startChat::before {
                mask-image: url("@vector-im/compound-design-tokens/icons/user-profile-solid.svg");
            }

            .mx_SpotlightDialog_joinRoomAlias::before {
                mask-image: url("$(res)/img/element-icons/roomlist/hash-circle.svg");
            }

            .mx_SpotlightDialog_explorePublicRooms::before {
                mask-image: url("$(res)/img/element-icons/roomlist/hash-circle.svg");
            }

            .mx_SpotlightDialog_explorePublicSpaces::before {
                mask-image: url("$(res)/img/element-icons/spaces.svg");
            }

            .mx_SpotlightDialog_startGroupChat::before {
                mask-image: url("$(res)/img/element-icons/group-members.svg");
            }

            .mx_SpotlightDialog_otherSearches_messageSearchText {
                font-size: $font-15px;
                line-height: $font-24px;
            }

            .mx_SpotlightDialog_otherSearches_messageSearchIcon {
                display: inline-block;
                width: 24px;
                height: 24px;
                background-color: $secondary-content;
                vertical-align: text-bottom;
                mask-repeat: no-repeat;
                mask-position: center;
                mask-size: contain;
                mask-image: url("$(res)/img/element-icons/room/search-inset.svg");
            }
        }

        .mx_SpotlightDialog_result_details {
            margin-left: $spacing-8;
            margin-right: $spacing-8;
            color: $tertiary-content;
            font-size: $font-12px;
            line-height: $font-15px;
            min-width: 0;
            overflow: hidden;
            text-overflow: ellipsis;
        }

        .mx_SpotlightDialog_recentSearches > h4 > .mx_AccessibleButton_kind_link {
            float: right;
            font-size: $font-12px;
            line-height: $font-15px;
            color: $secondary-content;
        }

        .mx_SpotlightDialog_enterPrompt {
            padding: 2px $spacing-4;
            /* To avoid any styling inherent with <kbd> elements */
            font-family: inherit;
            font-weight: inherit;
            font-size: $font-12px;
            line-height: $font-15px;
            color: $tertiary-content;
            border-radius: 6px;
            background-color: $quinary-content;
            margin-right: $spacing-4;
            display: none;
        }

        .mx_SpotlightDialog_metaspaceResult {
            background-color: $secondary-content;
            mask-position: center;
            mask-repeat: no-repeat;
            mask-size: contain;

            &.mx_SpotlightDialog_metaspaceResult_home-space {
                mask-image: url("@vector-im/compound-design-tokens/icons/home-solid.svg");
            }

            &.mx_SpotlightDialog_metaspaceResult_favourites-space {
                mask-image: url("@vector-im/compound-design-tokens/icons/favourite-solid.svg");
            }

            &.mx_SpotlightDialog_metaspaceResult_people-space {
                mask-image: url("@vector-im/compound-design-tokens/icons/user-profile-solid.svg");
            }

            &.mx_SpotlightDialog_metaspaceResult_orphans-space {
                mask-image: url("$(res)/img/element-icons/roomlist/hash-circle.svg");
            }
        }
    }
}<|MERGE_RESOLUTION|>--- conflicted
+++ resolved
@@ -121,21 +121,11 @@
                     content: "";
                     mask-repeat: no-repeat;
                     mask-position: center;
-<<<<<<< HEAD
-                    mask-size: contain;
-                    width: 16px;
-                    height: 16px;
-                    position: absolute;
-                    left: 50%;
-                    top: 50%;
-                    transform: translate(-50%, -50%);
-=======
                     mask-size: 14px;
                     width: inherit;
                     height: inherit;
                     position: absolute;
                     left: 0;
->>>>>>> bcd5806f
                     mask-image: url("@vector-im/compound-design-tokens/icons/close.svg");
                 }
             }
