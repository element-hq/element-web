--- conflicted
+++ resolved
@@ -183,10 +183,10 @@
     }
 
     .mx_UserMenu_iconSignOut::before {
-<<<<<<< HEAD
         mask-image: url("@vector-im/compound-design-tokens/icons/leave.svg");
-=======
-        mask-image: url("$(res)/img/element-icons/leave.svg");
+    }
+    .mx_UserMenu_iconQr::before {
+        mask-image: url("@vector-im/compound-design-tokens/icons/qr-code.svg");
     }
     /* Verji start */
     .mx_UserMenu_iconMembers::before {
@@ -267,10 +267,9 @@
         line-height: $font-15px;
         color: $secondary-content;
         margin: 4px 0;
->>>>>>> 62d6dc70
-    }
-
-    .mx_UserMenu_iconQr::before {
-        mask-image: url("@vector-im/compound-design-tokens/icons/qr-code.svg");
+    }
+
+    .mx_AccessibleButton_kind_primary_outline {
+        display: block;
     }
 }