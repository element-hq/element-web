--- conflicted
+++ resolved
@@ -18,11 +18,7 @@
 indent_size = 4
 
 [package.json]
-<<<<<<< HEAD
 indent_size = 4
-=======
-indent_size = 2
 
 [*.tsx.snap]
-trim_trailing_whitespace = false
->>>>>>> f4a254a3
+trim_trailing_whitespace = false