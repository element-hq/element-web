name: Move P1 bugs to boards

on:
  issues:
    types: [ labeled, unlabeled ]

jobs:
<<<<<<< HEAD
  p1_issues_to_team_workboard:
    runs-on: ubuntu-latest
    if: >
      (!contains(github.event.issue.labels.*.name, 'A-E2EE') &&
       !contains(github.event.issue.labels.*.name, 'A-E2EE-Cross-Signing') &&
       !contains(github.event.issue.labels.*.name, 'A-E2EE-Dehydration') &&
       !contains(github.event.issue.labels.*.name, 'A-E2EE-Key-Backup') &&
       !contains(github.event.issue.labels.*.name, 'A-E2EE-SAS-Verification') &&
       !contains(github.event.issue.labels.*.name, 'A-Spaces') &&
       !contains(github.event.issue.labels.*.name, 'A-Spaces-Settings') &&
       !contains(github.event.issue.labels.*.name, 'A-Subspaces')) &&
      (contains(github.event.issue.labels.*.name, 'T-Defect') &&
       contains(github.event.issue.labels.*.name, 'S-Critical') &&
       (contains(github.event.issue.labels.*.name, 'O-Frequent') ||
        contains(github.event.issue.labels.*.name, 'O-Occasional')) ||
       contains(github.event.issue.labels.*.name, 'S-Major') &&
       contains(github.event.issue.labels.*.name, 'O-Frequent') ||
       contains(github.event.issue.labels.*.name, 'A11y') &&
       contains(github.event.issue.labels.*.name, 'O-Frequent'))
    steps:
      - uses: alex-page/github-project-automation-plus@bb266ff4dde9242060e2d5418e120a133586d488
        with:
          project: Web App Team
          column: P1
          repo-token: ${{ secrets.ELEMENT_BOT_TOKEN }}

=======
>>>>>>> 3c170bbe
  P1_issues_to_crypto_team_workboard:
    runs-on: ubuntu-latest
    if: >
      contains(github.event.issue.labels.*.name, 'Z-UISI') ||
      (contains(github.event.issue.labels.*.name, 'A-E2EE') ||
       contains(github.event.issue.labels.*.name, 'A-E2EE-Cross-Signing') ||
       contains(github.event.issue.labels.*.name, 'A-E2EE-Dehydration') ||
       contains(github.event.issue.labels.*.name, 'A-E2EE-Key-Backup') ||
       contains(github.event.issue.labels.*.name, 'A-E2EE-SAS-Verification')) &&
      (contains(github.event.issue.labels.*.name, 'T-Defect') &&
       contains(github.event.issue.labels.*.name, 'S-Critical') &&
       (contains(github.event.issue.labels.*.name, 'O-Frequent') ||
        contains(github.event.issue.labels.*.name, 'O-Occasional')) ||
       contains(github.event.issue.labels.*.name, 'S-Major') &&
       contains(github.event.issue.labels.*.name, 'O-Frequent') ||
       contains(github.event.issue.labels.*.name, 'A11y') &&
       contains(github.event.issue.labels.*.name, 'O-Frequent'))
    steps:
      - uses: alex-page/github-project-automation-plus@bb266ff4dde9242060e2d5418e120a133586d488
        with:
          project: Crypto Team
          column: Ready
          repo-token: ${{ secrets.ELEMENT_BOT_TOKEN }}<|MERGE_RESOLUTION|>--- conflicted
+++ resolved
@@ -2,38 +2,9 @@
 
 on:
   issues:
-    types: [ labeled, unlabeled ]
+    types: [labeled, unlabeled]
 
 jobs:
-<<<<<<< HEAD
-  p1_issues_to_team_workboard:
-    runs-on: ubuntu-latest
-    if: >
-      (!contains(github.event.issue.labels.*.name, 'A-E2EE') &&
-       !contains(github.event.issue.labels.*.name, 'A-E2EE-Cross-Signing') &&
-       !contains(github.event.issue.labels.*.name, 'A-E2EE-Dehydration') &&
-       !contains(github.event.issue.labels.*.name, 'A-E2EE-Key-Backup') &&
-       !contains(github.event.issue.labels.*.name, 'A-E2EE-SAS-Verification') &&
-       !contains(github.event.issue.labels.*.name, 'A-Spaces') &&
-       !contains(github.event.issue.labels.*.name, 'A-Spaces-Settings') &&
-       !contains(github.event.issue.labels.*.name, 'A-Subspaces')) &&
-      (contains(github.event.issue.labels.*.name, 'T-Defect') &&
-       contains(github.event.issue.labels.*.name, 'S-Critical') &&
-       (contains(github.event.issue.labels.*.name, 'O-Frequent') ||
-        contains(github.event.issue.labels.*.name, 'O-Occasional')) ||
-       contains(github.event.issue.labels.*.name, 'S-Major') &&
-       contains(github.event.issue.labels.*.name, 'O-Frequent') ||
-       contains(github.event.issue.labels.*.name, 'A11y') &&
-       contains(github.event.issue.labels.*.name, 'O-Frequent'))
-    steps:
-      - uses: alex-page/github-project-automation-plus@bb266ff4dde9242060e2d5418e120a133586d488
-        with:
-          project: Web App Team
-          column: P1
-          repo-token: ${{ secrets.ELEMENT_BOT_TOKEN }}
-
-=======
->>>>>>> 3c170bbe
   P1_issues_to_crypto_team_workboard:
     runs-on: ubuntu-latest
     if: >
