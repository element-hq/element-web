--- conflicted
+++ resolved
@@ -46,7 +46,6 @@
     name: Remove Z-Labs label when features behind labs flags are removed
     runs-on: ubuntu-latest
     if: >
-<<<<<<< HEAD
       !(contains(github.event.issue.labels.*.name, 'A-Maths') ||
       contains(github.event.issue.labels.*.name, 'A-Message-Pinning') ||
       contains(github.event.issue.labels.*.name, 'A-Threads') ||
@@ -59,20 +58,6 @@
       contains(github.event.issue.labels.*.name, 'A-Tags') ||
       contains(github.event.issue.labels.*.name, 'A-Video-Rooms')) &&
       contains(github.event.issue.labels.*.name, 'Z-Labs')
-=======
-        !(contains(github.event.issue.labels.*.name, 'A-Maths') ||
-        contains(github.event.issue.labels.*.name, 'A-Message-Pinning') ||
-        contains(github.event.issue.labels.*.name, 'A-Threads') ||
-        contains(github.event.issue.labels.*.name, 'A-Polls') ||
-        contains(github.event.issue.labels.*.name, 'A-Location-Sharing') ||
-        contains(github.event.issue.labels.*.name, 'A-Message-Bubbles') ||
-        contains(github.event.issue.labels.*.name, 'Z-IA') ||
-        contains(github.event.issue.labels.*.name, 'A-Themes-Custom') ||
-        contains(github.event.issue.labels.*.name, 'A-E2EE-Dehydration') ||
-        contains(github.event.issue.labels.*.name, 'A-Tags') ||
-        contains(github.event.issue.labels.*.name, 'A-Video-Rooms')) &&
-        contains(github.event.issue.labels.*.name, 'Z-Labs')
->>>>>>> f080b1fb
     steps:
       - uses: actions/github-script@v5
         with:
