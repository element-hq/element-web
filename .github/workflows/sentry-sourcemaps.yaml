name: Upload Sentry Sourcemaps
on:
    push:
        branches:
            - develop
<<<<<<< HEAD
    repository_dispatch:
        types: [ element-web-notify ]
=======
>>>>>>> c4adac31
jobs:
    upload-sentry-sourcemaps:
        runs-on: ubuntu-latest
        environment: develop
        steps:
            -   uses: actions/checkout@v2
            -   uses: actions/setup-node@v2
                with:
                    node-version: '14'
                    cache: 'yarn'
            -   run: ./scripts/fetch-develop.deps.sh --depth 1
            -   run: yarn install
            -   run: ./scripts/ci_package.sh
                env:
                    SENTRY_AUTH_TOKEN: ${{ secrets.SENTRY_AUTH_TOKEN }}
                    SENTRY_DSN: ${{ secrets.SENTRY_DSN }}
                    SENTRY_URL: ${{ secrets.SENTRY_URL }}
                    SENTRY_ORG: sentry
                    SENTRY_PROJECT: riot-web<|MERGE_RESOLUTION|>--- conflicted
+++ resolved
@@ -3,11 +3,8 @@
     push:
         branches:
             - develop
-<<<<<<< HEAD
     repository_dispatch:
         types: [ element-web-notify ]
-=======
->>>>>>> c4adac31
 jobs:
     upload-sentry-sourcemaps:
         runs-on: ubuntu-latest
