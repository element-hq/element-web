--- conflicted
+++ resolved
@@ -86,12 +86,8 @@
 
     i18n_lint:
         name: "i18n Check"
-<<<<<<< HEAD
         # VERJI skip i18n by setting false
         if: ${{false}}
-=======
-        if: ${{ github.ref_name != 'verji-develop' }}
->>>>>>> 105311a5
         uses: matrix-org/matrix-web-i18n/.github/workflows/i18n_check.yml@main
         with:
             hardcoded-words: "Element"
