--- conflicted
+++ resolved
@@ -1,3 +1,4 @@
+## VERJI WE MUST REVISIT THIS FILE MANUALLY IN PIPELINE / UNSURE WHAT IS NECESSARY TO KEEP
 name: Static Analysis
 on:
     workflow_dispatch:
@@ -28,49 +29,11 @@
             - uses: actions/setup-node@v4
               with:
                   cache: "yarn"
-<<<<<<< HEAD
                   node-version: "lts/*"
 
             - name: Install Dependencies
               run: "./scripts/layered.sh"
 
-=======
-            # VERJI SPECIFIC - yarn link FOR matrix-react-sdk-module-api on verji-main branch
-            #- name: "Veri - Clone Github Repo Action - Download verji-main of module-api"
-            #  # You may pin to the exact commit or the version.
-            #  # uses: GuillaumeFalourd/clone-github-repo-action@19817562c346ff60f9935158dede6c5ece8fd0ac
-            #  uses: GuillaumeFalourd/clone-github-repo-action@v2.3
-            #  with:
-            #       # Repository Owner
-            #       owner: verji
-            #       # Repository name
-            #       repository: "matrix-react-sdk-module-api"
-            #       # PAT with repository scope (https://github.com/settings/tokens)
-            #       access-token: ${{secrets.PAT}}
-            #       # Depth of the clone (default: full history)
-            #       depth: 1
-            #       # Branch name (default: main)
-            #       branch: "verji-main"
-            #       # Clone with submodules
-            #       submodule: false # optional, default is false
-            # - name: "Verji - Build and yarn link matrix-react-sdk-module-api (prepublish)"
-            #   uses: Azure/powershell@v2
-            #   with:
-            #       # Yarn link matrix-react-sdk-module-api #--skipLibCheck build --skipLibCheck
-            #       inlineScript: "cd matrix-react-sdk-module-api && yarn && yarn link && yarn prepublishOnly && cd .. && cd .. && cd 'matrix-react-sdk'"
-            #       azPSVersion: "latest"
-            #END VERJI SPECIFIC
-            - name: Install Deps
-              run: "./scripts/ci/install-deps.sh --ignore-scripts"
-              # VERJI
-            # - name: "Verji - yarn link matrix-react-sdk-module-api/verji-main into matrix-react-sdk"
-            #   uses: Azure/powershell@v2
-            #   with:
-            #       # Yarn link matrix-react-sdk-module-api #--skipLibCheck
-            #       inlineScript: "yarn link '@matrix-org/react-sdk-module-api'"
-            #       azPSVersion: "latest"
-            # VERJI END
->>>>>>> 62d6dc70
             - name: Typecheck
               run: "yarn run lint:types"
 
@@ -160,13 +123,7 @@
 
     analyse_dead_code:
         name: "Analyse Dead Code"
-<<<<<<< HEAD
         runs-on: ubuntu-24.04
-=======
-        runs-on: ubuntu-latest
-        # VERJI skip analyse dead code, as it fails due to unused expoxt of WrapperLifecycle/listener. We don't understand why.
-        if: ${{false}}
->>>>>>> 62d6dc70
         steps:
             - uses: actions/checkout@v4
 
