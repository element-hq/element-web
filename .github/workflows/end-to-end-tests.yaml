--- conflicted
+++ resolved
@@ -137,15 +137,12 @@
                       project: Firefox
                     - runAllTests: false
                       project: WebKit
-<<<<<<< HEAD
+                    - runAllTests: false
+                      project: Dendrite
+                    - runAllTests: false
+                      project: Pinecone
         env:
             SHARD_BLOB_NAME: blob-report-${{ matrix.project }}-${{ matrix.runner }}
-=======
-                    - runAllTests: false
-                      project: Dendrite
-                    - runAllTests: false
-                      project: Pinecone
->>>>>>> ff1da50d
         steps:
             - uses: actions/checkout@v4
               with:
