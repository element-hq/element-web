<!-- Thanks for submitting a PR! Please ensure the following requirements are met in order for us to review your PR -->

## Checklist

-   [ ] Tests written for new code (and old code if feasible).
-   [ ] New or updated `public`/`exported` symbols have accurate [TSDoc](https://tsdoc.org/) documentation.
-   [ ] Linter and other CI checks pass.
<<<<<<< HEAD
-   [ ] I have licensed the changes to Element by completing the [Contributor License Agreement (CLA)](https://cla-assistant.io/element-hq/matrix-react-sdk)
=======
-   [ ] I have licensed the changes to Element by completing the [Contributor License Agreement (CLA)](https://cla-assistant.io/element-hq/element-web)
>>>>>>> eedeb2cd
<|MERGE_RESOLUTION|>--- conflicted
+++ resolved
@@ -5,8 +5,4 @@
 -   [ ] Tests written for new code (and old code if feasible).
 -   [ ] New or updated `public`/`exported` symbols have accurate [TSDoc](https://tsdoc.org/) documentation.
 -   [ ] Linter and other CI checks pass.
-<<<<<<< HEAD
--   [ ] I have licensed the changes to Element by completing the [Contributor License Agreement (CLA)](https://cla-assistant.io/element-hq/matrix-react-sdk)
-=======
--   [ ] I have licensed the changes to Element by completing the [Contributor License Agreement (CLA)](https://cla-assistant.io/element-hq/element-web)
->>>>>>> eedeb2cd
+-   [ ] I have licensed the changes to Element by completing the [Contributor License Agreement (CLA)](https://cla-assistant.io/element-hq/element-web)