--- conflicted
+++ resolved
@@ -2,13 +2,7 @@
 
 ## Checklist
 
-<<<<<<< HEAD
--   [ ] Tests written for new code (and old code if feasible)
--   [ ] Linter and other CI checks pass
--   [ ] Sign-off given on the changes (see [CONTRIBUTING.md](https://github.com/vector-im/element-web/blob/develop/CONTRIBUTING.md))
-=======
 -   [ ] Tests written for new code (and old code if feasible).
 -   [ ] New or updated `public`/`exported` symbols have accurate [TSDoc](https://tsdoc.org/) documentation.
 -   [ ] Linter and other CI checks pass.
--   [ ] I have licensed the changes to Element by completing the [Contributor License Agreement (CLA)](https://cla-assistant.io/element-hq/element-web)
->>>>>>> 195337d8
+-   [ ] I have licensed the changes to Element by completing the [Contributor License Agreement (CLA)](https://cla-assistant.io/element-hq/element-web)