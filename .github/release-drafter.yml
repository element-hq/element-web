<<<<<<< HEAD
_extends: matrix-org/matrix-js-sdk
=======
_extends: matrix-org/matrix-js-sdk
version-resolver:
    default: patch
>>>>>>> eedeb2cd
<|MERGE_RESOLUTION|>--- conflicted
+++ resolved
@@ -1,7 +1,3 @@
-<<<<<<< HEAD
-_extends: matrix-org/matrix-js-sdk
-=======
 _extends: matrix-org/matrix-js-sdk
 version-resolver:
-    default: patch
->>>>>>> eedeb2cd
+    default: patch