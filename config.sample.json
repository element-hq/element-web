--- conflicted
+++ resolved
@@ -46,11 +46,8 @@
     },
     "element_call": {
         "url": "https://call.element.io",
-<<<<<<< HEAD
-        "participant_limit": 8
-=======
+        "participant_limit": 8,
         "brand": "Element Call"
->>>>>>> ec4cc52b
     },
     "map_style_url": "https://api.maptiler.com/maps/streets/style.json?key=fU3vlMsMn4Jb6dnEIFsx"
 }