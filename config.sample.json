{
    "default_hs_url": "https://neocrypto.io",
    "default_is_url": "https://neocrypto.io",
    "disable_custom_urls": false,
    "disable_guests": false,
    "disable_login_language_selector": false,
    "disable_3pid_login": false,
    "brand": "NeoCrypto",
    "integrations_ui_url": "https://dimension.neocrypto.io/riot",
    "integrations_rest_url": "https://dimension.neocrypto.io/api/v1/scalar",
    "integrations_widgets_urls": ["https://dimension.neocrypto.io/widgets"],
<<<<<<< HEAD
    "integrations_jitsi_widget_url": "https://dimension.neocrypto.io/api/widgets/jitsi.html",
=======
    "integrations_jitsi_widget_url": "https://scalar.vector.im/api/widgets/jitsi.html",
>>>>>>> a0b2e8cb
    "bug_report_endpoint_url": "https://riot.im/bugreports/submit",
    "features": {
        "feature_groups": "enable",
        "feature_pinning": "enable",
        "feature_presence_management": "enable",
        "feature_rich_quoting": "enable",
        "feature_sticker_messages": "enable",
        "feature_jitsi": "enable",
        "feature_tag_panel": "enable"
    },
    "default_federate": true,
    "welcomePageUrl": "home.html",
    "default_theme": "dark",
    "roomDirectory": {
        "servers": [
            "psyberia.im",
            "neocrypto.io",
            "matrix.org"
        ]
    },
    "piwik": {
<<<<<<< HEAD
        "url": "https://analytics.neocrypto.io/",
        "whitelistedHSUrls": ["https://matrix.org", "https://psyberia.im", "https://neocrypto.io"],
        "whitelistedISUrls": ["https://vector.im", "https://matrix.org", "https://neocrypto.io"],
        "siteId": 7
=======
        "url": "https://piwik.neocrypto.io/",
        "whitelistedHSUrls": ["https://matrix.org", "https://psyberia.im", "https://neocrypto.io"],
        "whitelistedISUrls": ["https://vector.im", "https://matrix.org", "https://neocrypto.io"],
        "siteId": 1
>>>>>>> a0b2e8cb
    },
    "enable_presence_by_hs_url": {
        "https://matrix.org": false
    }
}<|MERGE_RESOLUTION|>--- conflicted
+++ resolved
@@ -9,11 +9,7 @@
     "integrations_ui_url": "https://dimension.neocrypto.io/riot",
     "integrations_rest_url": "https://dimension.neocrypto.io/api/v1/scalar",
     "integrations_widgets_urls": ["https://dimension.neocrypto.io/widgets"],
-<<<<<<< HEAD
     "integrations_jitsi_widget_url": "https://dimension.neocrypto.io/api/widgets/jitsi.html",
-=======
-    "integrations_jitsi_widget_url": "https://scalar.vector.im/api/widgets/jitsi.html",
->>>>>>> a0b2e8cb
     "bug_report_endpoint_url": "https://riot.im/bugreports/submit",
     "features": {
         "feature_groups": "enable",
@@ -29,23 +25,14 @@
     "default_theme": "dark",
     "roomDirectory": {
         "servers": [
-            "psyberia.im",
-            "neocrypto.io",
-            "matrix.org"
+            "neocrypto.io"
         ]
     },
     "piwik": {
-<<<<<<< HEAD
         "url": "https://analytics.neocrypto.io/",
         "whitelistedHSUrls": ["https://matrix.org", "https://psyberia.im", "https://neocrypto.io"],
         "whitelistedISUrls": ["https://vector.im", "https://matrix.org", "https://neocrypto.io"],
         "siteId": 7
-=======
-        "url": "https://piwik.neocrypto.io/",
-        "whitelistedHSUrls": ["https://matrix.org", "https://psyberia.im", "https://neocrypto.io"],
-        "whitelistedISUrls": ["https://vector.im", "https://matrix.org", "https://neocrypto.io"],
-        "siteId": 1
->>>>>>> a0b2e8cb
     },
     "enable_presence_by_hs_url": {
         "https://matrix.org": false
