--- conflicted
+++ resolved
@@ -12,14 +12,10 @@
 
 const config: Config = {
     testEnvironment: "jsdom",
-<<<<<<< HEAD
     testEnvironmentOptions: {
         url: "http://localhost/",
     },
     testMatch: ["<rootDir>/test/**/*-test.[tj]s?(x)"],
-=======
-    testMatch: ["<rootDir>/test/**/*-test.[jt]s?(x)", "<rootDir>/test/**/**/*-test.[jt]s?(x)"],
->>>>>>> 62d6dc70
     globalSetup: "<rootDir>/test/globalSetup.ts",
     setupFiles: ["jest-canvas-mock", "web-streams-polyfill/polyfill"],
     setupFilesAfterEnv: ["<rootDir>/test/setupTests.ts"],
