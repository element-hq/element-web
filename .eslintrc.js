module.exports = {
    plugins: ["matrix-org"],
    extends: ["plugin:matrix-org/babel", "plugin:matrix-org/react", "plugin:matrix-org/a11y"],
    parserOptions: {
        project: ["./tsconfig.json"],
    },
    env: {
        browser: true,
        node: true,
    },
    globals: {
        LANGUAGES_FILE: "readonly",
    },
    rules: {
        // Things we do that break the ideal style
        "no-constant-condition": "off",
        "prefer-promise-reject-errors": "off",
        "no-async-promise-executor": "off",
        "no-extra-boolean-cast": "off",

        // Bind or arrow functions in props causes performance issues (but we
        // currently use them in some places).
        // It's disabled here, but we should using it sparingly.
        "react/jsx-no-bind": "off",
        "react/jsx-key": ["error"],

        "no-restricted-properties": [
            "error",
            ...buildRestrictedPropertiesOptions(
                ["window.innerHeight", "window.innerWidth", "window.visualViewport"],
                "Use UIStore to access window dimensions instead.",
            ),
            ...buildRestrictedPropertiesOptions(
                ["*.mxcUrlToHttp", "*.getHttpUriForMxc"],
                "Use Media helper instead to centralise access for customisation.",
            ),
            ...buildRestrictedPropertiesOptions(["window.setImmediate"], "Use setTimeout instead."),
        ],
        "no-restricted-globals": [
            "error",
            {
                name: "setImmediate",
                message: "Use setTimeout instead.",
            },
        ],

        "import/no-duplicates": ["error"],
        // Ban matrix-js-sdk/src imports in favour of matrix-js-sdk/src/matrix imports to prevent unleashing hell.
        // Ban compound-design-tokens raw svg imports in favour of their React component counterparts
        "no-restricted-imports": [
            "error",
            {
                paths: [
                    {
<<<<<<< HEAD
=======
                        name: "@testing-library/react",
                        message: "Please use jest-matrix-react instead",
                    },
                    {
>>>>>>> eedeb2cd
                        name: "matrix-js-sdk",
                        message: "Please use matrix-js-sdk/src/matrix instead",
                    },
                    {
                        name: "matrix-js-sdk/",
                        message: "Please use matrix-js-sdk/src/matrix instead",
                    },
                    {
                        name: "matrix-js-sdk/src",
                        message: "Please use matrix-js-sdk/src/matrix instead",
                    },
                    {
                        name: "matrix-js-sdk/src/",
                        message: "Please use matrix-js-sdk/src/matrix instead",
                    },
                    {
                        name: "matrix-js-sdk/src/index",
                        message: "Please use matrix-js-sdk/src/matrix instead",
                    },
                    {
<<<<<<< HEAD
                        name: "matrix-react-sdk",
                        message: "Please use matrix-react-sdk/src/index instead",
                    },
                    {
                        name: "matrix-react-sdk/",
                        message: "Please use matrix-react-sdk/src/index instead",
                    },
                    {
=======
>>>>>>> eedeb2cd
                        name: "emojibase-regex",
                        message:
                            "This regex doesn't actually test for emoji. See the docs at https://emojibase.dev/docs/regex/ and prefer our own EMOJI_REGEX from HtmlUtils.",
                    },
                ],
                patterns: [
                    {
                        group: [
                            "matrix-js-sdk/src/**",
                            "!matrix-js-sdk/src/matrix",
                            "!matrix-js-sdk/src/crypto-api",
                            "!matrix-js-sdk/src/types",
                            "!matrix-js-sdk/src/testing",
                            "!matrix-js-sdk/src/utils/**",
                            "matrix-js-sdk/src/utils/internal/**",
                            "matrix-js-sdk/lib",
                            "matrix-js-sdk/lib/",
                            "matrix-js-sdk/lib/**",
                            // XXX: Temporarily allow these as they are not available via the main export
                            "!matrix-js-sdk/src/logger",
                            "!matrix-js-sdk/src/errors",
                            "!matrix-js-sdk/src/utils",
                            "!matrix-js-sdk/src/version-support",
                            "!matrix-js-sdk/src/randomstring",
                            "!matrix-js-sdk/src/sliding-sync",
                            "!matrix-js-sdk/src/browser-index",
                            "!matrix-js-sdk/src/feature",
                            "!matrix-js-sdk/src/NamespacedValue",
                            "!matrix-js-sdk/src/ReEmitter",
                            "!matrix-js-sdk/src/event-mapper",
                            "!matrix-js-sdk/src/interactive-auth",
                            "!matrix-js-sdk/src/secret-storage",
                            "!matrix-js-sdk/src/room-hierarchy",
                            "!matrix-js-sdk/src/rendezvous",
                            "!matrix-js-sdk/src/indexeddb-worker",
                            "!matrix-js-sdk/src/pushprocessor",
                            "!matrix-js-sdk/src/extensible_events_v1",
                            "!matrix-js-sdk/src/extensible_events_v1/PollStartEvent",
                            "!matrix-js-sdk/src/extensible_events_v1/PollResponseEvent",
                            "!matrix-js-sdk/src/extensible_events_v1/PollEndEvent",
                            "!matrix-js-sdk/src/extensible_events_v1/InvalidEventError",
                            "!matrix-js-sdk/src/crypto",
                            "!matrix-js-sdk/src/crypto/keybackup",
                            "!matrix-js-sdk/src/crypto/deviceinfo",
                            "!matrix-js-sdk/src/crypto/dehydration",
                            "!matrix-js-sdk/src/oidc",
                            "!matrix-js-sdk/src/oidc/discovery",
                            "!matrix-js-sdk/src/oidc/authorize",
                            "!matrix-js-sdk/src/oidc/validate",
                            "!matrix-js-sdk/src/oidc/error",
                            "!matrix-js-sdk/src/oidc/register",
                            "!matrix-js-sdk/src/webrtc",
                            "!matrix-js-sdk/src/webrtc/call",
                            "!matrix-js-sdk/src/webrtc/callFeed",
                            "!matrix-js-sdk/src/webrtc/mediaHandler",
                            "!matrix-js-sdk/src/webrtc/callEventTypes",
                            "!matrix-js-sdk/src/webrtc/callEventHandler",
                            "!matrix-js-sdk/src/webrtc/groupCallEventHandler",
                            "!matrix-js-sdk/src/models",
                            "!matrix-js-sdk/src/models/read-receipt",
                            "!matrix-js-sdk/src/models/relations-container",
                            "!matrix-js-sdk/src/models/related-relations",
                            "!matrix-js-sdk/src/matrixrtc",
                        ],
                        message: "Please use matrix-js-sdk/src/matrix instead",
                    },
                    {
                        group: ["emojibase-regex/emoji*"],
                        message:
                            "This regex doesn't actually test for emoji. See the docs at https://emojibase.dev/docs/regex/ and prefer our own EMOJI_REGEX from HtmlUtils.",
                    },
                    {
                        group: ["@vector-im/compound-design-tokens/icons/*"],
                        message: "Please use @vector-im/compound-design-tokens/assets/web/icons/* instead",
                    },
                ],
            },
        ],

        // There are too many a11y violations to fix at once
        // Turn violated rules off until they are fixed
        "jsx-a11y/aria-activedescendant-has-tabindex": "off",
        "jsx-a11y/click-events-have-key-events": "off",
        "jsx-a11y/interactive-supports-focus": "off",
        "jsx-a11y/media-has-caption": "off",
        "jsx-a11y/mouse-events-have-key-events": "off",
        "jsx-a11y/no-autofocus": "off",
        "jsx-a11y/no-noninteractive-element-interactions": "off",
        "jsx-a11y/no-noninteractive-element-to-interactive-role": "off",
        "jsx-a11y/no-noninteractive-tabindex": "off",
        "jsx-a11y/no-static-element-interactions": "off",
        "jsx-a11y/role-supports-aria-props": "off",

        "matrix-org/require-copyright-header": "error",
    },
    overrides: [
        {
            files: ["src/**/*.{ts,tsx}", "test/**/*.{ts,tsx}", "playwright/**/*.ts"],
            extends: ["plugin:matrix-org/typescript", "plugin:matrix-org/react"],
            rules: {
                "@typescript-eslint/explicit-function-return-type": [
                    "error",
                    {
                        allowExpressions: true,
                    },
                ],

                // Things we do that break the ideal style
                "prefer-promise-reject-errors": "off",
                "no-extra-boolean-cast": "off",
<<<<<<< HEAD

                // Remove Babel things manually due to override limitations
                "@babel/no-invalid-this": ["off"],

=======

                // Remove Babel things manually due to override limitations
                "@babel/no-invalid-this": ["off"],

>>>>>>> eedeb2cd
                // We're okay being explicit at the moment
                "@typescript-eslint/no-empty-interface": "off",
                // We disable this while we're transitioning
                "@typescript-eslint/no-explicit-any": "off",
                // We'd rather not do this but we do
                "@typescript-eslint/ban-ts-comment": "off",
                // We're okay with assertion errors when we ask for them
                "@typescript-eslint/no-non-null-assertion": "off",
            },
        },
        // temporary override for offending icon require files
        {
            files: [
                "src/SdkConfig.ts",
                "src/components/structures/FileDropTarget.tsx",
                "src/components/structures/RoomStatusBar.tsx",
                "src/components/structures/UserMenu.tsx",
                "src/components/views/avatars/WidgetAvatar.tsx",
                "src/components/views/dialogs/AddExistingToSpaceDialog.tsx",
                "src/components/views/dialogs/ForwardDialog.tsx",
                "src/components/views/dialogs/InviteDialog.tsx",
                "src/components/views/dialogs/ModalWidgetDialog.tsx",
                "src/components/views/dialogs/UploadConfirmDialog.tsx",
                "src/components/views/dialogs/security/SetupEncryptionDialog.tsx",
                "src/components/views/elements/AddressTile.tsx",
                "src/components/views/elements/AppWarning.tsx",
                "src/components/views/elements/SSOButtons.tsx",
                "src/components/views/messages/MAudioBody.tsx",
                "src/components/views/messages/MImageBody.tsx",
                "src/components/views/messages/MFileBody.tsx",
                "src/components/views/messages/MStickerBody.tsx",
                "src/components/views/messages/MVideoBody.tsx",
                "src/components/views/messages/MVoiceMessageBody.tsx",
                "src/components/views/right_panel/EncryptionPanel.tsx",
                "src/components/views/rooms/EntityTile.tsx",
                "src/components/views/rooms/LinkPreviewGroup.tsx",
                "src/components/views/rooms/MemberList.tsx",
                "src/components/views/rooms/MessageComposer.tsx",
                "src/components/views/rooms/ReplyPreview.tsx",
                "src/components/views/settings/tabs/room/SecurityRoomSettingsTab.tsx",
                "src/components/views/settings/tabs/user/GeneralUserSettingsTab.tsx",
            ],
            rules: {
                "@typescript-eslint/no-var-requires": "off",
            },
        },
        {
            files: ["test/**/*.{ts,tsx}", "playwright/**/*.ts"],
            extends: ["plugin:matrix-org/jest"],
            rules: {
                // We don't need super strict typing in test utilities
                "@typescript-eslint/explicit-function-return-type": "off",
                "@typescript-eslint/explicit-member-accessibility": "off",

                // Jest/Playwright specific

                // Disabled tests are a reality for now but as soon as all of the xits are
                // eliminated, we should enforce this.
                "jest/no-disabled-tests": "off",
                // Also treat "oldBackendOnly" as a test function.
                // Used in some crypto tests.
                "jest/no-standalone-expect": [
                    "error",
                    {
                        additionalTestBlockFunctions: ["beforeAll", "beforeEach", "oldBackendOnly"],
                    },
                ],
            },
        },
        {
            files: ["playwright/**/*.ts"],
            parserOptions: {
                project: ["./playwright/tsconfig.json"],
            },
        },
    ],
    settings: {
        react: {
            version: "detect",
        },
    },
};

function buildRestrictedPropertiesOptions(properties, message) {
    return properties.map((prop) => {
        let [object, property] = prop.split(".");
        if (object === "*") {
            object = undefined;
        }
        return {
            object,
            property,
            message,
        };
    });
}<|MERGE_RESOLUTION|>--- conflicted
+++ resolved
@@ -52,13 +52,10 @@
             {
                 paths: [
                     {
-<<<<<<< HEAD
-=======
                         name: "@testing-library/react",
                         message: "Please use jest-matrix-react instead",
                     },
                     {
->>>>>>> eedeb2cd
                         name: "matrix-js-sdk",
                         message: "Please use matrix-js-sdk/src/matrix instead",
                     },
@@ -79,17 +76,6 @@
                         message: "Please use matrix-js-sdk/src/matrix instead",
                     },
                     {
-<<<<<<< HEAD
-                        name: "matrix-react-sdk",
-                        message: "Please use matrix-react-sdk/src/index instead",
-                    },
-                    {
-                        name: "matrix-react-sdk/",
-                        message: "Please use matrix-react-sdk/src/index instead",
-                    },
-                    {
-=======
->>>>>>> eedeb2cd
                         name: "emojibase-regex",
                         message:
                             "This regex doesn't actually test for emoji. See the docs at https://emojibase.dev/docs/regex/ and prefer our own EMOJI_REGEX from HtmlUtils.",
@@ -200,17 +186,10 @@
                 // Things we do that break the ideal style
                 "prefer-promise-reject-errors": "off",
                 "no-extra-boolean-cast": "off",
-<<<<<<< HEAD
 
                 // Remove Babel things manually due to override limitations
                 "@babel/no-invalid-this": ["off"],
 
-=======
-
-                // Remove Babel things manually due to override limitations
-                "@babel/no-invalid-this": ["off"],
-
->>>>>>> eedeb2cd
                 // We're okay being explicit at the moment
                 "@typescript-eslint/no-empty-interface": "off",
                 // We disable this while we're transitioning
