--- conflicted
+++ resolved
@@ -181,12 +181,8 @@
       "context-filter-polyfill": "<rootDir>/node_modules/matrix-react-sdk/__mocks__/empty.js",
       "FontManager.ts": "<rootDir>/node_modules/matrix-react-sdk/__mocks__/FontManager.js",
       "workers/(.+)\\.worker\\.ts": "<rootDir>/node_modules/matrix-react-sdk/__mocks__/workerMock.js",
-<<<<<<< HEAD
-      "^!!raw-loader!.*": "jest-raw-loader"
-=======
       "^!!raw-loader!.*": "jest-raw-loader",
       "RecorderWorklet": "<rootDir>/node_modules/matrix-react-sdk/__mocks__/empty.js"
->>>>>>> 652d1810
     },
     "transformIgnorePatterns": [
       "/node_modules/(?!matrix-js-sdk).+$",
