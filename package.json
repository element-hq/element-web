--- conflicted
+++ resolved
@@ -132,14 +132,9 @@
     "@types/pako": "^1.0.1",
     "@types/parse5": "^6.0.0",
     "@types/qrcode": "^1.3.5",
-<<<<<<< HEAD
-    "@types/react": "^16.9",
+    "@types/react": "^17.0.2",
     "@types/react-beautiful-dnd": "^13.0.0",
-    "@types/react-dom": "^16.9.10",
-=======
-    "@types/react": "^17.0.2",
     "@types/react-dom": "^17.0.2",
->>>>>>> 1180741c
     "@types/react-transition-group": "^4.4.0",
     "@types/sanitize-html": "^2.3.1",
     "@types/zxcvbn": "^4.4.0",
