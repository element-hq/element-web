--- conflicted
+++ resolved
@@ -69,15 +69,9 @@
     "favico.js": "^0.3.10",
     "gemini-scrollbar": "github:matrix-org/gemini-scrollbar#b302279",
     "gfm.css": "^1.1.2",
-<<<<<<< HEAD
     "highlight.js": "^9.13.1",
     "matrix-js-sdk": "matrix-org/matrix-js-sdk#develop",
     "matrix-react-sdk": "matrix-org/matrix-react-sdk#develop",
-=======
-    "highlight.js": "^9.13.0",
-    "matrix-js-sdk": "0.12.1",
-    "matrix-react-sdk": "0.14.3",
->>>>>>> 24846a1d
     "modernizr": "^3.6.0",
     "prop-types": "^15.6.2",
     "react": "^15.6.0",
