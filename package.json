--- conflicted
+++ resolved
@@ -82,12 +82,8 @@
     },
     "dependencies": {
         "@babel/runtime": "^7.12.5",
-<<<<<<< HEAD
         "@element-hq/element-web-module-api": "1.5.0",
-=======
-        "@element-hq/element-web-module-api": "1.4.1",
         "@element-hq/web-shared-components": "file:packages/shared-components",
->>>>>>> 3dca2da5
         "@fontsource/inconsolata": "^5",
         "@fontsource/inter": "^5",
         "@formatjs/intl-segmenter": "^11.5.7",
