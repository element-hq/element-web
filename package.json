{
  "name": "vector-web",
  "version": "0.7.5-r3",
  "description": "Vector webapp",
  "author": "matrix.org",
  "repository": {
    "type": "git",
    "url": "https://github.com/vector-im/vector-web"
  },
  "license": "Apache-2.0",
  "style": "bundle.css",
  "matrix-react-parent": "matrix-react-sdk",
  "scripts": {
    "reskindex": "reskindex -h src/header",
    "build:emojione": "cpx \"node_modules/emojione/assets/svg/*\" vector/emojione/svg/",
    "build:modernizr": "modernizr -c .modernizr.json -d src/vector/modernizr.js",
    "build:css": "catw \"src/skins/vector/css/**/*.css\" -o vector/components.css --no-watch",
    "build:compile": "babel --source-maps -d lib src",
    "build:bundle": "NODE_ENV=production webpack -p lib/vector/index.js vector/bundle.js",
    "build:bundle:dev": "webpack --optimize-occurence-order lib/vector/index.js vector/bundle.js",
    "build:staticfiles": "cpx -v node_modules/olm/olm.js vector/",
    "build": "npm run build:staticfiles && npm run build:emojione && npm run build:css && npm run build:compile && npm run build:bundle",
    "build:dev": "npm run build:staticfiles && npm run build:emojione && npm run build:css && npm run build:compile && npm run build:bundle:dev",
    "package": "scripts/package.sh",
    "start:emojione": "cpx \"node_modules/emojione/assets/svg/*\" vector/emojione/svg/ -w",
    "start:js": "webpack -w src/vector/index.js vector/bundle.js",
    "start:js:prod": "NODE_ENV=production webpack -w src/vector/index.js vector/bundle.js",
    "start:skins:css": "catw \"src/skins/vector/css/**/*.css\" -o vector/components.css",
    "start:staticfiles": "cpx -Lwv node_modules/olm/olm.js vector/",
    "//cache": "Note the -c 1 below due to https://code.google.com/p/chromium/issues/detail?id=508270",
    "start": "parallelshell \"npm run start:staticfiles\" \"npm run start:emojione\" \"npm run start:js\" \"npm run start:skins:css\" \"http-server -c 1 vector\"",
    "start:prod": "parallelshell \"npm run start:staticfiles\" \"npm run start:emojione\" \"npm run start:js:prod\" \"npm run start:skins:css\" \"http-server -c 1 vector\"",
    "clean": "rimraf lib vector/olm.js vector/bundle.css vector/bundle.js vector/bundle.js.map vector/webpack.css* vector/emojione",
    "prepublish": "npm run build:css && npm run build:compile",
    "test": "karma start --single-run=true --autoWatch=false --browsers PhantomJS --colors=false",
    "test:multi": "karma start"
  },
  "dependencies": {
    "babel-polyfill": "^6.5.0",
    "browser-request": "^0.3.3",
    "classnames": "^2.1.2",
    "draft-js": "^0.7.0",
    "extract-text-webpack-plugin": "^0.9.1",
    "filesize": "^3.1.2",
    "flux": "~2.0.3",
    "gemini-scrollbar": "matrix-org/gemini-scrollbar#b302279",
    "gfm.css": "^1.1.1",
    "highlight.js": "^9.0.0",
    "linkifyjs": "2.0.0-beta.4",
<<<<<<< HEAD
    "matrix-js-sdk": "matrix-org/matrix-js-sdk#develop",
    "matrix-react-sdk": "matrix-org/matrix-react-sdk#develop",
=======
    "matrix-js-sdk": "0.5.6",
    "matrix-react-sdk": "0.6.5-r3",
>>>>>>> e63e6e70
    "modernizr": "^3.1.0",
    "q": "^1.4.1",
    "react": "^15.2.1",
    "react-dnd": "^2.1.4",
    "react-dnd-html5-backend": "^2.1.2",
    "react-dom": "^15.2.1",
    "react-gemini-scrollbar": "matrix-org/react-gemini-scrollbar#5e97aef",
    "sanitize-html": "^1.11.1",
    "ua-parser-js": "^0.7.10",
    "url": "^0.11.0"
  },
  "devDependencies": {
    "babel": "^5.8.23",
    "babel-core": "^5.8.25",
    "babel-loader": "^5.3.2",
    "catw": "^1.0.1",
    "cpx": "^1.3.2",
    "css-raw-loader": "^0.1.1",
    "emojione": "^2.2.3",
    "expect": "^1.16.0",
    "fs-extra": "^0.30.0",
    "http-server": "^0.8.4",
    "json-loader": "^0.5.3",
    "karma": "^0.13.22",
    "karma-chrome-launcher": "^0.2.3",
    "karma-cli": "^0.1.2",
    "karma-junit-reporter": "^0.4.1",
    "karma-mocha": "^0.2.2",
    "karma-phantomjs-launcher": "^1.0.0",
    "karma-sourcemap-loader": "^0.3.7",
    "karma-webpack": "^1.7.0",
    "mocha": "^2.4.5",
    "parallelshell": "^1.2.0",
    "phantomjs-prebuilt": "^2.1.7",
    "react-addons-perf": "^15.0",
    "react-addons-test-utils": "^15.0.1",
    "rimraf": "^2.4.3",
    "source-map-loader": "^0.1.5",
    "webpack": "^1.12.14"
  },
  "optionalDependencies": {
    "olm": "https://matrix.org/packages/npm/olm/olm-1.1.0.tgz"
  }
}<|MERGE_RESOLUTION|>--- conflicted
+++ resolved
@@ -47,13 +47,8 @@
     "gfm.css": "^1.1.1",
     "highlight.js": "^9.0.0",
     "linkifyjs": "2.0.0-beta.4",
-<<<<<<< HEAD
     "matrix-js-sdk": "matrix-org/matrix-js-sdk#develop",
     "matrix-react-sdk": "matrix-org/matrix-react-sdk#develop",
-=======
-    "matrix-js-sdk": "0.5.6",
-    "matrix-react-sdk": "0.6.5-r3",
->>>>>>> e63e6e70
     "modernizr": "^3.1.0",
     "q": "^1.4.1",
     "react": "^15.2.1",
