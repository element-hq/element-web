--- conflicted
+++ resolved
@@ -108,11 +108,7 @@
         "maplibre-gl": "^2.0.0",
         "matrix-encrypt-attachment": "^1.0.3",
         "matrix-events-sdk": "0.0.1",
-<<<<<<< HEAD
         "matrix-js-sdk": "github:matrix-org/matrix-js-sdk#develop",
-=======
-        "matrix-js-sdk": "31.6.1",
->>>>>>> 3d0e7c65
         "matrix-widget-api": "^1.5.0",
         "memoize-one": "^6.0.0",
         "minimist": "^1.2.5",
