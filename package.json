--- conflicted
+++ resolved
@@ -96,16 +96,10 @@
         "@matrix-org/spec": "^1.7.0",
         "@sentry/browser": "^10.0.0",
         "@types/png-chunks-extract": "^1.0.2",
-<<<<<<< HEAD
         "@types/react-virtualized": "^9.21.30",
-        "@vector-im/compound-design-tokens": "^5.0.0",
+        "@vector-im/compound-design-tokens": "^6.0.0",
         "@vector-im/compound-web": "^8.2.0",
-        "@vector-im/matrix-wysiwyg": "2.38.4",
-=======
-        "@vector-im/compound-design-tokens": "^6.0.0",
-        "@vector-im/compound-web": "^8.1.2",
         "@vector-im/matrix-wysiwyg": "2.39.0",
->>>>>>> 8b17591f
         "@zxcvbn-ts/core": "^3.0.4",
         "@zxcvbn-ts/language-common": "^3.0.4",
         "@zxcvbn-ts/language-en": "^3.0.2",
