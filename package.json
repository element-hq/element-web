{
    "name": "element-web",
    "version": "1.12.4",
    "description": "Element: the future of secure communication",
    "author": "New Vector Ltd.",
    "repository": {
        "type": "git",
        "url": "https://github.com/element-hq/element-web"
    },
    "license": "SEE LICENSE IN README.md",
    "files": [
        "lib",
        "res",
        "src",
        "webpack.config.js",
        "scripts",
        "docs",
        "release.sh",
        "deploy",
        "CHANGELOG.md",
        "CONTRIBUTING.rst",
        "LICENSE",
        "README.md",
        "AUTHORS.rst",
        "package.json"
    ],
    "style": "bundle.css",
    "matrix_i18n_extra_translation_funcs": [
        "UserFriendlyError"
    ],
    "scripts": {
        "i18n": "matrix-gen-i18n src res packages/shared-components/src && yarn i18n:sort && yarn i18n:lint",
        "i18n:sort": "jq --sort-keys '.' src/i18n/strings/en_EN.json > src/i18n/strings/en_EN.json.tmp && mv src/i18n/strings/en_EN.json.tmp src/i18n/strings/en_EN.json",
        "i18n:lint": "matrix-i18n-lint && prettier --log-level=silent --write src/i18n/strings/ --ignore-path /dev/null",
        "i18n:diff": "cp src/i18n/strings/en_EN.json src/i18n/strings/en_EN_orig.json && yarn i18n && matrix-compare-i18n-files src/i18n/strings/en_EN_orig.json src/i18n/strings/en_EN.json",
        "make-component": "node scripts/make-react-component.js",
        "rethemendex": "./res/css/rethemendex.sh",
        "clean": "rimraf lib webapp",
        "build": "yarn clean && yarn build:genfiles && yarn build:bundle",
        "build-stats": "yarn clean && yarn build:genfiles && yarn build:bundle-stats",
        "build:res": "node scripts/copy-res.ts",
        "build:genfiles": "yarn build:res && yarn build:module_system",
        "build:modernizr": "modernizr -c .modernizr.json -d src/vector/modernizr.js",
        "build:bundle": "webpack --progress --mode production",
        "build:bundle-stats": "webpack --progress --mode production --json > webpack-stats.json",
        "build:module_system": "node module_system/scripts/install.ts",
        "dist": "./scripts/package.sh",
        "start": "concurrently --kill-others-on-fail --prefix \"{time} [{name}]\" -n modules,res \"yarn build:module_system\" \"yarn build:res\" && concurrently --kill-others-on-fail --prefix \"{time} [{name}]\" -n res,element-js \"yarn start:res\" \"yarn start:js\"",
        "start:https": "concurrently --kill-others-on-fail --prefix \"{time} [{name}]\" -n res,element-js \"yarn start:res\" \"yarn start:js --server-type https\"",
        "start:res": "node scripts/copy-res.ts -w",
        "start:js": "webpack serve --output-path webapp --output-filename=bundles/_dev_/[name].js --output-chunk-filename=bundles/_dev_/[name].js --mode development",
        "lint": "yarn lint:types && yarn lint:js && yarn lint:style && yarn lint:workflows",
        "lint:js": "eslint --max-warnings 0 src test playwright module_system && prettier --check .",
        "lint:js-fix": "prettier --log-level=warn --write . && eslint --fix src test playwright module_system",
        "lint:types": "yarn lint:types:src && yarn lint:types:module_system",
        "lint:types:src": "tsc --noEmit --jsx react && tsc --noEmit --jsx react -p playwright",
        "lint:types:module_system": "tsc --noEmit --project ./tsconfig.module_system.json",
        "lint:style": "stylelint \"res/css/**/*.pcss\"",
        "lint:workflows": "find .github/workflows -type f \\( -iname '*.yaml' -o -iname '*.yml' \\) | xargs -I {} sh -c 'echo \"Linting {}\"; action-validator \"{}\"'",
        "lint:knip": "knip",
        "test": "jest",
        "test:playwright": "playwright test",
        "test:playwright:open": "yarn test:playwright --ui",
        "test:playwright:screenshots": "playwright-screenshots --project=Chrome",
        "coverage": "yarn test --coverage",
        "analyse:webpack-bundles": "webpack-bundle-analyzer webpack-stats.json webapp",
        "update:jitsi": "curl -s https://meet.element.io/libs/external_api.min.js > ./res/jitsi_external_api.min.js",
        "install": "yarn --cwd packages/shared-components install --frozen-lockfile",
        "postinstall": "patch-package"
    },
    "resolutions": {
        "**/pretty-format/react-is": "19.2.0",
        "@types/react": "19.2.6",
        "@types/react-dom": "19.2.3",
        "oidc-client-ts": "3.4.1",
        "jwt-decode": "4.0.0",
        "caniuse-lite": "1.0.30001756",
        "testcontainers": "^11.0.0",
        "wrap-ansi-cjs": "npm:wrap-ansi@^7.0.0",
        "wrap-ansi": "npm:wrap-ansi@^7.0.0"
    },
    "dependencies": {
        "@babel/runtime": "^7.12.5",
        "@element-hq/element-web-module-api": "1.6.0",
        "@element-hq/web-shared-components": "link:packages/shared-components",
        "@fontsource/fira-code": "^5",
        "@fontsource/inter": "^5",
        "@formatjs/intl-segmenter": "^11.5.7",
        "@matrix-org/analytics-events": "^0.30.0",
        "@matrix-org/emojibase-bindings": "^1.5.0",
        "@matrix-org/react-sdk-module-api": "^2.4.0",
        "@matrix-org/spec": "^1.7.0",
        "@sentry/browser": "^10.0.0",
        "@types/png-chunks-extract": "^1.0.2",
<<<<<<< HEAD
        "@vector-im/compound-design-tokens": "^6.0.0",
        "@vector-im/compound-web": "^8.2.0",
=======
        "@vector-im/compound-design-tokens": "6.4.1",
        "@vector-im/compound-web": "^8.3.1",
>>>>>>> 4a934b10
        "@vector-im/matrix-wysiwyg": "2.40.0",
        "@zxcvbn-ts/core": "^3.0.4",
        "@zxcvbn-ts/language-common": "^3.0.4",
        "@zxcvbn-ts/language-en": "^3.0.2",
        "await-lock": "^2.1.0",
        "bloom-filters": "^3.0.3",
        "blurhash": "^2.0.3",
        "browserslist": "^4.23.2",
        "classnames": "^2.2.6",
        "commonmark": "^0.31.0",
        "css-tree": "^3.0.0",
        "diff-dom": "^5.0.0",
        "diff-match-patch": "^1.0.5",
        "domutils": "^3.2.2",
        "emojibase-regex": "^17.0.0",
        "escape-html": "^1.0.3",
        "file-saver": "^2.0.5",
        "filesize": "11.0.13",
        "github-markdown-css": "^5.5.1",
        "glob-to-regexp": "^0.4.1",
        "highlight.js": "^11.3.1",
        "html-entities": "^2.0.0",
        "html-react-parser": "^5.2.2",
        "is-ip": "^3.1.0",
        "js-xxhash": "^5.0.0",
        "jsrsasign": "^11.0.0",
        "jszip": "^3.7.0",
        "katex": "^0.16.0",
        "linkify-html": "4.3.2",
        "linkify-react": "4.3.2",
        "linkify-string": "4.3.2",
        "linkifyjs": "4.3.2",
        "lodash": "^4.17.21",
        "maplibre-gl": "^5.0.0",
        "matrix-encrypt-attachment": "^1.0.3",
        "matrix-events-sdk": "0.0.1",
        "matrix-js-sdk": "github:matrix-org/matrix-js-sdk#develop",
        "matrix-widget-api": "^1.14.0",
        "memoize-one": "^6.0.0",
        "mime": "^4.0.4",
        "oidc-client-ts": "^3.0.1",
        "opus-recorder": "^8.0.3",
        "pako": "^2.0.3",
        "png-chunks-extract": "^1.0.0",
        "posthog-js": "1.297.2",
        "qrcode": "1.5.4",
        "re-resizable": "6.11.2",
        "react": "^19.0.0",
        "react-beautiful-dnd": "^13.1.0",
        "react-blurhash": "^0.3.0",
        "react-dom": "^19.0.0",
        "react-focus-lock": "^2.5.1",
        "react-merge-refs": "^3.0.2",
        "react-string-replace": "^1.1.1",
        "react-transition-group": "^4.4.1",
        "react-virtuoso": "^4.14.0",
        "rfc4648": "^1.4.0",
        "sanitize-filename": "^1.6.3",
        "sanitize-html": "2.17.0",
        "tar-js": "^0.3.0",
        "temporal-polyfill": "^0.3.0",
        "ua-parser-js": "1.0.40",
        "uuid": "^13.0.0",
        "what-input": "^5.2.10"
    },
    "devDependencies": {
        "@action-validator/cli": "^0.6.0",
        "@action-validator/core": "^0.6.0",
        "@babel/core": "^7.12.10",
        "@babel/eslint-parser": "^7.12.10",
        "@babel/eslint-plugin": "^7.12.10",
        "@babel/plugin-proposal-decorators": "^7.25.9",
        "@babel/plugin-proposal-export-default-from": "^7.12.1",
        "@babel/plugin-syntax-dynamic-import": "^7.8.3",
        "@babel/plugin-transform-class-properties": "^7.12.1",
        "@babel/plugin-transform-class-static-block": "^7.26.0",
        "@babel/plugin-transform-logical-assignment-operators": "^7.20.7",
        "@babel/plugin-transform-nullish-coalescing-operator": "^7.12.1",
        "@babel/plugin-transform-numeric-separator": "^7.12.7",
        "@babel/plugin-transform-object-rest-spread": "^7.12.1",
        "@babel/plugin-transform-optional-chaining": "^7.12.7",
        "@babel/plugin-transform-runtime": "^7.12.10",
        "@babel/preset-env": "^7.12.11",
        "@babel/preset-react": "^7.12.10",
        "@babel/preset-typescript": "^7.12.7",
        "@babel/runtime": "^7.12.5",
        "@casualbot/jest-sonar-reporter": "2.4.0",
        "@element-hq/element-call-embedded": "0.16.1",
        "@element-hq/element-web-playwright-common": "^2.0.0",
        "@peculiar/webcrypto": "^1.4.3",
        "@playwright/test": "1.57.0",
        "@principalstudio/html-webpack-inject-preload": "^1.2.7",
        "@sentry/webpack-plugin": "^4.0.0",
        "@storybook/react-vite": "^10.0.7",
        "@stylistic/eslint-plugin": "^5.0.0",
        "@svgr/webpack": "^8.0.0",
        "@testing-library/dom": "^10.4.0",
        "@testing-library/jest-dom": "^6.4.8",
        "@testing-library/react": "^16.0.0",
        "@testing-library/user-event": "^14.5.2",
        "@types/commonmark": "^0.27.4",
        "@types/content-type": "^1.1.9",
        "@types/counterpart": "^0.18.1",
        "@types/css-tree": "^2.3.8",
        "@types/diff-match-patch": "^1.0.32",
        "@types/escape-html": "^1.0.1",
        "@types/express": "^5.0.0",
        "@types/file-saver": "^2.0.3",
        "@types/glob-to-regexp": "^0.4.1",
        "@types/jest": "30.0.0",
        "@types/jitsi-meet": "^2.0.2",
        "@types/jsrsasign": "^10.5.4",
        "@types/katex": "^0.16.0",
        "@types/lodash": "^4.14.168",
        "@types/minimist": "^1.2.5",
        "@types/modernizr": "^3.5.3",
        "@types/node": "18",
        "@types/node-fetch": "^2.6.2",
        "@types/pako": "^2.0.0",
        "@types/qrcode": "^1.3.5",
        "@types/react": "19.2.6",
        "@types/react-beautiful-dnd": "^13.0.0",
        "@types/react-dom": "19.2.3",
        "@types/react-transition-group": "^4.4.0",
        "@types/sanitize-html": "2.16.0",
        "@types/sdp-transform": "^2.4.10",
        "@types/semver": "^7.5.8",
        "@types/tar-js": "^0.3.5",
        "@types/ua-parser-js": "^0.7.36",
        "@typescript-eslint/eslint-plugin": "^8.19.0",
        "@typescript-eslint/parser": "^8.19.0",
        "babel-jest": "^30.0.0",
        "babel-loader": "^10.0.0",
        "babel-plugin-jsx-remove-data-test-id": "^3.0.0",
        "blob-polyfill": "^9.0.0",
        "chokidar": "^4.0.0",
        "concurrently": "^9.0.0",
        "copy-webpack-plugin": "^13.0.0",
        "core-js": "^3.38.1",
        "cronstrue": "^3.0.0",
        "css-loader": "^7.0.0",
        "css-minimizer-webpack-plugin": "^7.0.0",
        "dotenv": "^17.0.0",
        "eslint": "8.57.1",
        "eslint-config-google": "^0.14.0",
        "eslint-config-prettier": "^10.0.0",
        "eslint-plugin-deprecate": "0.8.7",
        "eslint-plugin-import": "^2.25.4",
        "eslint-plugin-jest": "^29.0.0",
        "eslint-plugin-jsx-a11y": "^6.5.1",
        "eslint-plugin-matrix-org": "^3.0.0",
        "eslint-plugin-react": "^7.28.0",
        "eslint-plugin-react-compiler": "^19.0.0-beta-df7b47d-20241124",
        "eslint-plugin-react-hooks": "^7.0.0",
        "eslint-plugin-unicorn": "^56.0.0",
        "express": "^5.0.0",
        "fake-indexeddb": "^6.0.0",
        "fetch-mock": "9.11.0",
        "fetch-mock-jest": "^1.5.1",
        "file-loader": "^6.0.0",
        "html-webpack-plugin": "^5.5.3",
        "husky": "^9.0.0",
        "identity-obj-proxy": "^3.0.0",
        "jest": "^30.0.0",
        "jest-canvas-mock": "^2.5.2",
        "jest-environment-jsdom": "^30.0.0",
        "jest-mock": "^30.0.0",
        "jest-raw-loader": "^1.0.1",
        "jsqr": "^1.4.0",
        "knip": "^5.36.2",
        "lint-staged": "^16.0.0",
        "matrix-web-i18n": "^3.2.1",
        "mini-css-extract-plugin": "2.9.2",
        "minimist": "^1.2.6",
        "modernizr": "^3.12.0",
        "node-fetch": "^2.6.7",
        "patch-package": "^8.0.0",
        "playwright-core": "^1.51.0",
        "postcss": "8.4.46",
        "postcss-easings": "^4.0.0",
        "postcss-hexrgba": "2.1.0",
        "postcss-import": "16.1.0",
        "postcss-loader": "8.1.1",
        "postcss-mixins": "^12.0.0",
        "postcss-nested": "^7.0.0",
        "postcss-preset-env": "^10.0.0",
        "postcss-scss": "^4.0.4",
        "postcss-simple-vars": "^7.0.1",
        "prettier": "3.6.2",
        "process": "^0.11.10",
        "raw-loader": "^4.0.2",
        "rimraf": "^6.0.0",
        "semver": "^7.5.2",
        "source-map-loader": "^5.0.0",
        "storybook": "^10.0.7",
        "stylelint": "^16.23.0",
        "stylelint-config-standard": "^39.0.0",
        "stylelint-scss": "^6.0.0",
        "stylelint-value-no-unknown-custom-properties": "^6.0.1",
        "terser-webpack-plugin": "^5.3.9",
        "testcontainers": "^11.0.0",
        "typescript": "5.8.3",
        "util": "^0.12.5",
        "web-streams-polyfill": "^4.0.0",
        "webpack": "^5.89.0",
        "webpack-bundle-analyzer": "^5.0.0",
        "webpack-cli": "^6.0.0",
        "webpack-dev-server": "^5.0.0",
        "webpack-retry-chunk-load-plugin": "^3.1.1",
        "webpack-version-file-plugin": "^0.5.0",
        "yaml": "^2.3.3"
    },
    "@casualbot/jest-sonar-reporter": {
        "outputDirectory": "coverage",
        "outputName": "jest-sonar-report.xml",
        "relativePaths": true
    },
    "engines": {
        "node": ">=22.18"
    },
    "packageManager": "yarn@1.22.22+sha512.a6b2f7906b721bba3d67d4aff083df04dad64c399707841b7acf00f6b133b7ac24255f2652fa22ae3534329dc6180534e98d17432037ff6fd140556e2bb3137e"
}<|MERGE_RESOLUTION|>--- conflicted
+++ resolved
@@ -92,13 +92,8 @@
         "@matrix-org/spec": "^1.7.0",
         "@sentry/browser": "^10.0.0",
         "@types/png-chunks-extract": "^1.0.2",
-<<<<<<< HEAD
-        "@vector-im/compound-design-tokens": "^6.0.0",
-        "@vector-im/compound-web": "^8.2.0",
-=======
         "@vector-im/compound-design-tokens": "6.4.1",
         "@vector-im/compound-web": "^8.3.1",
->>>>>>> 4a934b10
         "@vector-im/matrix-wysiwyg": "2.40.0",
         "@zxcvbn-ts/core": "^3.0.4",
         "@zxcvbn-ts/language-common": "^3.0.4",
