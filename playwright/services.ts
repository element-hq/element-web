/*
Copyright 2024 New Vector Ltd.

SPDX-License-Identifier: AGPL-3.0-only OR GPL-3.0-only OR LicenseRef-Element-Commercial
Please see LICENSE files in the repository root for full details.
*/

import { test as base } from "@playwright/test";
import mailhog from "mailhog";
import { Network, StartedNetwork } from "testcontainers";
import { PostgreSqlContainer, StartedPostgreSqlContainer } from "@testcontainers/postgresql";

import { SynapseConfigOptions, SynapseContainer } from "./testcontainers/synapse.ts";
import { ContainerLogger } from "./testcontainers/utils.ts";
import { StartedMatrixAuthenticationServiceContainer } from "./testcontainers/mas.ts";
import { HomeserverContainer, StartedHomeserverContainer } from "./testcontainers/HomeserverContainer.ts";
import { MailhogContainer, StartedMailhogContainer } from "./testcontainers/mailhog.ts";
<<<<<<< HEAD
import { OAuthServer } from "./plugins/oauth_server";

export interface TestFixtures {
    mailhogClient: mailhog.API;
    // Set in legacyOAuthHomeserver only
    oAuthServer?: OAuthServer;
=======

interface TestFixtures {
    mailhogClient: mailhog.API;
>>>>>>> e14a3b64
}

export interface Services {
    logger: ContainerLogger;

    network: StartedNetwork;
    postgres: StartedPostgreSqlContainer;
    mailhog: StartedMailhogContainer;

    synapseConfigOptions: SynapseConfigOptions;
    _homeserver: HomeserverContainer<any>;
    homeserver: StartedHomeserverContainer;
    mas?: StartedMatrixAuthenticationServiceContainer;

    // Set in legacyOAuthHomeserver only
    _oAuthServer?: OAuthServer;
}

export const test = base.extend<TestFixtures, Services>({
    logger: [
        // eslint-disable-next-line no-empty-pattern
        async ({}, use) => {
            const logger = new ContainerLogger();
            await use(logger);
        },
        { scope: "worker" },
    ],
    network: [
        // eslint-disable-next-line no-empty-pattern
        async ({}, use) => {
            const network = await new Network().start();
            await use(network);
            await network.stop();
        },
        { scope: "worker" },
    ],
    postgres: [
        async ({ logger, network }, use) => {
            const container = await new PostgreSqlContainer()
                .withNetwork(network)
                .withNetworkAliases("postgres")
                .withLogConsumer(logger.getConsumer("postgres"))
                .withTmpFs({
                    "/dev/shm/pgdata/data": "",
                })
                .withEnvironment({
                    PG_DATA: "/dev/shm/pgdata/data",
                })
                .withCommand([
                    "-c",
                    "shared_buffers=128MB",
                    "-c",
                    `fsync=off`,
                    "-c",
                    `synchronous_commit=off`,
                    "-c",
                    "full_page_writes=off",
                ])
                .start();
            await use(container);
            await container.stop();
        },
        { scope: "worker" },
    ],

    mailhog: [
        async ({ logger, network }, use) => {
            const container = await new MailhogContainer()
                .withNetwork(network)
                .withNetworkAliases("mailhog")
                .withLogConsumer(logger.getConsumer("mailhog"))
                .start();
            await use(container);
            await container.stop();
        },
        { scope: "worker" },
    ],
    mailhogClient: async ({ mailhog: container }, use) => {
        await use(container.client);
        await container.client.deleteAll();
    },

    synapseConfigOptions: [{}, { option: true, scope: "worker" }],
    _homeserver: [
        // eslint-disable-next-line no-empty-pattern
        async ({}, use) => {
            const container = new SynapseContainer();
            await use(container);
        },
        { scope: "worker" },
    ],
    homeserver: [
        async ({ logger, network, _homeserver: homeserver, synapseConfigOptions, mas }, use) => {
            const container = await homeserver
                .withNetwork(network)
                .withNetworkAliases("homeserver")
                .withLogConsumer(logger.getConsumer("synapse"))
                .withConfig(synapseConfigOptions)
                .withMatrixAuthenticationService(mas)
                .start();

            await use(container);
            await container.stop();
        },
        { scope: "worker" },
    ],
    mas: [
        // eslint-disable-next-line no-empty-pattern
        async ({}, use) => {
            // we stub the mas fixture to allow `homeserver` to depend on it to ensure
            // when it is specified by `masHomeserver` it is started before the homeserver
            await use(undefined);
        },
        { scope: "worker" },
    ],

    context: async ({ logger, context, request, homeserver, mailhogClient }, use, testInfo) => {
        homeserver.setRequest(request);
        await logger.testStarted(testInfo);
        await use(context);
        await logger.testFinished(testInfo);
        await homeserver.onTestFinished(testInfo);
        await mailhogClient.deleteAll();
    },
});<|MERGE_RESOLUTION|>--- conflicted
+++ resolved
@@ -15,18 +15,13 @@
 import { StartedMatrixAuthenticationServiceContainer } from "./testcontainers/mas.ts";
 import { HomeserverContainer, StartedHomeserverContainer } from "./testcontainers/HomeserverContainer.ts";
 import { MailhogContainer, StartedMailhogContainer } from "./testcontainers/mailhog.ts";
-<<<<<<< HEAD
 import { OAuthServer } from "./plugins/oauth_server";
 
 export interface TestFixtures {
     mailhogClient: mailhog.API;
+
     // Set in legacyOAuthHomeserver only
     oAuthServer?: OAuthServer;
-=======
-
-interface TestFixtures {
-    mailhogClient: mailhog.API;
->>>>>>> e14a3b64
 }
 
 export interface Services {
