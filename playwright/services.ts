/*
Copyright 2024 New Vector Ltd.

SPDX-License-Identifier: AGPL-3.0-only OR GPL-3.0-only OR LicenseRef-Element-Commercial
Please see LICENSE files in the repository root for full details.
*/

import { test as base } from "@playwright/test";
import mailhog from "mailhog";
import { Network, StartedNetwork } from "testcontainers";
import { PostgreSqlContainer, StartedPostgreSqlContainer } from "@testcontainers/postgresql";

import { SynapseConfigOptions, SynapseContainer } from "./testcontainers/synapse.ts";
import { Logger } from "./logger.ts";
import { StartedMatrixAuthenticationServiceContainer } from "./testcontainers/mas.ts";
import { HomeserverContainer, StartedHomeserverContainer } from "./testcontainers/HomeserverContainer.ts";
import { MailhogContainer, StartedMailhogContainer } from "./testcontainers/mailhog.ts";
import { OAuthServer } from "./plugins/oauth_server";
<<<<<<< HEAD
import { DendriteContainer, PineconeContainer } from "./testcontainers/dendrite.ts";
import { HomeserverType } from "./plugins/homeserver";
=======
>>>>>>> 26e1a9bf

export interface TestFixtures {
    mailhogClient: mailhog.API;
}

export interface Services {
    logger: Logger;

    network: StartedNetwork;
    postgres: StartedPostgreSqlContainer;
    mailhog: StartedMailhogContainer;

    _homeserver: HomeserverContainer<any>;
    homeserver: StartedHomeserverContainer;
    // Set in masHomeserver only
    mas?: StartedMatrixAuthenticationServiceContainer;
    // Set in legacyOAuthHomeserver only
    oAuthServer?: OAuthServer;
<<<<<<< HEAD
}

export interface Options {
    synapseConfigOptions: SynapseConfigOptions;
    homeserverType: HomeserverType;
=======
>>>>>>> 26e1a9bf
}

export const test = base.extend<TestFixtures, Services & Options>({
    logger: [
        // eslint-disable-next-line no-empty-pattern
        async ({}, use) => {
            const logger = new Logger();
            await use(logger);
        },
        { scope: "worker" },
    ],
    network: [
        // eslint-disable-next-line no-empty-pattern
        async ({}, use) => {
            const network = await new Network().start();
            await use(network);
            await network.stop();
        },
        { scope: "worker" },
    ],
    postgres: [
        async ({ logger, network }, use) => {
            const container = await new PostgreSqlContainer()
                .withNetwork(network)
                .withNetworkAliases("postgres")
                .withLogConsumer(logger.getConsumer("postgres"))
                .withTmpFs({
                    "/dev/shm/pgdata/data": "",
                })
                .withEnvironment({
                    PG_DATA: "/dev/shm/pgdata/data",
                })
                .withCommand([
                    "-c",
                    "shared_buffers=128MB",
                    "-c",
                    `fsync=off`,
                    "-c",
                    `synchronous_commit=off`,
                    "-c",
                    "full_page_writes=off",
                ])
                .start();
            await use(container);
            await container.stop();
        },
        { scope: "worker" },
    ],

    mailhog: [
        async ({ logger, network }, use) => {
            const container = await new MailhogContainer()
                .withNetwork(network)
                .withNetworkAliases("mailhog")
                .withLogConsumer(logger.getConsumer("mailhog"))
                .start();
            await use(container);
            await container.stop();
        },
        { scope: "worker" },
    ],
    mailhogClient: async ({ mailhog: container }, use) => {
        await use(container.client);
        await container.client.deleteAll();
    },

    synapseConfigOptions: [{}, { option: true, scope: "worker" }],
    homeserverType: ["synapse", { option: true, scope: "worker" }],
    _homeserver: [
        async ({ homeserverType }, use) => {
            let container: HomeserverContainer<any>;
            switch (homeserverType) {
                case "synapse":
                    container = new SynapseContainer();
                    break;
                case "dendrite":
                    container = new DendriteContainer();
                    break;
                case "pinecone":
                    container = new PineconeContainer();
                    break;
            }

            await use(container);
        },
        { scope: "worker" },
    ],
    homeserver: [
        async ({ homeserverType, logger, network, _homeserver: homeserver, synapseConfigOptions, mas }, use) => {
            if (homeserver instanceof SynapseContainer) {
                homeserver.withConfig(synapseConfigOptions);
            }

            const container = await homeserver
                .withNetwork(network)
                .withNetworkAliases("homeserver")
                .withLogConsumer(logger.getConsumer(homeserverType))
                .withMatrixAuthenticationService(mas)
                .start();

            await use(container);
            await container.stop();
        },
        { scope: "worker" },
    ],
    mas: [
        // eslint-disable-next-line no-empty-pattern
        async ({}, use) => {
            // we stub the mas fixture to allow `homeserver` to depend on it to ensure
            // when it is specified by `masHomeserver` it is started before the homeserver
            await use(undefined);
        },
        { scope: "worker" },
    ],

    context: async ({ homeserverType, synapseConfigOptions, logger, context, request, homeserver, mailhogClient }, use, testInfo) => {
        testInfo.skip(
            !(homeserver instanceof SynapseContainer) && Object.keys(synapseConfigOptions).length > 0,
            `Test specifies Synapse config options so is unsupported with ${homeserverType}`,
        );
        homeserver.setRequest(request);
        await logger.onTestStarted(context);
        await use(context);
        await logger.onTestFinished(testInfo);
        await homeserver.onTestFinished(testInfo);
    },
});<|MERGE_RESOLUTION|>--- conflicted
+++ resolved
@@ -16,11 +16,8 @@
 import { HomeserverContainer, StartedHomeserverContainer } from "./testcontainers/HomeserverContainer.ts";
 import { MailhogContainer, StartedMailhogContainer } from "./testcontainers/mailhog.ts";
 import { OAuthServer } from "./plugins/oauth_server";
-<<<<<<< HEAD
 import { DendriteContainer, PineconeContainer } from "./testcontainers/dendrite.ts";
 import { HomeserverType } from "./plugins/homeserver";
-=======
->>>>>>> 26e1a9bf
 
 export interface TestFixtures {
     mailhogClient: mailhog.API;
@@ -39,14 +36,11 @@
     mas?: StartedMatrixAuthenticationServiceContainer;
     // Set in legacyOAuthHomeserver only
     oAuthServer?: OAuthServer;
-<<<<<<< HEAD
 }
 
 export interface Options {
     synapseConfigOptions: SynapseConfigOptions;
     homeserverType: HomeserverType;
-=======
->>>>>>> 26e1a9bf
 }
 
 export const test = base.extend<TestFixtures, Services & Options>({
