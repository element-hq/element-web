--- conflicted
+++ resolved
@@ -33,10 +33,6 @@
     homeserver: StartedHomeserverContainer;
     // Set in masHomeserver only
     mas?: StartedMatrixAuthenticationServiceContainer;
-<<<<<<< HEAD
-
-=======
->>>>>>> 54058050
     // Set in legacyOAuthHomeserver only
     oAuthServer?: OAuthServer;
 }
