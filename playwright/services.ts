/*
Copyright 2024 New Vector Ltd.

SPDX-License-Identifier: AGPL-3.0-only OR GPL-3.0-only OR LicenseRef-Element-Commercial
Please see LICENSE files in the repository root for full details.
*/

import { test as base } from "@playwright/test";
import mailhog from "mailhog";
import { GenericContainer, Network, StartedNetwork, StartedTestContainer, Wait } from "testcontainers";
import { PostgreSqlContainer, StartedPostgreSqlContainer } from "@testcontainers/postgresql";

import { SynapseConfigOptions, SynapseContainer } from "./testcontainers/synapse.ts";
import { ContainerLogger } from "./testcontainers/utils.ts";
import { StartedMatrixAuthenticationServiceContainer } from "./testcontainers/mas.ts";
import { HomeserverContainer, StartedHomeserverContainer } from "./testcontainers/HomeserverContainer.ts";
import { DendriteContainer, PineconeContainer } from "./testcontainers/dendrite.ts";
import { HomeserverType } from "./plugins/homeserver";

export interface Services {
    logger: ContainerLogger;

    network: StartedNetwork;
    postgres: StartedPostgreSqlContainer;

    mailhog: StartedTestContainer;
    mailhogClient: mailhog.API;

    _homeserver: HomeserverContainer<any>;
    homeserver: StartedHomeserverContainer;
    mas?: StartedMatrixAuthenticationServiceContainer;
}

<<<<<<< HEAD
export interface Options {
    synapseConfigOptions: SynapseConfigOptions;
    homeserverType: HomeserverType;
}

export const test = base.extend<Services & Options>({
    // eslint-disable-next-line no-empty-pattern
    logger: async ({}, use, testInfo) => {
        const logger = new ContainerLogger();
        await use(logger);
        await logger.testFinished(testInfo);
    },
    // eslint-disable-next-line no-empty-pattern
    network: async ({}, use) => {
        const network = await new Network().start();
        await use(network);
        await network.stop();
    },
    postgres: async ({ logger, network }, use) => {
        const container = await new PostgreSqlContainer()
            .withNetwork(network)
            .withNetworkAliases("postgres")
            .withLogConsumer(logger.getConsumer("postgres"))
            .withTmpFs({
                "/dev/shm/pgdata/data": "",
            })
            .withEnvironment({
                PG_DATA: "/dev/shm/pgdata/data",
            })
            .withCommand([
                "-c",
                "shared_buffers=128MB",
                "-c",
                `fsync=off`,
                "-c",
                `synchronous_commit=off`,
                "-c",
                "full_page_writes=off",
            ])
            .start();
        await use(container);
        await container.stop();
    },
=======
export const test = base.extend<{}, Services>({
    logger: [
        // eslint-disable-next-line no-empty-pattern
        async ({}, use) => {
            const logger = new ContainerLogger();
            await use(logger);
        },
        { scope: "worker" },
    ],
    network: [
        // eslint-disable-next-line no-empty-pattern
        async ({}, use) => {
            const network = await new Network().start();
            await use(network);
            await network.stop();
        },
        { scope: "worker" },
    ],
    postgres: [
        async ({ logger, network }, use) => {
            const container = await new PostgreSqlContainer()
                .withNetwork(network)
                .withNetworkAliases("postgres")
                .withLogConsumer(logger.getConsumer("postgres"))
                .withTmpFs({
                    "/dev/shm/pgdata/data": "",
                })
                .withEnvironment({
                    PG_DATA: "/dev/shm/pgdata/data",
                })
                .withCommand([
                    "-c",
                    "shared_buffers=128MB",
                    "-c",
                    `fsync=off`,
                    "-c",
                    `synchronous_commit=off`,
                    "-c",
                    "full_page_writes=off",
                ])
                .start();
            await use(container);
            await container.stop();
        },
        { scope: "worker" },
    ],
>>>>>>> 50ac509a

    mailhog: [
        async ({ logger, network }, use) => {
            const container = await new GenericContainer("mailhog/mailhog:latest")
                .withNetwork(network)
                .withNetworkAliases("mailhog")
                .withExposedPorts(8025)
                .withLogConsumer(logger.getConsumer("mailhog"))
                .withWaitStrategy(Wait.forListeningPorts())
                .start();
            await use(container);
            await container.stop();
        },
        { scope: "worker" },
    ],
    mailhogClient: [
        async ({ mailhog: container }, use) => {
            await use(mailhog({ host: container.getHost(), port: container.getMappedPort(8025) }));
        },
        { scope: "worker" },
    ],

<<<<<<< HEAD
    synapseConfigOptions: [{}, { option: true }],
    homeserverType: ["synapse", { option: true }],
    _homeserver: async ({ homeserverType, request }, use) => {
        let container: HomeserverContainer<any>;
        switch (homeserverType) {
            case "synapse":
                container = new SynapseContainer(request);
                break;
            case "dendrite":
                container = new DendriteContainer(request);
                break;
            case "pinecone":
                container = new PineconeContainer(request);
                break;
        }

        await use(container);
    },
    homeserver: async (
        { homeserverType, logger, network, _homeserver: homeserver, synapseConfigOptions, mas },
        use,
        testInfo,
    ) => {
        testInfo.skip(
            !(homeserver instanceof SynapseContainer) && Object.keys(synapseConfigOptions).length > 0,
            `Test specifies Synapse config options so is unsupported with ${homeserverType}`,
        );

        if (homeserver instanceof SynapseContainer) {
            homeserver.withConfig(synapseConfigOptions);
        }

        const container = await homeserver
            .withNetwork(network)
            .withNetworkAliases("homeserver")
            .withLogConsumer(logger.getConsumer(homeserverType))
            .start();
=======
    synapseConfigOptions: [{}, { option: true, scope: "worker" }],
    _homeserver: [
        // eslint-disable-next-line no-empty-pattern
        async ({}, use) => {
            const container = new SynapseContainer();
            await use(container);
        },
        { scope: "worker" },
    ],
    homeserver: [
        async ({ logger, network, _homeserver: homeserver, synapseConfigOptions, mas }, use) => {
            const container = await homeserver
                .withNetwork(network)
                .withNetworkAliases("homeserver")
                .withLogConsumer(logger.getConsumer("synapse"))
                .withConfig(synapseConfigOptions)
                .start();
>>>>>>> 50ac509a

            await use(container);
            await container.stop();
        },
        { scope: "worker" },
    ],
    mas: [
        // eslint-disable-next-line no-empty-pattern
        async ({}, use) => {
            // we stub the mas fixture to allow `homeserver` to depend on it to ensure
            // when it is specified by `masHomeserver` it is started before the homeserver
            await use(undefined);
        },
        { scope: "worker" },
    ],

    context: async ({ logger, context, request, homeserver }, use, testInfo) => {
        homeserver.setRequest(request);
        await logger.testStarted(testInfo);
        await use(context);
        await logger.testFinished(testInfo);
    },
});<|MERGE_RESOLUTION|>--- conflicted
+++ resolved
@@ -31,55 +31,15 @@
     mas?: StartedMatrixAuthenticationServiceContainer;
 }
 
-<<<<<<< HEAD
 export interface Options {
     synapseConfigOptions: SynapseConfigOptions;
     homeserverType: HomeserverType;
 }
 
-export const test = base.extend<Services & Options>({
-    // eslint-disable-next-line no-empty-pattern
-    logger: async ({}, use, testInfo) => {
-        const logger = new ContainerLogger();
-        await use(logger);
-        await logger.testFinished(testInfo);
-    },
-    // eslint-disable-next-line no-empty-pattern
-    network: async ({}, use) => {
-        const network = await new Network().start();
-        await use(network);
-        await network.stop();
-    },
-    postgres: async ({ logger, network }, use) => {
-        const container = await new PostgreSqlContainer()
-            .withNetwork(network)
-            .withNetworkAliases("postgres")
-            .withLogConsumer(logger.getConsumer("postgres"))
-            .withTmpFs({
-                "/dev/shm/pgdata/data": "",
-            })
-            .withEnvironment({
-                PG_DATA: "/dev/shm/pgdata/data",
-            })
-            .withCommand([
-                "-c",
-                "shared_buffers=128MB",
-                "-c",
-                `fsync=off`,
-                "-c",
-                `synchronous_commit=off`,
-                "-c",
-                "full_page_writes=off",
-            ])
-            .start();
-        await use(container);
-        await container.stop();
-    },
-=======
-export const test = base.extend<{}, Services>({
+export const test = base.extend<{}, Services & Options>({
     logger: [
         // eslint-disable-next-line no-empty-pattern
-        async ({}, use) => {
+        async ({}, use, testInfo) => {
             const logger = new ContainerLogger();
             await use(logger);
         },
@@ -122,7 +82,6 @@
         },
         { scope: "worker" },
     ],
->>>>>>> 50ac509a
 
     mailhog: [
         async ({ logger, network }, use) => {
@@ -140,68 +99,44 @@
     ],
     mailhogClient: [
         async ({ mailhog: container }, use) => {
-            await use(mailhog({ host: container.getHost(), port: container.getMappedPort(8025) }));
+            const client = mailhog({ host: container.getHost(), port: container.getMappedPort(8025) });
+            await use(client);
         },
         { scope: "worker" },
     ],
 
-<<<<<<< HEAD
-    synapseConfigOptions: [{}, { option: true }],
-    homeserverType: ["synapse", { option: true }],
-    _homeserver: async ({ homeserverType, request }, use) => {
-        let container: HomeserverContainer<any>;
-        switch (homeserverType) {
-            case "synapse":
-                container = new SynapseContainer(request);
-                break;
-            case "dendrite":
-                container = new DendriteContainer(request);
-                break;
-            case "pinecone":
-                container = new PineconeContainer(request);
-                break;
-        }
+    synapseConfigOptions: [{}, { option: true, scope: "worker" }],
+    homeserverType: ["synapse", { option: true, scope: "worker" }],
+    _homeserver: [
+        async ({ homeserverType }, use) => {
+            let container: HomeserverContainer<any>;
+            switch (homeserverType) {
+                case "synapse":
+                    container = new SynapseContainer();
+                    break;
+                case "dendrite":
+                    container = new DendriteContainer();
+                    break;
+                case "pinecone":
+                    container = new PineconeContainer();
+                    break;
+            }
 
-        await use(container);
-    },
-    homeserver: async (
-        { homeserverType, logger, network, _homeserver: homeserver, synapseConfigOptions, mas },
-        use,
-        testInfo,
-    ) => {
-        testInfo.skip(
-            !(homeserver instanceof SynapseContainer) && Object.keys(synapseConfigOptions).length > 0,
-            `Test specifies Synapse config options so is unsupported with ${homeserverType}`,
-        );
-
-        if (homeserver instanceof SynapseContainer) {
-            homeserver.withConfig(synapseConfigOptions);
-        }
-
-        const container = await homeserver
-            .withNetwork(network)
-            .withNetworkAliases("homeserver")
-            .withLogConsumer(logger.getConsumer(homeserverType))
-            .start();
-=======
-    synapseConfigOptions: [{}, { option: true, scope: "worker" }],
-    _homeserver: [
-        // eslint-disable-next-line no-empty-pattern
-        async ({}, use) => {
-            const container = new SynapseContainer();
             await use(container);
         },
         { scope: "worker" },
     ],
     homeserver: [
-        async ({ logger, network, _homeserver: homeserver, synapseConfigOptions, mas }, use) => {
+        async ({ homeserverType, logger, network, _homeserver: homeserver, synapseConfigOptions, mas }, use) => {
+            if (homeserver instanceof SynapseContainer) {
+                homeserver.withConfig(synapseConfigOptions);
+            }
+
             const container = await homeserver
                 .withNetwork(network)
                 .withNetworkAliases("homeserver")
-                .withLogConsumer(logger.getConsumer("synapse"))
-                .withConfig(synapseConfigOptions)
+                .withLogConsumer(logger.getConsumer(homeserverType))
                 .start();
->>>>>>> 50ac509a
 
             await use(container);
             await container.stop();
@@ -218,7 +153,12 @@
         { scope: "worker" },
     ],
 
-    context: async ({ logger, context, request, homeserver }, use, testInfo) => {
+    context: async ({ homeserverType, synapseConfigOptions, logger, context, request, homeserver }, use, testInfo) => {
+        testInfo.skip(
+            !(homeserver instanceof SynapseContainer) && Object.keys(synapseConfigOptions).length > 0,
+            `Test specifies Synapse config options so is unsupported with ${homeserverType}`,
+        );
+
         homeserver.setRequest(request);
         await logger.testStarted(testInfo);
         await use(context);
