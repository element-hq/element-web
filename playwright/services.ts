--- conflicted
+++ resolved
@@ -30,10 +30,7 @@
     postgres: StartedPostgreSqlContainer;
     mailhog: StartedMailhogContainer;
 
-<<<<<<< HEAD
-=======
     synapseConfig: SynapseConfig;
->>>>>>> 37f8d70d
     _homeserver: HomeserverContainer<any>;
     homeserver: StartedHomeserverContainer;
     // Set in masHomeserver only
@@ -42,14 +39,10 @@
     oAuthServer?: OAuthServer;
 }
 
-<<<<<<< HEAD
 export interface Options {
     synapseConfigOptions: SynapseConfigOptions;
     homeserverType: HomeserverType;
 }
-=======
-export interface Options {}
->>>>>>> 37f8d70d
 
 export const test = base.extend<TestFixtures, Services & Options>({
     logger: [
@@ -115,12 +108,8 @@
         await use(container.client);
     },
 
-<<<<<<< HEAD
-    synapseConfigOptions: [{}, { option: true, scope: "worker" }],
+    synapseConfig: [{}, { scope: "worker" }],
     homeserverType: ["synapse", { option: true, scope: "worker" }],
-=======
-    synapseConfig: [{}, { scope: "worker" }],
->>>>>>> 37f8d70d
     _homeserver: [
         async ({ homeserverType }, use) => {
             let container: HomeserverContainer<any>;
@@ -141,25 +130,15 @@
         { scope: "worker" },
     ],
     homeserver: [
-<<<<<<< HEAD
-        async ({ homeserverType, logger, network, _homeserver: homeserver, synapseConfigOptions, mas }, use) => {
+        async ({ homeserverType, logger, network, _homeserver: homeserver, synapseConfig, mas }, use) => {
             if (homeserver instanceof SynapseContainer) {
-                homeserver.withConfig(synapseConfigOptions);
+                homeserver.withConfig(synapseConfig);
             }
-
             const container = await homeserver
                 .withNetwork(network)
                 .withNetworkAliases("homeserver")
                 .withLogConsumer(logger.getConsumer(homeserverType))
                 .withMatrixAuthenticationService(mas)
-=======
-        async ({ logger, network, _homeserver: homeserver, synapseConfig, mas }, use) => {
-            const container = await homeserver
-                .withNetwork(network)
-                .withNetworkAliases("homeserver")
-                .withLogConsumer(logger.getConsumer("synapse"))
-                .withConfig(synapseConfig)
->>>>>>> 37f8d70d
                 .start();
 
             await use(container);
@@ -186,9 +165,6 @@
         await logger.onTestStarted(context);
         await use(context);
         await logger.onTestFinished(testInfo);
-<<<<<<< HEAD
         await homeserver.onTestFinished(testInfo);
-=======
->>>>>>> 37f8d70d
     },
 });