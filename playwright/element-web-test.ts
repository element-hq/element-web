/*
Copyright 2024 New Vector Ltd.
Copyright 2023 The Matrix.org Foundation C.I.C.

SPDX-License-Identifier: AGPL-3.0-only OR GPL-3.0-only OR LicenseRef-Element-Commercial
Please see LICENSE files in the repository root for full details.
*/

import {
    expect as baseExpect,
    Locator,
    Page,
    ExpectMatcherState,
    ElementHandle,
    PlaywrightTestArgs,
    Fixtures as _Fixtures,
} from "@playwright/test";
import { sanitizeForFilePath } from "playwright-core/lib/utils";
import AxeBuilder from "@axe-core/playwright";
import _ from "lodash";
import { extname } from "node:path";

import type { IConfigOptions } from "../src/IConfigOptions";
import { Credentials } from "./plugins/homeserver";
import { ElementAppPage } from "./pages/ElementAppPage";
import { Crypto } from "./pages/crypto";
import { Toasts } from "./pages/toasts";
import { Bot, CreateBotOpts } from "./pages/bot";
import { Webserver } from "./plugins/webserver";
import { Options, Services, test as base } from "./services.ts";

// Enable experimental service worker support
// See https://playwright.dev/docs/service-workers-experimental#how-to-enable
process.env["PW_EXPERIMENTAL_SERVICE_WORKER_NETWORK_EVENTS"] = "1";

// This is deliberately quite a minimal config.json, so that we can test that the default settings actually work.
const CONFIG_JSON: Partial<IConfigOptions> = {
    // The default language is set here for test consistency
    setting_defaults: {
        language: "en-GB",
    },

    // the location tests want a map style url.
    map_style_url: "https://api.maptiler.com/maps/streets/style.json?key=fU3vlMsMn4Jb6dnEIFsx",

    features: {
        // We don't want to go through the feature announcement during the e2e test
        feature_release_announcement: false,
    },
};

export interface CredentialsWithDisplayName extends Credentials {
    displayName: string;
}

export interface TestFixtures {
    axe: AxeBuilder;
    checkA11y: () => Promise<void>;

    /**
     * The contents of the config.json to send when the client requests it.
     */
    config: typeof CONFIG_JSON;

    /**
     * The displayname to use for the user registered in {@link #credentials}.
     *
     * To set it, call `test.use({ displayName: "myDisplayName" })` in the test file or `describe` block.
     * See {@link https://playwright.dev/docs/api/class-test#test-use}.
     */
    displayName?: string;

    /**
     * A test fixture which registers a test user on the {@link #homeserver} and supplies the details
     * of the registered user.
     */
    credentials: CredentialsWithDisplayName;

    /**
     * The same as {@link https://playwright.dev/docs/api/class-fixtures#fixtures-page|`page`},
     * but adds an initScript which will populate localStorage with the user's details from
     * {@link #credentials} and {@link #homeserver}.
     *
     * Similar to {@link #user}, but doesn't load the app.
     */
    pageWithCredentials: Page;

    /**
     * A (rather poorly-named) test fixture which registers a user per {@link #credentials}, stores
     * the credentials into localStorage per {@link #homeserver}, and then loads the front page of the
     * app.
     */
    user: CredentialsWithDisplayName;

    /**
     * The same as {@link https://playwright.dev/docs/api/class-fixtures#fixtures-page|`page`},
     * but wraps the returned `Page` in a class of utilities for interacting with the Element-Web UI,
     * {@link ElementAppPage}.
     */
    app: ElementAppPage;

    crypto: Crypto;
    room?: { roomId: string };
    toasts: Toasts;
    uut?: Locator; // Unit Under Test, useful place to refer a prepared locator
    botCreateOpts: CreateBotOpts;
    bot: Bot;
    labsFlags: string[];
    webserver: Webserver;
    disablePresence: boolean;
}

type CombinedTestFixtures = PlaywrightTestArgs & TestFixtures;
export type Fixtures = _Fixtures<CombinedTestFixtures, Services & Options, CombinedTestFixtures>;
<<<<<<< HEAD

=======
>>>>>>> 37f8d70d
export const test = base.extend<TestFixtures>({
    context: async ({ context }, use, testInfo) => {
        // We skip tests instead of using grep-invert to still surface the counts in the html report
        test.skip(
            testInfo.tags.includes(`@no-${testInfo.project.name.toLowerCase()}`),
            `Test does not work on ${testInfo.project.name}`,
        );
        await use(context);
    },
    disablePresence: false,
    config: {}, // We merge this atop the default CONFIG_JSON in the page fixture to make extending it easier
    page: async ({ homeserver, context, page, config, labsFlags, disablePresence }, use) => {
        await context.route(`http://localhost:8080/config.json*`, async (route) => {
            const json = {
                ...CONFIG_JSON,
                ...config,
                default_server_config: {
                    "m.homeserver": {
                        base_url: homeserver.baseUrl,
                    },
                    ...config.default_server_config,
                },
            };
            json["features"] = {
                ...json["features"],
                // Enable the lab features
                ...labsFlags.reduce((obj, flag) => {
                    obj[flag] = true;
                    return obj;
                }, {}),
            };
            if (disablePresence) {
                json["enable_presence_by_hs_url"] = {
                    [homeserver.baseUrl]: false,
                };
            }
            await route.fulfill({ json });
        });
        await use(page);
    },

    displayName: undefined,
    credentials: async ({ context, homeserver, displayName: testDisplayName }, use, testInfo) => {
        const names = ["Alice", "Bob", "Charlie", "Daniel", "Eve", "Frank", "Grace", "Hannah", "Isaac", "Judy"];
        const password = _.uniqueId("password_");
        const displayName = testDisplayName ?? _.sample(names)!;

        const credentials = await homeserver.registerUser(`user_${testInfo.testId}`, password, displayName);
        console.log(`Registered test user ${credentials.userId} with displayname ${displayName}`);

        await use({
            ...credentials,
            displayName,
        });
    },
    labsFlags: [],

    pageWithCredentials: async ({ page, homeserver, credentials }, use) => {
        await page.addInitScript(
            ({ baseUrl, credentials }) => {
                // Seed the localStorage with the required credentials
                window.localStorage.setItem("mx_hs_url", baseUrl);
                window.localStorage.setItem("mx_user_id", credentials.userId);
                window.localStorage.setItem("mx_access_token", credentials.accessToken);
                window.localStorage.setItem("mx_device_id", credentials.deviceId);
                window.localStorage.setItem("mx_is_guest", "false");
                window.localStorage.setItem("mx_has_pickle_key", "false");
                window.localStorage.setItem("mx_has_access_token", "true");

                window.localStorage.setItem(
                    "mx_local_settings",
                    JSON.stringify({
                        // Retain any other settings which may have already been set
                        ...JSON.parse(window.localStorage.getItem("mx_local_settings") || "{}"),
                        // Ensure the language is set to a consistent value
                        language: "en",
                    }),
                );
            },
            { baseUrl: homeserver.baseUrl, credentials },
        );
        await use(page);
    },

    user: async ({ pageWithCredentials: page, credentials }, use) => {
        await page.goto("/");
        await page.waitForSelector(".mx_MatrixChat", { timeout: 30000 });
        await use(credentials);
    },

    axe: async ({ page }, use) => {
        await use(new AxeBuilder({ page }).exclude("[data-floating-ui-portal]"));
    },
    checkA11y: async ({ axe }, use, testInfo) =>
        use(async () => {
            const results = await axe.analyze();

            await testInfo.attach("accessibility-scan-results", {
                body: JSON.stringify(results, null, 2),
                contentType: "application/json",
            });

            expect(results.violations).toEqual([]);
        }),

    app: async ({ page }, use) => {
        const app = new ElementAppPage(page);
        await use(app);
        await app.cleanup();
    },
    crypto: async ({ page, homeserver, request }, use) => {
        await use(new Crypto(page, homeserver, request));
    },
    toasts: async ({ page }, use) => {
        await use(new Toasts(page));
    },

    botCreateOpts: {},
    bot: async ({ page, homeserver, botCreateOpts, user }, use) => {
        const bot = new Bot(page, homeserver, botCreateOpts);
        await bot.prepareClient(); // eagerly register the bot
        await use(bot);
    },

    // eslint-disable-next-line no-empty-pattern
    webserver: async ({}, use) => {
        const webserver = new Webserver();
        await use(webserver);
        webserver.stop();
    },
});

// Based on https://github.com/microsoft/playwright/blob/2b77ed4d7aafa85a600caa0b0d101b72c8437eeb/packages/playwright/src/util.ts#L206C8-L210C2
function sanitizeFilePathBeforeExtension(filePath: string): string {
    const ext = extname(filePath);
    const base = filePath.substring(0, filePath.length - ext.length);
    return sanitizeForFilePath(base) + ext;
}

export const expect = baseExpect.extend({
    async toMatchScreenshot(
        this: ExpectMatcherState,
        receiver: Page | Locator,
        name: `${string}.png`,
        options?: {
            mask?: Array<Locator>;
            includeDialogBackground?: boolean;
            showTooltips?: boolean;
            timeout?: number;
            css?: string;
        },
    ) {
        const testInfo = test.info();
        if (!testInfo) throw new Error(`toMatchScreenshot() must be called during the test`);

        if (!testInfo.tags.includes("@screenshot")) {
            throw new Error("toMatchScreenshot() must be used in a test tagged with @screenshot");
        }

        const page = "page" in receiver ? receiver.page() : receiver;

        let css = `
            .mx_MessagePanel_myReadMarker {
                display: none !important;
            }
            .mx_RoomView_MessageList {
                height: auto !important;
            }
            .mx_DisambiguatedProfile_displayName {
                color: var(--cpd-color-blue-1200) !important;
            }
            .mx_BaseAvatar {
                background-color: var(--cpd-color-fuchsia-1200) !important;
                color: white !important;
            }
            .mx_ReplyChain {
                border-left-color: var(--cpd-color-blue-1200) !important;
            }
            /* Avoid flakiness from hover styling */
            .mx_ReplyChain_show {
                color: var(--cpd-color-text-secondary) !important;
            }
            /* Use monospace font for timestamp for consistent mask width */
            .mx_MessageTimestamp {
                font-family: Inconsolata !important;
            }
        `;

        if (!options?.showTooltips) {
            css += `
                [data-floating-ui-portal],
                [role="tooltip"] {
                    visibility: hidden !important;
                }
            `;
        }

        if (!options?.includeDialogBackground) {
            css += `
                /* Make the dialog backdrop solid so any dialog screenshots don't show any components behind them */
                .mx_Dialog_background {
                    background-color: #030c1b !important;
                }
            `;
        }

        if (options?.css) {
            css += options.css;
        }

        // We add a custom style tag before taking screenshots
        const style = (await page.addStyleTag({
            content: css,
        })) as ElementHandle<Element>;

        const screenshotName = sanitizeFilePathBeforeExtension(name);
        await baseExpect(receiver).toHaveScreenshot(screenshotName, options);

        await style.evaluate((tag) => tag.remove());

        testInfo.annotations.push({
            // `_` prefix hides it from the HTML reporter
            type: "_screenshot",
            // include a path relative to `playwright/snapshots/`
            description: testInfo.snapshotPath(screenshotName).split("/playwright/snapshots/", 2)[1],
        });

        return { pass: true, message: () => "", name: "toMatchScreenshot" };
    },
});<|MERGE_RESOLUTION|>--- conflicted
+++ resolved
@@ -112,10 +112,6 @@
 
 type CombinedTestFixtures = PlaywrightTestArgs & TestFixtures;
 export type Fixtures = _Fixtures<CombinedTestFixtures, Services & Options, CombinedTestFixtures>;
-<<<<<<< HEAD
-
-=======
->>>>>>> 37f8d70d
 export const test = base.extend<TestFixtures>({
     context: async ({ context }, use, testInfo) => {
         // We skip tests instead of using grep-invert to still surface the counts in the html report
