/*
Copyright 2024 New Vector Ltd.
Copyright 2023 The Matrix.org Foundation C.I.C.

SPDX-License-Identifier: AGPL-3.0-only OR GPL-3.0-only
Please see LICENSE files in the repository root for full details.
*/

import { test as base, expect as baseExpect, Locator, Page, ExpectMatcherState, ElementHandle } from "@playwright/test";
import { sanitizeForFilePath } from "playwright-core/lib/utils";
import AxeBuilder from "@axe-core/playwright";
import _ from "lodash";
import { basename, extname } from "node:path";

import type mailhog from "mailhog";
import type { IConfigOptions } from "../src/IConfigOptions";
import { Credentials, Homeserver, HomeserverInstance, StartHomeserverOpts } from "./plugins/homeserver";
import { Synapse } from "./plugins/homeserver/synapse";
import { Dendrite, Pinecone } from "./plugins/homeserver/dendrite";
import { Instance, MailHogServer } from "./plugins/mailhog";
import { ElementAppPage } from "./pages/ElementAppPage";
import { OAuthServer } from "./plugins/oauth_server";
import { Crypto } from "./pages/crypto";
import { Toasts } from "./pages/toasts";
import { Bot, CreateBotOpts } from "./pages/bot";
import { ProxyInstance, SlidingSyncProxy } from "./plugins/sliding-sync-proxy";
import { Webserver } from "./plugins/webserver";

// Enable experimental service worker support
// See https://playwright.dev/docs/service-workers-experimental#how-to-enable
process.env["PW_EXPERIMENTAL_SERVICE_WORKER_NETWORK_EVENTS"] = "1";

const CONFIG_JSON: Partial<IConfigOptions> = {
    // This is deliberately quite a minimal config.json, so that we can test that the default settings
    // actually work.
    //
    // The only thing that we really *need* (otherwise Element refuses to load) is a default homeserver.
    // We point that to a guaranteed-invalid domain.
    default_server_config: {
        "m.homeserver": {
            base_url: "https://server.invalid",
        },
    },

    // The default language is set here for test consistency
    setting_defaults: {
        language: "en-GB",
    },

    // the location tests want a map style url.
    map_style_url: "https://api.maptiler.com/maps/streets/style.json?key=fU3vlMsMn4Jb6dnEIFsx",

    features: {
        // We don't want to go through the feature announcement during the e2e test
        feature_release_announcement: false,
    },
};

interface CredentialsWithDisplayName extends Credentials {
    displayName: string;
}

export interface Fixtures {
    axe: AxeBuilder;
    checkA11y: () => Promise<void>;

    /**
     * The contents of the config.json to send when the client requests it.
     */
    config: typeof CONFIG_JSON;

    /**
     * The options with which to run the {@link #homeserver} fixture.
     */
    startHomeserverOpts: StartHomeserverOpts | string;

    homeserver: HomeserverInstance;
    oAuthServer: { port: number };

    /**
     * The displayname to use for the user registered in {@link #credentials}.
     *
     * To set it, call `test.use({ displayName: "myDisplayName" })` in the test file or `describe` block.
     * See {@link https://playwright.dev/docs/api/class-test#test-use}.
     */
    displayName?: string;

    /**
     * A test fixture which registers a test user on the {@link #homeserver} and supplies the details
     * of the registered user.
     */
    credentials: CredentialsWithDisplayName;

    /**
     * The same as {@link https://playwright.dev/docs/api/class-fixtures#fixtures-page|`page`},
     * but adds an initScript which will populate localStorage with the user's details from
     * {@link #credentials} and {@link #homeserver}.
     *
     * Similar to {@link #user}, but doesn't load the app.
     */
    pageWithCredentials: Page;

    /**
     * A (rather poorly-named) test fixture which registers a user per {@link #credentials}, stores
     * the credentials into localStorage per {@link #homeserver}, and then loads the front page of the
     * app.
     */
    user: CredentialsWithDisplayName;

    /**
     * The same as {@link https://playwright.dev/docs/api/class-fixtures#fixtures-page|`page`},
     * but wraps the returned `Page` in a class of utilities for interacting with the Element-Web UI,
     * {@link ElementAppPage}.
     */
    app: ElementAppPage;

    mailhog: { api: mailhog.API; instance: Instance };
    crypto: Crypto;
    room?: { roomId: string };
    toasts: Toasts;
    uut?: Locator; // Unit Under Test, useful place to refer a prepared locator
    botCreateOpts: CreateBotOpts;
    bot: Bot;
    slidingSyncProxy: ProxyInstance;
    labsFlags: string[];
    webserver: Webserver;
<<<<<<< HEAD
}>({
    context: async ({ context }, use, testInfo) => {
        // We skip tests instead of using grep-invert to still surface the counts in the html report
        test.skip(
            testInfo.tags.includes(`@no-${testInfo.project.name.toLowerCase()}`),
            `Test does not work on ${testInfo.project.name}`,
        );
        await use(context);
    },

=======
}

export const test = base.extend<Fixtures>({
>>>>>>> 9099338a
    config: CONFIG_JSON,
    page: async ({ context, page, config, labsFlags }, use) => {
        await context.route(`http://localhost:8080/config.json*`, async (route) => {
            const json = { ...CONFIG_JSON, ...config };
            json["features"] = {
                ...json["features"],
                // Enable the lab features
                ...labsFlags.reduce((obj, flag) => {
                    obj[flag] = true;
                    return obj;
                }, {}),
            };
            await route.fulfill({ json });
        });
        await use(page);
    },

    startHomeserverOpts: "default",
    homeserver: async ({ request, startHomeserverOpts: opts }, use, testInfo) => {
        if (typeof opts === "string") {
            opts = { template: opts };
        }

        let server: Homeserver;
        const homeserverName = process.env["PLAYWRIGHT_HOMESERVER"];
        switch (homeserverName) {
            case "dendrite":
                server = new Dendrite(request);
                break;
            case "pinecone":
                server = new Pinecone(request);
                break;
            default:
                server = new Synapse(request);
        }

        await use(await server.start(opts));
        const logs = await server.stop();

        if (testInfo.status !== "passed") {
            for (const path of logs) {
                await testInfo.attach(`homeserver-${basename(path)}`, {
                    path,
                    contentType: "text/plain",
                });
            }
        }
    },
    // eslint-disable-next-line no-empty-pattern
    oAuthServer: async ({}, use) => {
        const server = new OAuthServer();
        const port = server.start();
        await use({ port });
        server.stop();
    },

    displayName: undefined,
    credentials: async ({ homeserver, displayName: testDisplayName }, use) => {
        const names = ["Alice", "Bob", "Charlie", "Daniel", "Eve", "Frank", "Grace", "Hannah", "Isaac", "Judy"];
        const password = _.uniqueId("password_");
        const displayName = testDisplayName ?? _.sample(names)!;

        const credentials = await homeserver.registerUser("user", password, displayName);
        console.log(`Registered test user @user:localhost with displayname ${displayName}`);

        await use({
            ...credentials,
            displayName,
        });
    },
    labsFlags: [],

    pageWithCredentials: async ({ page, homeserver, credentials }, use) => {
        await page.addInitScript(
            ({ baseUrl, credentials }) => {
                // Seed the localStorage with the required credentials
                window.localStorage.setItem("mx_hs_url", baseUrl);
                window.localStorage.setItem("mx_user_id", credentials.userId);
                window.localStorage.setItem("mx_access_token", credentials.accessToken);
                window.localStorage.setItem("mx_device_id", credentials.deviceId);
                window.localStorage.setItem("mx_is_guest", "false");
                window.localStorage.setItem("mx_has_pickle_key", "false");
                window.localStorage.setItem("mx_has_access_token", "true");

                // Ensure the language is set to a consistent value
                window.localStorage.setItem("mx_local_settings", '{"language":"en"}');
            },
            { baseUrl: homeserver.config.baseUrl, credentials },
        );
        await use(page);
    },

    user: async ({ pageWithCredentials: page, credentials }, use) => {
        await page.goto("/");
        await page.waitForSelector(".mx_MatrixChat", { timeout: 30000 });
        await use(credentials);
    },

    axe: async ({ page }, use) => {
        await use(new AxeBuilder({ page }).exclude("[data-floating-ui-portal]"));
    },
    checkA11y: async ({ axe }, use, testInfo) =>
        use(async () => {
            const results = await axe.analyze();

            await testInfo.attach("accessibility-scan-results", {
                body: JSON.stringify(results, null, 2),
                contentType: "application/json",
            });

            expect(results.violations).toEqual([]);
        }),

    app: async ({ page }, use) => {
        const app = new ElementAppPage(page);
        await use(app);
    },
    crypto: async ({ page, homeserver, request }, use) => {
        await use(new Crypto(page, homeserver, request));
    },
    toasts: async ({ page }, use) => {
        await use(new Toasts(page));
    },

    botCreateOpts: {},
    bot: async ({ page, homeserver, botCreateOpts, user }, use) => {
        const bot = new Bot(page, homeserver, botCreateOpts);
        await bot.prepareClient(); // eagerly register the bot
        await use(bot);
    },

    // eslint-disable-next-line no-empty-pattern
    mailhog: async ({}, use) => {
        const mailhog = new MailHogServer();
        const instance = await mailhog.start();
        await use(instance);
        await mailhog.stop();
    },

    slidingSyncProxy: async ({ page, user, homeserver }, use) => {
        const proxy = new SlidingSyncProxy(homeserver.config.dockerUrl);
        const proxyInstance = await proxy.start();
        const proxyAddress = `http://localhost:${proxyInstance.port}`;
        await page.addInitScript((proxyAddress) => {
            window.localStorage.setItem(
                "mx_local_settings",
                JSON.stringify({
                    feature_sliding_sync_proxy_url: proxyAddress,
                }),
            );
            window.localStorage.setItem("mx_labs_feature_feature_sliding_sync", "true");
        }, proxyAddress);
        await page.goto("/");
        await page.waitForSelector(".mx_MatrixChat", { timeout: 30000 });
        await use(proxyInstance);
        await proxy.stop();
    },

    // eslint-disable-next-line no-empty-pattern
    webserver: async ({}, use) => {
        const webserver = new Webserver();
        await use(webserver);
        webserver.stop();
    },
});

// Based on https://github.com/microsoft/playwright/blob/2b77ed4d7aafa85a600caa0b0d101b72c8437eeb/packages/playwright/src/util.ts#L206C8-L210C2
function sanitizeFilePathBeforeExtension(filePath: string): string {
    const ext = extname(filePath);
    const base = filePath.substring(0, filePath.length - ext.length);
    return sanitizeForFilePath(base) + ext;
}

export const expect = baseExpect.extend({
    async toMatchScreenshot(
        this: ExpectMatcherState,
        receiver: Page | Locator,
        name: `${string}.png`,
        options?: {
            mask?: Array<Locator>;
            includeDialogBackground?: boolean;
            showTooltips?: boolean;
            timeout?: number;
            css?: string;
        },
    ) {
        const testInfo = test.info();
        if (!testInfo) throw new Error(`toMatchScreenshot() must be called during the test`);

        if (!testInfo.tags.includes("@screenshot")) {
            throw new Error("toMatchScreenshot() must be used in a test tagged with @screenshot");
        }

        const page = "page" in receiver ? receiver.page() : receiver;

        let css = `
            .mx_MessagePanel_myReadMarker {
                display: none !important;
            }
            .mx_RoomView_MessageList {
                height: auto !important;
            }
            .mx_DisambiguatedProfile_displayName {
                color: var(--cpd-color-blue-1200) !important;
            }
            .mx_BaseAvatar {
                background-color: var(--cpd-color-fuchsia-1200) !important;
                color: white !important;
            }
            .mx_ReplyChain {
                border-left-color: var(--cpd-color-blue-1200) !important;
            }
            /* Avoid flakiness from hover styling */
            .mx_ReplyChain_show {
                color: var(--cpd-color-text-secondary) !important;
            }
            /* Use monospace font for timestamp for consistent mask width */
            .mx_MessageTimestamp {
                font-family: Inconsolata !important;
            }
        `;

        if (!options?.showTooltips) {
            css += `
                [data-floating-ui-portal],
                [role="tooltip"] {
                    visibility: hidden !important;
                }
            `;
        }

        if (!options?.includeDialogBackground) {
            css += `
                /* Make the dialog backdrop solid so any dialog screenshots don't show any components behind them */
                .mx_Dialog_background {
                    background-color: #030c1b !important;
                }
            `;
        }

        if (options?.css) {
            css += options.css;
        }

        // We add a custom style tag before taking screenshots
        const style = (await page.addStyleTag({
            content: css,
        })) as ElementHandle<Element>;

        const screenshotName = sanitizeFilePathBeforeExtension(name);
        await baseExpect(receiver).toHaveScreenshot(screenshotName, options);

        await style.evaluate((tag) => tag.remove());

        testInfo.annotations.push({
            // `_` prefix hides it from the HTML reporter
            type: "_screenshot",
            // include a path relative to `playwright/snapshots/`
            description: testInfo.snapshotPath(screenshotName).split("/playwright/snapshots/", 2)[1],
        });

        return { pass: true, message: () => "", name: "toMatchScreenshot" };
    },
});<|MERGE_RESOLUTION|>--- conflicted
+++ resolved
@@ -124,8 +124,9 @@
     slidingSyncProxy: ProxyInstance;
     labsFlags: string[];
     webserver: Webserver;
-<<<<<<< HEAD
-}>({
+}
+
+export const test = base.extend<Fixtures>({
     context: async ({ context }, use, testInfo) => {
         // We skip tests instead of using grep-invert to still surface the counts in the html report
         test.skip(
@@ -134,12 +135,6 @@
         );
         await use(context);
     },
-
-=======
-}
-
-export const test = base.extend<Fixtures>({
->>>>>>> 9099338a
     config: CONFIG_JSON,
     page: async ({ context, page, config, labsFlags }, use) => {
         await context.route(`http://localhost:8080/config.json*`, async (route) => {
