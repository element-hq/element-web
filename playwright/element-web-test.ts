/*
Copyright 2024 New Vector Ltd.
Copyright 2023 The Matrix.org Foundation C.I.C.

SPDX-License-Identifier: AGPL-3.0-only OR GPL-3.0-only OR LicenseRef-Element-Commercial
Please see LICENSE files in the repository root for full details.
*/

import {
    type ExpectMatcherState,
    type MatcherReturnType,
    type Page,
    type Locator,
    type PlaywrightTestArgs,
    type Fixtures as _Fixtures,
} from "@playwright/test";
import {
    type TestFixtures as BaseTestFixtures,
    expect as baseExpect,
    type ToMatchScreenshotOptions,
} from "@element-hq/element-web-playwright-common";

import type { IConfigOptions } from "../src/IConfigOptions";
import { type Credentials } from "./plugins/homeserver";
import { ElementAppPage } from "./pages/ElementAppPage";
import { Crypto } from "./pages/crypto";
import { Toasts } from "./pages/toasts";
import { Bot, type CreateBotOpts } from "./pages/bot";
import { Webserver } from "./plugins/webserver";
import { type WorkerOptions, type Services, test as base } from "./services";

// Enable experimental service worker support
// See https://playwright.dev/docs/service-workers-experimental#how-to-enable
process.env["PW_EXPERIMENTAL_SERVICE_WORKER_NETWORK_EVENTS"] = "1";

<<<<<<< HEAD
// This is deliberately quite a minimal config.json, so that we can test that the default settings actually work.
const CONFIG_JSON: Partial<IConfigOptions> = {
    // The default language is set here for test consistency
    setting_defaults: {
        language: "en-GB",
    },

    // the location tests want a map style url.
    map_style_url: "https://api.maptiler.com/maps/streets/style.json?key=fU3vlMsMn4Jb6dnEIFsx",

    features: {
        // We don't want to go through the feature announcement during the e2e test
        feature_release_announcement: false,
        feature_simplified_sliding_sync: false,
    },
};
=======
declare module "@element-hq/element-web-playwright-common" {
    // Improve the type for the config fixture based on the real type
    export interface Config extends Omit<IConfigOptions, "default_server_config"> {}
}
>>>>>>> 4fa54096

export interface CredentialsWithDisplayName extends Credentials {
    displayName: string;
}

export interface TestFixtures extends BaseTestFixtures {
    /**
     * The same as {@link https://playwright.dev/docs/api/class-fixtures#fixtures-page|`page`},
     * but wraps the returned `Page` in a class of utilities for interacting with the Element-Web UI,
     * {@link ElementAppPage}.
     */
    app: ElementAppPage;

    crypto: Crypto;
    room?: { roomId: string };
    toasts: Toasts;
    uut?: Locator; // Unit Under Test, useful place to refer a prepared locator
    botCreateOpts: CreateBotOpts;
    bot: Bot;
    webserver: Webserver;
}

type CombinedTestFixtures = PlaywrightTestArgs & TestFixtures;
export type Fixtures = _Fixtures<CombinedTestFixtures, Services & WorkerOptions, CombinedTestFixtures>;
export const test = base.extend<TestFixtures>({
    context: async ({ context }, use, testInfo) => {
        // We skip tests instead of using grep-invert to still surface the counts in the html report
        test.skip(
            testInfo.tags.includes(`@no-${testInfo.project.name.toLowerCase()}`),
            `Test does not work on ${testInfo.project.name}`,
        );
        await use(context);
    },

    axe: async ({ axe }, use) => {
        // Exclude floating UI for now
        await use(axe.exclude("[data-floating-ui-portal]"));
    },

    app: async ({ page }, use) => {
        const app = new ElementAppPage(page);
        await use(app);
        await app.cleanup();
    },
    crypto: async ({ page, homeserver, request }, use) => {
        await use(new Crypto(page, homeserver, request));
    },
    toasts: async ({ page }, use) => {
        await use(new Toasts(page));
    },

    botCreateOpts: {},
    bot: async ({ page, homeserver, botCreateOpts, user }, use) => {
        const bot = new Bot(page, homeserver, botCreateOpts);
        await bot.prepareClient(); // eagerly register the bot
        await use(bot);
    },

    // eslint-disable-next-line no-empty-pattern
    webserver: async ({}, use) => {
        const webserver = new Webserver();
        await use(webserver);
        webserver.stop();
    },
});

interface ExtendedToMatchScreenshotOptions extends ToMatchScreenshotOptions {
    includeDialogBackground?: boolean;
    showTooltips?: boolean;
    timeout?: number;
}

type Expectations = {
    toMatchScreenshot: (
        this: ExpectMatcherState,
        receiver: Page | Locator,
        name: `${string}.png`,
        options?: ExtendedToMatchScreenshotOptions,
    ) => Promise<MatcherReturnType>;
};

export const expect = baseExpect.extend<Expectations>({
    async toMatchScreenshot(receiver, name, options) {
        let css = `
            .mx_MessagePanel_myReadMarker {
                display: none !important;
            }
            .mx_RoomView_MessageList {
                height: auto !important;
            }
            .mx_DisambiguatedProfile_displayName {
                color: var(--cpd-color-blue-1200) !important;
            }
            .mx_BaseAvatar {
                background-color: var(--cpd-color-fuchsia-1200) !important;
                color: white !important;
            }
            .mx_ReplyChain {
                border-left-color: var(--cpd-color-blue-1200) !important;
            }
            /* Avoid flakiness from hover styling */
            .mx_ReplyChain_show {
                color: var(--cpd-color-text-secondary) !important;
            }
            /* Use monospace font for timestamp for consistent mask width */
            .mx_MessageTimestamp {
                font-family: Inconsolata !important;
            }
        `;

        if (!options?.showTooltips) {
            css += `
                [data-floating-ui-portal],
                [role="tooltip"] {
                    visibility: hidden !important;
                }
            `;
        }

        if (!options?.includeDialogBackground) {
            css += `
                /* Make the dialog backdrop solid so any dialog screenshots don't show any components behind them */
                .mx_Dialog_background {
                    background-color: #030c1b !important;
                }
            `;
        }

        if (options?.css) {
            css += options.css;
        }

        await baseExpect(receiver).toMatchScreenshot(name, {
            ...options,
            css,
        });

        return { pass: true, message: () => "", name: "toMatchScreenshot" };
    },
});<|MERGE_RESOLUTION|>--- conflicted
+++ resolved
@@ -33,29 +33,10 @@
 // See https://playwright.dev/docs/service-workers-experimental#how-to-enable
 process.env["PW_EXPERIMENTAL_SERVICE_WORKER_NETWORK_EVENTS"] = "1";
 
-<<<<<<< HEAD
-// This is deliberately quite a minimal config.json, so that we can test that the default settings actually work.
-const CONFIG_JSON: Partial<IConfigOptions> = {
-    // The default language is set here for test consistency
-    setting_defaults: {
-        language: "en-GB",
-    },
-
-    // the location tests want a map style url.
-    map_style_url: "https://api.maptiler.com/maps/streets/style.json?key=fU3vlMsMn4Jb6dnEIFsx",
-
-    features: {
-        // We don't want to go through the feature announcement during the e2e test
-        feature_release_announcement: false,
-        feature_simplified_sliding_sync: false,
-    },
-};
-=======
 declare module "@element-hq/element-web-playwright-common" {
     // Improve the type for the config fixture based on the real type
     export interface Config extends Omit<IConfigOptions, "default_server_config"> {}
 }
->>>>>>> 4fa54096
 
 export interface CredentialsWithDisplayName extends Credentials {
     displayName: string;
