/*
Copyright 2024 New Vector Ltd.
Copyright 2023 The Matrix.org Foundation C.I.C.

SPDX-License-Identifier: AGPL-3.0-only OR GPL-3.0-only OR LicenseRef-Element-Commercial
Please see LICENSE files in the repository root for full details.
*/

import { expect as baseExpect, Locator, Page, ExpectMatcherState, ElementHandle } from "@playwright/test";
import { sanitizeForFilePath } from "playwright-core/lib/utils";
import AxeBuilder from "@axe-core/playwright";
import _ from "lodash";
import { extname } from "node:path";

import type { IConfigOptions } from "../src/IConfigOptions";
<<<<<<< HEAD
import { Credentials, getHomeserver, HomeserverInstance, StartHomeserverOpts } from "./plugins/homeserver";
import { Instance, MailHogServer } from "./plugins/mailhog";
=======
import { Credentials } from "./plugins/homeserver";
>>>>>>> 96d1812f
import { ElementAppPage } from "./pages/ElementAppPage";
import { Crypto } from "./pages/crypto";
import { Toasts } from "./pages/toasts";
import { Bot, CreateBotOpts } from "./pages/bot";
import { Webserver } from "./plugins/webserver";
import { test as base } from "./services.ts";

// Enable experimental service worker support
// See https://playwright.dev/docs/service-workers-experimental#how-to-enable
process.env["PW_EXPERIMENTAL_SERVICE_WORKER_NETWORK_EVENTS"] = "1";

// This is deliberately quite a minimal config.json, so that we can test that the default settings actually work.
const CONFIG_JSON: Partial<IConfigOptions> = {
    // The default language is set here for test consistency
    setting_defaults: {
        language: "en-GB",
    },

    // the location tests want a map style url.
    map_style_url: "https://api.maptiler.com/maps/streets/style.json?key=fU3vlMsMn4Jb6dnEIFsx",

    features: {
        // We don't want to go through the feature announcement during the e2e test
        feature_release_announcement: false,
    },
};

interface CredentialsWithDisplayName extends Credentials {
    displayName: string;
}

export interface Fixtures {
    axe: AxeBuilder;
    checkA11y: () => Promise<void>;

    /**
     * The contents of the config.json to send when the client requests it.
     */
    config: typeof CONFIG_JSON;

    /**
<<<<<<< HEAD
     * Wraps the worker-scoped _homeserver fixture to hook into testInfo.
     */
    homeserver: HomeserverInstance;

    /**
=======
>>>>>>> 96d1812f
     * The displayname to use for the user registered in {@link #credentials}.
     *
     * To set it, call `test.use({ displayName: "myDisplayName" })` in the test file or `describe` block.
     * See {@link https://playwright.dev/docs/api/class-test#test-use}.
     */
    displayName?: string;

    /**
     * A test fixture which registers a test user on the {@link #homeserver} and supplies the details
     * of the registered user.
     */
    credentials: CredentialsWithDisplayName;

    /**
     * The same as {@link https://playwright.dev/docs/api/class-fixtures#fixtures-page|`page`},
     * but adds an initScript which will populate localStorage with the user's details from
     * {@link #credentials} and {@link #homeserver}.
     *
     * Similar to {@link #user}, but doesn't load the app.
     */
    pageWithCredentials: Page;

    /**
     * A (rather poorly-named) test fixture which registers a user per {@link #credentials}, stores
     * the credentials into localStorage per {@link #homeserver}, and then loads the front page of the
     * app.
     */
    user: CredentialsWithDisplayName;

    /**
     * The same as {@link https://playwright.dev/docs/api/class-fixtures#fixtures-page|`page`},
     * but wraps the returned `Page` in a class of utilities for interacting with the Element-Web UI,
     * {@link ElementAppPage}.
     */
    app: ElementAppPage;

    crypto: Crypto;
    room?: { roomId: string };
    toasts: Toasts;
    uut?: Locator; // Unit Under Test, useful place to refer a prepared locator
    botCreateOpts: CreateBotOpts;
    bot: Bot;
    labsFlags: string[];
    webserver: Webserver;
}

interface WorkerFixtures {
    _mailhog: { api: mailhog.API; instance: Instance };
    oAuthServer: { port: number };
    /**
     * The options with which to run the {@link #homeserver} fixture.
     */
    startHomeserverOpts: StartHomeserverOpts | string;
    /**
     * Internal fixture to scope the homeserver instance to the worker.
     */
    _workerHomeserver: HomeserverInstance;
}

export const test = base.extend<Fixtures, WorkerFixtures>({
    context: async ({ context }, use, testInfo) => {
        // We skip tests instead of using grep-invert to still surface the counts in the html report
        test.skip(
            testInfo.tags.includes(`@no-${testInfo.project.name.toLowerCase()}`),
            `Test does not work on ${testInfo.project.name}`,
        );
        await use(context);
    },
    config: {}, // We merge this atop the default CONFIG_JSON in the page fixture to make extending it easier
    page: async ({ homeserver, context, page, config, labsFlags }, use) => {
        await context.route(`http://localhost:8080/config.json*`, async (route) => {
            const json = {
                ...CONFIG_JSON,
                ...config,
                default_server_config: {
                    "m.homeserver": {
                        base_url: homeserver.baseUrl,
                    },
                    ...config.default_server_config,
                },
            };
            json["features"] = {
                ...json["features"],
                // Enable the lab features
                ...labsFlags.reduce((obj, flag) => {
                    obj[flag] = true;
                    return obj;
                }, {}),
            };
            await route.fulfill({ json });
        });
        await use(page);
    },

<<<<<<< HEAD
    startHomeserverOpts: ["default", { scope: "worker" }],
    _workerHomeserver: [
        async ({ startHomeserverOpts: opts }, use) => {
            if (typeof opts === "string") {
                opts = { template: opts };
            }

            const server = getHomeserver();

            await use(await server.start(opts));
            await server.stop();
        },
        { scope: "worker" },
    ],
    homeserver: async ({ request, _workerHomeserver: instance }, use, testInfo) => {
        instance.setRequest(request);

        await use(instance);

        if (testInfo.status !== "passed") {
            const logs = await instance.getLogs();
            for (const path of logs) {
                await testInfo.attach(`homeserver-${basename(path)}`, {
                    path,
                    contentType: "text/plain",
                });
            }
        }
    },
    oAuthServer: [
        // eslint-disable-next-line no-empty-pattern
        async ({}, use) => {
            const server = new OAuthServer();
            const port = server.start();
            await use({ port });
            server.stop();
        },
        { scope: "worker" },
    ],

=======
>>>>>>> 96d1812f
    displayName: undefined,
    credentials: async ({ homeserver, displayName: testDisplayName }, use, testInfo) => {
        const names = ["Alice", "Bob", "Charlie", "Daniel", "Eve", "Frank", "Grace", "Hannah", "Isaac", "Judy"];
        const password = _.uniqueId("password_");
        const displayName = testDisplayName ?? _.sample(names)!;

        const credentials = await homeserver.registerUser(`user_${testInfo.testId}`, password, displayName);
        console.log(`Registered test user @user:localhost with displayname ${displayName}`);

        await use({
            ...credentials,
            displayName,
        });
    },
    labsFlags: [],

    pageWithCredentials: async ({ page, homeserver, credentials }, use) => {
        await page.addInitScript(
            ({ baseUrl, credentials }) => {
                // Seed the localStorage with the required credentials
                window.localStorage.setItem("mx_hs_url", baseUrl);
                window.localStorage.setItem("mx_user_id", credentials.userId);
                window.localStorage.setItem("mx_access_token", credentials.accessToken);
                window.localStorage.setItem("mx_device_id", credentials.deviceId);
                window.localStorage.setItem("mx_is_guest", "false");
                window.localStorage.setItem("mx_has_pickle_key", "false");
                window.localStorage.setItem("mx_has_access_token", "true");

                window.localStorage.setItem(
                    "mx_local_settings",
                    JSON.stringify({
                        ...JSON.parse(window.localStorage.getItem("mx_local_settings") || "{}"),
                        // Ensure the language is set to a consistent value
                        language: "en",
                    }),
                );
            },
            { baseUrl: homeserver.baseUrl, credentials },
        );
        await use(page);
    },

    user: async ({ pageWithCredentials: page, credentials }, use) => {
        await page.goto("/");
        await page.waitForSelector(".mx_MatrixChat", { timeout: 30000 });
        await use(credentials);
    },

    axe: async ({ page }, use) => {
        await use(new AxeBuilder({ page }).exclude("[data-floating-ui-portal]"));
    },
    checkA11y: async ({ axe }, use, testInfo) =>
        use(async () => {
            const results = await axe.analyze();

            await testInfo.attach("accessibility-scan-results", {
                body: JSON.stringify(results, null, 2),
                contentType: "application/json",
            });

            expect(results.violations).toEqual([]);
        }),

    app: async ({ page }, use) => {
        const app = new ElementAppPage(page);
        await use(app);
        await app.cleanup();
    },
    crypto: async ({ page, homeserver, request }, use) => {
        await use(new Crypto(page, homeserver, request));
    },
    toasts: async ({ page }, use) => {
        await use(new Toasts(page));
    },

    botCreateOpts: {},
    bot: async ({ page, homeserver, botCreateOpts, user }, use) => {
        const bot = new Bot(page, homeserver, botCreateOpts);
        await bot.prepareClient(); // eagerly register the bot
        await use(bot);
    },

    _mailhog: [
        // eslint-disable-next-line no-empty-pattern
        async ({}, use) => {
            const mailhog = new MailHogServer();
            const instance = await mailhog.start();
            await use(instance);
            await mailhog.stop();
        },
        { scope: "worker" },
    ],
    // eslint-disable-next-line no-empty-pattern
<<<<<<< HEAD
    mailhog: async ({ _mailhog: mailhog }, use) => {
        await use(mailhog);
        await mailhog.api.deleteAll();
    },

    slidingSyncProxy: async ({ page, user, homeserver }, use) => {
        const proxy = new SlidingSyncProxy(homeserver.config.dockerUrl);
        const proxyInstance = await proxy.start();
        const proxyAddress = `http://localhost:${proxyInstance.port}`;
        await page.addInitScript((proxyAddress) => {
            window.localStorage.setItem(
                "mx_local_settings",
                JSON.stringify({
                    feature_sliding_sync_proxy_url: proxyAddress,
                }),
            );
            window.localStorage.setItem("mx_labs_feature_feature_sliding_sync", "true");
        }, proxyAddress);
        await page.goto("/");
        await page.waitForSelector(".mx_MatrixChat", { timeout: 30000 });
        await use(proxyInstance);
        await proxy.stop();
    },

    // eslint-disable-next-line no-empty-pattern
=======
>>>>>>> 96d1812f
    webserver: async ({}, use) => {
        const webserver = new Webserver();
        await use(webserver);
        webserver.stop();
    },
});

// Based on https://github.com/microsoft/playwright/blob/2b77ed4d7aafa85a600caa0b0d101b72c8437eeb/packages/playwright/src/util.ts#L206C8-L210C2
function sanitizeFilePathBeforeExtension(filePath: string): string {
    const ext = extname(filePath);
    const base = filePath.substring(0, filePath.length - ext.length);
    return sanitizeForFilePath(base) + ext;
}

export const expect = baseExpect.extend({
    async toMatchScreenshot(
        this: ExpectMatcherState,
        receiver: Page | Locator,
        name: `${string}.png`,
        options?: {
            mask?: Array<Locator>;
            includeDialogBackground?: boolean;
            showTooltips?: boolean;
            timeout?: number;
            css?: string;
        },
    ) {
        const testInfo = test.info();
        if (!testInfo) throw new Error(`toMatchScreenshot() must be called during the test`);

        if (!testInfo.tags.includes("@screenshot")) {
            throw new Error("toMatchScreenshot() must be used in a test tagged with @screenshot");
        }

        const page = "page" in receiver ? receiver.page() : receiver;

        let css = `
            .mx_MessagePanel_myReadMarker {
                display: none !important;
            }
            .mx_RoomView_MessageList {
                height: auto !important;
            }
            .mx_DisambiguatedProfile_displayName {
                color: var(--cpd-color-blue-1200) !important;
            }
            .mx_BaseAvatar {
                background-color: var(--cpd-color-fuchsia-1200) !important;
                color: white !important;
            }
            .mx_ReplyChain {
                border-left-color: var(--cpd-color-blue-1200) !important;
            }
            /* Avoid flakiness from hover styling */
            .mx_ReplyChain_show {
                color: var(--cpd-color-text-secondary) !important;
            }
            /* Use monospace font for timestamp for consistent mask width */
            .mx_MessageTimestamp {
                font-family: Inconsolata !important;
            }
        `;

        if (!options?.showTooltips) {
            css += `
                [data-floating-ui-portal],
                [role="tooltip"] {
                    visibility: hidden !important;
                }
            `;
        }

        if (!options?.includeDialogBackground) {
            css += `
                /* Make the dialog backdrop solid so any dialog screenshots don't show any components behind them */
                .mx_Dialog_background {
                    background-color: #030c1b !important;
                }
            `;
        }

        if (options?.css) {
            css += options.css;
        }

        // We add a custom style tag before taking screenshots
        const style = (await page.addStyleTag({
            content: css,
        })) as ElementHandle<Element>;

        const screenshotName = sanitizeFilePathBeforeExtension(name);
        await baseExpect(receiver).toHaveScreenshot(screenshotName, options);

        await style.evaluate((tag) => tag.remove());

        testInfo.annotations.push({
            // `_` prefix hides it from the HTML reporter
            type: "_screenshot",
            // include a path relative to `playwright/snapshots/`
            description: testInfo.snapshotPath(screenshotName).split("/playwright/snapshots/", 2)[1],
        });

        return { pass: true, message: () => "", name: "toMatchScreenshot" };
    },
});<|MERGE_RESOLUTION|>--- conflicted
+++ resolved
@@ -13,12 +13,7 @@
 import { extname } from "node:path";
 
 import type { IConfigOptions } from "../src/IConfigOptions";
-<<<<<<< HEAD
-import { Credentials, getHomeserver, HomeserverInstance, StartHomeserverOpts } from "./plugins/homeserver";
-import { Instance, MailHogServer } from "./plugins/mailhog";
-=======
 import { Credentials } from "./plugins/homeserver";
->>>>>>> 96d1812f
 import { ElementAppPage } from "./pages/ElementAppPage";
 import { Crypto } from "./pages/crypto";
 import { Toasts } from "./pages/toasts";
@@ -60,14 +55,6 @@
     config: typeof CONFIG_JSON;
 
     /**
-<<<<<<< HEAD
-     * Wraps the worker-scoped _homeserver fixture to hook into testInfo.
-     */
-    homeserver: HomeserverInstance;
-
-    /**
-=======
->>>>>>> 96d1812f
      * The displayname to use for the user registered in {@link #credentials}.
      *
      * To set it, call `test.use({ displayName: "myDisplayName" })` in the test file or `describe` block.
@@ -114,20 +101,7 @@
     webserver: Webserver;
 }
 
-interface WorkerFixtures {
-    _mailhog: { api: mailhog.API; instance: Instance };
-    oAuthServer: { port: number };
-    /**
-     * The options with which to run the {@link #homeserver} fixture.
-     */
-    startHomeserverOpts: StartHomeserverOpts | string;
-    /**
-     * Internal fixture to scope the homeserver instance to the worker.
-     */
-    _workerHomeserver: HomeserverInstance;
-}
-
-export const test = base.extend<Fixtures, WorkerFixtures>({
+export const test = base.extend<Fixtures>({
     context: async ({ context }, use, testInfo) => {
         // We skip tests instead of using grep-invert to still surface the counts in the html report
         test.skip(
@@ -162,49 +136,6 @@
         await use(page);
     },
 
-<<<<<<< HEAD
-    startHomeserverOpts: ["default", { scope: "worker" }],
-    _workerHomeserver: [
-        async ({ startHomeserverOpts: opts }, use) => {
-            if (typeof opts === "string") {
-                opts = { template: opts };
-            }
-
-            const server = getHomeserver();
-
-            await use(await server.start(opts));
-            await server.stop();
-        },
-        { scope: "worker" },
-    ],
-    homeserver: async ({ request, _workerHomeserver: instance }, use, testInfo) => {
-        instance.setRequest(request);
-
-        await use(instance);
-
-        if (testInfo.status !== "passed") {
-            const logs = await instance.getLogs();
-            for (const path of logs) {
-                await testInfo.attach(`homeserver-${basename(path)}`, {
-                    path,
-                    contentType: "text/plain",
-                });
-            }
-        }
-    },
-    oAuthServer: [
-        // eslint-disable-next-line no-empty-pattern
-        async ({}, use) => {
-            const server = new OAuthServer();
-            const port = server.start();
-            await use({ port });
-            server.stop();
-        },
-        { scope: "worker" },
-    ],
-
-=======
->>>>>>> 96d1812f
     displayName: undefined,
     credentials: async ({ homeserver, displayName: testDisplayName }, use, testInfo) => {
         const names = ["Alice", "Bob", "Charlie", "Daniel", "Eve", "Frank", "Grace", "Hannah", "Isaac", "Judy"];
@@ -287,45 +218,7 @@
         await use(bot);
     },
 
-    _mailhog: [
-        // eslint-disable-next-line no-empty-pattern
-        async ({}, use) => {
-            const mailhog = new MailHogServer();
-            const instance = await mailhog.start();
-            await use(instance);
-            await mailhog.stop();
-        },
-        { scope: "worker" },
-    ],
     // eslint-disable-next-line no-empty-pattern
-<<<<<<< HEAD
-    mailhog: async ({ _mailhog: mailhog }, use) => {
-        await use(mailhog);
-        await mailhog.api.deleteAll();
-    },
-
-    slidingSyncProxy: async ({ page, user, homeserver }, use) => {
-        const proxy = new SlidingSyncProxy(homeserver.config.dockerUrl);
-        const proxyInstance = await proxy.start();
-        const proxyAddress = `http://localhost:${proxyInstance.port}`;
-        await page.addInitScript((proxyAddress) => {
-            window.localStorage.setItem(
-                "mx_local_settings",
-                JSON.stringify({
-                    feature_sliding_sync_proxy_url: proxyAddress,
-                }),
-            );
-            window.localStorage.setItem("mx_labs_feature_feature_sliding_sync", "true");
-        }, proxyAddress);
-        await page.goto("/");
-        await page.waitForSelector(".mx_MatrixChat", { timeout: 30000 });
-        await use(proxyInstance);
-        await proxy.stop();
-    },
-
-    // eslint-disable-next-line no-empty-pattern
-=======
->>>>>>> 96d1812f
     webserver: async ({}, use) => {
         const webserver = new Webserver();
         await use(webserver);
