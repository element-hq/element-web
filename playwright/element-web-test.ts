--- conflicted
+++ resolved
@@ -6,7 +6,15 @@
 Please see LICENSE files in the repository root for full details.
 */
 
-import { expect as baseExpect, Locator, Page, ExpectMatcherState, ElementHandle } from "@playwright/test";
+import {
+    expect as baseExpect,
+    Locator,
+    Page,
+    ExpectMatcherState,
+    ElementHandle,
+    PlaywrightTestArgs,
+    Fixtures as _Fixtures,
+} from "@playwright/test";
 import { sanitizeForFilePath } from "playwright-core/lib/utils";
 import AxeBuilder from "@axe-core/playwright";
 import _ from "lodash";
@@ -19,7 +27,7 @@
 import { Toasts } from "./pages/toasts";
 import { Bot, CreateBotOpts } from "./pages/bot";
 import { Webserver } from "./plugins/webserver";
-import { test as base } from "./services.ts";
+import { Options, Services, test as base } from "./services.ts";
 
 // Enable experimental service worker support
 // See https://playwright.dev/docs/service-workers-experimental#how-to-enable
@@ -45,7 +53,7 @@
     displayName: string;
 }
 
-export interface Fixtures {
+export interface TestFixtures {
     axe: AxeBuilder;
     checkA11y: () => Promise<void>;
 
@@ -101,7 +109,10 @@
     webserver: Webserver;
 }
 
-export const test = base.extend<Fixtures>({
+type CombinedTestFixtures = PlaywrightTestArgs & TestFixtures;
+export type Fixtures = _Fixtures<CombinedTestFixtures, Services & Options, CombinedTestFixtures>;
+
+export const test = base.extend<TestFixtures>({
     context: async ({ context }, use, testInfo) => {
         // We skip tests instead of using grep-invert to still surface the counts in the html report
         test.skip(
@@ -142,13 +153,8 @@
         const password = _.uniqueId("password_");
         const displayName = testDisplayName ?? _.sample(names)!;
 
-<<<<<<< HEAD
-        const credentials = await homeserver.registerUser("user", password, displayName);
+        const credentials = await homeserver.registerUser(`user_${testInfo.testId}`, password, displayName);
         console.log(`Registered test user ${credentials.userId} with displayname ${displayName}`);
-=======
-        const credentials = await homeserver.registerUser(`user_${testInfo.testId}`, password, displayName);
-        console.log(`Registered test user @user:localhost with displayname ${displayName}`);
->>>>>>> 50ac509a
 
         await use({
             ...credentials,
