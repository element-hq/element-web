--- conflicted
+++ resolved
@@ -111,14 +111,9 @@
         );
         await use(context);
     },
-<<<<<<< HEAD
     disablePresence: false,
     config: CONFIG_JSON,
-    page: async ({ context, page, config, labsFlags, disablePresence, homeserver }, use) => {
-=======
-    config: {}, // We merge this atop the default CONFIG_JSON in the page fixture to make extending it easier
-    page: async ({ homeserver, context, page, config, labsFlags }, use) => {
->>>>>>> 6846679d
+    page: async ({ homeserver, context, page, config, labsFlags, disablePresence }, use) => {
         await context.route(`http://localhost:8080/config.json*`, async (route) => {
             const json = {
                 ...CONFIG_JSON,
@@ -140,7 +135,7 @@
             };
             if (disablePresence) {
                 json["enable_presence_by_hs_url"] = {
-                    [homeserver.config.baseUrl]: false,
+                    [homeserver.baseUrl]: false,
                 };
             }
             await route.fulfill({ json });
