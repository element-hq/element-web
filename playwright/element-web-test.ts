/*
Copyright 2024 New Vector Ltd.
Copyright 2023 The Matrix.org Foundation C.I.C.

SPDX-License-Identifier: AGPL-3.0-only OR GPL-3.0-only OR LicenseRef-Element-Commercial
Please see LICENSE files in the repository root for full details.
*/

import { expect as baseExpect, Locator, Page, ExpectMatcherState, ElementHandle } from "@playwright/test";
import { sanitizeForFilePath } from "playwright-core/lib/utils";
import AxeBuilder from "@axe-core/playwright";
import _ from "lodash";
import { extname } from "node:path";

import type { IConfigOptions } from "../src/IConfigOptions";
import { Credentials } from "./plugins/homeserver";
import { ElementAppPage } from "./pages/ElementAppPage";
import { Crypto } from "./pages/crypto";
import { Toasts } from "./pages/toasts";
import { Bot, CreateBotOpts } from "./pages/bot";
import { Webserver } from "./plugins/webserver";
import { test as base } from "./services.ts";

// Enable experimental service worker support
// See https://playwright.dev/docs/service-workers-experimental#how-to-enable
process.env["PW_EXPERIMENTAL_SERVICE_WORKER_NETWORK_EVENTS"] = "1";

// This is deliberately quite a minimal config.json, so that we can test that the default settings actually work.
const CONFIG_JSON: Partial<IConfigOptions> = {
    // The default language is set here for test consistency
    setting_defaults: {
        language: "en-GB",
    },

    // the location tests want a map style url.
    map_style_url: "https://api.maptiler.com/maps/streets/style.json?key=fU3vlMsMn4Jb6dnEIFsx",

    features: {
        // We don't want to go through the feature announcement during the e2e test
        feature_release_announcement: false,
    },
};

interface CredentialsWithDisplayName extends Credentials {
    displayName: string;
}

export interface Fixtures {
    axe: AxeBuilder;
    checkA11y: () => Promise<void>;

    /**
     * The contents of the config.json to send when the client requests it.
     */
    config: typeof CONFIG_JSON;

    /**
     * The displayname to use for the user registered in {@link #credentials}.
     *
     * To set it, call `test.use({ displayName: "myDisplayName" })` in the test file or `describe` block.
     * See {@link https://playwright.dev/docs/api/class-test#test-use}.
     */
    displayName?: string;

    /**
     * A test fixture which registers a test user on the {@link #homeserver} and supplies the details
     * of the registered user.
     */
    credentials: CredentialsWithDisplayName;

    /**
     * The same as {@link https://playwright.dev/docs/api/class-fixtures#fixtures-page|`page`},
     * but adds an initScript which will populate localStorage with the user's details from
     * {@link #credentials} and {@link #homeserver}.
     *
     * Similar to {@link #user}, but doesn't load the app.
     */
    pageWithCredentials: Page;

    /**
     * A (rather poorly-named) test fixture which registers a user per {@link #credentials}, stores
     * the credentials into localStorage per {@link #homeserver}, and then loads the front page of the
     * app.
     */
    user: CredentialsWithDisplayName;

    /**
     * The same as {@link https://playwright.dev/docs/api/class-fixtures#fixtures-page|`page`},
     * but wraps the returned `Page` in a class of utilities for interacting with the Element-Web UI,
     * {@link ElementAppPage}.
     */
    app: ElementAppPage;

    crypto: Crypto;
    room?: { roomId: string };
    toasts: Toasts;
    uut?: Locator; // Unit Under Test, useful place to refer a prepared locator
    botCreateOpts: CreateBotOpts;
    bot: Bot;
    labsFlags: string[];
    webserver: Webserver;
}

export const test = base.extend<Fixtures>({
    context: async ({ context }, use, testInfo) => {
        // We skip tests instead of using grep-invert to still surface the counts in the html report
        test.skip(
            testInfo.tags.includes(`@no-${testInfo.project.name.toLowerCase()}`),
            `Test does not work on ${testInfo.project.name}`,
        );
        await use(context);
    },
    config: {}, // We merge this atop the default CONFIG_JSON in the page fixture to make extending it easier
    page: async ({ homeserver, context, page, config, labsFlags }, use) => {
        await context.route(`http://localhost:8080/config.json*`, async (route) => {
            const json = {
                ...CONFIG_JSON,
                ...config,
                default_server_config: {
                    "m.homeserver": {
                        base_url: homeserver.baseUrl,
                    },
                    ...config.default_server_config,
                },
            };
            json["features"] = {
                ...json["features"],
                // Enable the lab features
                ...labsFlags.reduce((obj, flag) => {
                    obj[flag] = true;
                    return obj;
                }, {}),
            };
            await route.fulfill({ json });
        });
        await use(page);
    },

    displayName: undefined,
    credentials: async ({ homeserver, displayName: testDisplayName }, use) => {
        const names = ["Alice", "Bob", "Charlie", "Daniel", "Eve", "Frank", "Grace", "Hannah", "Isaac", "Judy"];
        const password = _.uniqueId("password_");
        const displayName = testDisplayName ?? _.sample(names)!;

        const credentials = await homeserver.registerUser("user", password, displayName);
        console.log(`Registered test user @user:localhost with displayname ${displayName}`);

        await use({
            ...credentials,
            displayName,
        });
    },
    labsFlags: [],

    pageWithCredentials: async ({ page, homeserver, credentials }, use) => {
        await page.addInitScript(
            ({ baseUrl, credentials }) => {
                // Seed the localStorage with the required credentials
                window.localStorage.setItem("mx_hs_url", baseUrl);
                window.localStorage.setItem("mx_user_id", credentials.userId);
                window.localStorage.setItem("mx_access_token", credentials.accessToken);
                window.localStorage.setItem("mx_device_id", credentials.deviceId);
                window.localStorage.setItem("mx_is_guest", "false");
                window.localStorage.setItem("mx_has_pickle_key", "false");
                window.localStorage.setItem("mx_has_access_token", "true");

                window.localStorage.setItem(
                    "mx_local_settings",
                    JSON.stringify({
<<<<<<< HEAD
                        // Retain any other settings which may have already been set
=======
>>>>>>> 6846679d
                        ...JSON.parse(window.localStorage.getItem("mx_local_settings") || "{}"),
                        // Ensure the language is set to a consistent value
                        language: "en",
                    }),
                );
            },
            { baseUrl: homeserver.baseUrl, credentials },
        );
        await use(page);
    },

    user: async ({ pageWithCredentials: page, credentials }, use) => {
        await page.goto("/");
        await page.waitForSelector(".mx_MatrixChat", { timeout: 30000 });
        await use(credentials);
    },

    axe: async ({ page }, use) => {
        await use(new AxeBuilder({ page }).exclude("[data-floating-ui-portal]"));
    },
    checkA11y: async ({ axe }, use, testInfo) =>
        use(async () => {
            const results = await axe.analyze();

            await testInfo.attach("accessibility-scan-results", {
                body: JSON.stringify(results, null, 2),
                contentType: "application/json",
            });

            expect(results.violations).toEqual([]);
        }),

    app: async ({ page }, use) => {
        const app = new ElementAppPage(page);
        await use(app);
        await app.cleanup();
    },
    crypto: async ({ page, homeserver, request }, use) => {
        await use(new Crypto(page, homeserver, request));
    },
    toasts: async ({ page }, use) => {
        await use(new Toasts(page));
    },

    botCreateOpts: {},
    bot: async ({ page, homeserver, botCreateOpts, user }, use) => {
        const bot = new Bot(page, homeserver, botCreateOpts);
        await bot.prepareClient(); // eagerly register the bot
        await use(bot);
    },

    // eslint-disable-next-line no-empty-pattern
    webserver: async ({}, use) => {
        const webserver = new Webserver();
        await use(webserver);
        webserver.stop();
    },
});

// Based on https://github.com/microsoft/playwright/blob/2b77ed4d7aafa85a600caa0b0d101b72c8437eeb/packages/playwright/src/util.ts#L206C8-L210C2
function sanitizeFilePathBeforeExtension(filePath: string): string {
    const ext = extname(filePath);
    const base = filePath.substring(0, filePath.length - ext.length);
    return sanitizeForFilePath(base) + ext;
}

export const expect = baseExpect.extend({
    async toMatchScreenshot(
        this: ExpectMatcherState,
        receiver: Page | Locator,
        name: `${string}.png`,
        options?: {
            mask?: Array<Locator>;
            includeDialogBackground?: boolean;
            showTooltips?: boolean;
            timeout?: number;
            css?: string;
        },
    ) {
        const testInfo = test.info();
        if (!testInfo) throw new Error(`toMatchScreenshot() must be called during the test`);

        if (!testInfo.tags.includes("@screenshot")) {
            throw new Error("toMatchScreenshot() must be used in a test tagged with @screenshot");
        }

        const page = "page" in receiver ? receiver.page() : receiver;

        let css = `
            .mx_MessagePanel_myReadMarker {
                display: none !important;
            }
            .mx_RoomView_MessageList {
                height: auto !important;
            }
            .mx_DisambiguatedProfile_displayName {
                color: var(--cpd-color-blue-1200) !important;
            }
            .mx_BaseAvatar {
                background-color: var(--cpd-color-fuchsia-1200) !important;
                color: white !important;
            }
            .mx_ReplyChain {
                border-left-color: var(--cpd-color-blue-1200) !important;
            }
            /* Avoid flakiness from hover styling */
            .mx_ReplyChain_show {
                color: var(--cpd-color-text-secondary) !important;
            }
            /* Use monospace font for timestamp for consistent mask width */
            .mx_MessageTimestamp {
                font-family: Inconsolata !important;
            }
        `;

        if (!options?.showTooltips) {
            css += `
                [data-floating-ui-portal],
                [role="tooltip"] {
                    visibility: hidden !important;
                }
            `;
        }

        if (!options?.includeDialogBackground) {
            css += `
                /* Make the dialog backdrop solid so any dialog screenshots don't show any components behind them */
                .mx_Dialog_background {
                    background-color: #030c1b !important;
                }
            `;
        }

        if (options?.css) {
            css += options.css;
        }

        // We add a custom style tag before taking screenshots
        const style = (await page.addStyleTag({
            content: css,
        })) as ElementHandle<Element>;

        const screenshotName = sanitizeFilePathBeforeExtension(name);
        await baseExpect(receiver).toHaveScreenshot(screenshotName, options);

        await style.evaluate((tag) => tag.remove());

        testInfo.annotations.push({
            // `_` prefix hides it from the HTML reporter
            type: "_screenshot",
            // include a path relative to `playwright/snapshots/`
            description: testInfo.snapshotPath(screenshotName).split("/playwright/snapshots/", 2)[1],
        });

        return { pass: true, message: () => "", name: "toMatchScreenshot" };
    },
});<|MERGE_RESOLUTION|>--- conflicted
+++ resolved
@@ -167,10 +167,7 @@
                 window.localStorage.setItem(
                     "mx_local_settings",
                     JSON.stringify({
-<<<<<<< HEAD
                         // Retain any other settings which may have already been set
-=======
->>>>>>> 6846679d
                         ...JSON.parse(window.localStorage.getItem("mx_local_settings") || "{}"),
                         // Ensure the language is set to a consistent value
                         language: "en",
