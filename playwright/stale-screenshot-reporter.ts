/*
Copyright 2024 New Vector Ltd.
Copyright 2024 The Matrix.org Foundation C.I.C.

SPDX-License-Identifier: AGPL-3.0-only OR GPL-3.0-only OR LicenseRef-Element-Commercial
Please see LICENSE files in the repository root for full details.
*/

/**
 * Test reporter which compares the reported screenshots vs those on disk to find stale screenshots
 * Only intended to run from within GitHub Actions
 */

import path from "node:path";
import { glob } from "glob";

import type { Reporter, TestCase } from "@playwright/test/reporter";

const snapshotRoot = path.join(__dirname, "snapshots");

class StaleScreenshotReporter implements Reporter {
    private screenshots = new Set<string>();
    private failing = false;
    private success = true;

    public onTestEnd(test: TestCase): void {
        if (!test.ok()) {
            this.failing = true;
        }
        for (const annotation of test.annotations) {
            if (annotation.type === "_screenshot") {
                this.screenshots.add(annotation.description);
            }
        }
    }

    private error(msg: string, file: string) {
        if (process.env.GITHUB_ACTIONS) {
            console.log(`::error file=${file}::${msg}`);
        }
        console.error(msg, file);
        this.success = false;
    }

    public async onExit(): Promise<void> {
        if (this.failing) return;
<<<<<<< HEAD

=======
>>>>>>> d27b5584
        const screenshotFiles = new Set(await glob(`**/*.png`, { cwd: snapshotRoot }));
        for (const screenshot of screenshotFiles) {
            if (screenshot.split("-").at(-1) !== "linux.png") {
                this.error(
                    "Found screenshot belonging to different platform, this should not be checked in",
                    screenshot,
                );
            }
        }
        for (const screenshot of this.screenshots) {
            screenshotFiles.delete(screenshot);
        }
        if (screenshotFiles.size > 0) {
            for (const screenshot of screenshotFiles) {
                this.error("Stale screenshot file", screenshot);
            }
        }

        if (!this.success) {
            process.exit(1);
        }
    }
}

export default StaleScreenshotReporter;<|MERGE_RESOLUTION|>--- conflicted
+++ resolved
@@ -44,10 +44,6 @@
 
     public async onExit(): Promise<void> {
         if (this.failing) return;
-<<<<<<< HEAD
-
-=======
->>>>>>> d27b5584
         const screenshotFiles = new Set(await glob(`**/*.png`, { cwd: snapshotRoot }));
         for (const screenshot of screenshotFiles) {
             if (screenshot.split("-").at(-1) !== "linux.png") {
