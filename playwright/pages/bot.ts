/*
Copyright 2024 New Vector Ltd.
Copyright 2023 The Matrix.org Foundation C.I.C.

SPDX-License-Identifier: AGPL-3.0-only OR GPL-3.0-only OR LicenseRef-Element-Commercial
Please see LICENSE files in the repository root for full details.
*/

import { JSHandle, Page } from "@playwright/test";
import { uniqueId } from "lodash";
import { type MatrixClient } from "matrix-js-sdk/src/matrix";

import type { Logger } from "matrix-js-sdk/src/logger";
import type { SecretStorageKeyDescription } from "matrix-js-sdk/src/secret-storage";
import type { Credentials, HomeserverInstance } from "../plugins/homeserver";
import type { GeneratedSecretStorageKey } from "matrix-js-sdk/src/crypto-api";
import { bootstrapCrossSigningForClient, Client } from "./client";

export interface CreateBotOpts {
    /**
     * A prefix to use for the userid. If unspecified, "bot_" will be used.
     */
    userIdPrefix?: string;
    /**
     * Whether the bot should automatically accept all invites.
     */
    autoAcceptInvites?: boolean;
    /**
     * The display name to give to that bot user
     */
    displayName?: string;
    /**
     * Whether to start the syncing client.
     */
    startClient?: boolean;
    /**
     * Whether to generate cross-signing keys
     */
    bootstrapCrossSigning?: boolean;
    /**
     * Whether to bootstrap the secret storage
     */
    bootstrapSecretStorage?: boolean;
}

const defaultCreateBotOptions = {
    userIdPrefix: "bot_",
    autoAcceptInvites: true,
    startClient: true,
    bootstrapCrossSigning: true,
} satisfies CreateBotOpts;

type ExtendedMatrixClient = MatrixClient & { __playwright_recovery_key: GeneratedSecretStorageKey };

export class Bot extends Client {
    public credentials?: Credentials;
    private handlePromise: Promise<JSHandle<ExtendedMatrixClient>>;

    constructor(
        page: Page,
        private homeserver: HomeserverInstance,
        private readonly opts: CreateBotOpts,
    ) {
        super(page);
        this.opts = Object.assign({}, defaultCreateBotOptions, opts);
    }

    public setCredentials(credentials: Credentials): void {
        if (this.credentials) throw new Error("Bot has already started");
        this.credentials = credentials;
    }

    public async getRecoveryKey(): Promise<GeneratedSecretStorageKey> {
        const client = await this.getClientHandle();
        return client.evaluate((cli) => cli.__playwright_recovery_key);
    }

    private async getCredentials(): Promise<Credentials> {
        if (this.credentials) return this.credentials;
        // We want to pad the uniqueId but not the prefix
        const username =
            this.opts.userIdPrefix +
            uniqueId(this.opts.userIdPrefix)
                .substring(this.opts.userIdPrefix?.length ?? 0)
                .padStart(4, "0");
        const password = uniqueId("password_");
        console.log(`getBot: Create bot user ${username} with opts ${JSON.stringify(this.opts)}`);
        this.credentials = await this.homeserver.registerUser(username, password, this.opts.displayName);
        return this.credentials;
    }

    protected async getClientHandle(): Promise<JSHandle<ExtendedMatrixClient>> {
        if (!this.handlePromise) this.handlePromise = this.buildClient();
        return this.handlePromise;
    }

    private async buildClient(): Promise<JSHandle<ExtendedMatrixClient>> {
        const credentials = await this.getCredentials();
        const clientHandle = await this.page.evaluateHandle(
            async ({ baseUrl, credentials, opts }) => {
                function getLogger(loggerName: string): Logger {
                    const logger = {
                        getChild: (namespace: string) => getLogger(`${loggerName}:${namespace}`),
                        trace(...msg: any[]): void {
                            console.trace(loggerName, ...msg);
                        },
                        debug(...msg: any[]): void {
                            console.debug(loggerName, ...msg);
                        },
                        info(...msg: any[]): void {
                            console.info(loggerName, ...msg);
                        },
                        warn(...msg: any[]): void {
                            console.warn(loggerName, ...msg);
                        },
                        error(...msg: any[]): void {
                            console.error(loggerName, ...msg);
                        },
                    } satisfies Logger;

                    return logger as unknown as Logger;
                }

<<<<<<< HEAD
                const logger = getLogger(`playwright bot ${credentials.userId}`);
=======
                const logger = getLogger(`bot ${credentials.userId}`);
>>>>>>> 37f8d70d

                const keys = {};

                const getCrossSigningKey = (type: string) => {
                    return keys[type];
                };

                const saveCrossSigningKeys = (k: Record<string, Uint8Array>) => {
                    Object.assign(keys, k);
                };

                // Store the cached secret storage key and return it when `getSecretStorageKey` is called
                let cachedKey: { keyId: string; key: Uint8Array };
                const cacheSecretStorageKey = (
                    keyId: string,
                    keyInfo: SecretStorageKeyDescription,
                    key: Uint8Array,
                ) => {
                    cachedKey = {
                        keyId,
                        key,
                    };
                };

                const getSecretStorageKey = () =>
                    Promise.resolve<[string, Uint8Array]>([cachedKey.keyId, cachedKey.key]);

                const cryptoCallbacks = {
                    getCrossSigningKey,
                    saveCrossSigningKeys,
                    cacheSecretStorageKey,
                    getSecretStorageKey,
                };

                const cli = new window.matrixcs.MatrixClient({
                    baseUrl,
                    userId: credentials.userId,
                    deviceId: credentials.deviceId,
                    accessToken: credentials.accessToken,
                    store: new window.matrixcs.MemoryStore(),
                    scheduler: new window.matrixcs.MatrixScheduler(),
                    cryptoStore: new window.matrixcs.MemoryCryptoStore(),
                    cryptoCallbacks,
                    logger,
                }) as ExtendedMatrixClient;

                if (opts.autoAcceptInvites) {
                    cli.on(window.matrixcs.RoomMemberEvent.Membership, (event, member) => {
                        if (member.membership === "invite" && member.userId === cli.getUserId()) {
                            void cli.joinRoom(member.roomId);
                        }
                    });
                }

                return cli;
            },
            {
                baseUrl: this.homeserver.baseUrl,
                credentials,
                opts: this.opts,
            },
        );

        // If we weren't configured to start the client, bail out now.
        if (!this.opts.startClient) {
            return clientHandle;
        }

        await clientHandle.evaluate(async (cli) => {
            await cli.initRustCrypto({ useIndexedDB: false });
            cli.setGlobalErrorOnUnknownDevices(false);
            await cli.startClient();
        });

        if (this.opts.bootstrapCrossSigning) {
            // XXX: workaround https://github.com/element-hq/element-web/issues/26755
            //   wait for out device list to be available, as a proxy for the device keys having been uploaded.
            await clientHandle.evaluate(async (cli, credentials) => {
                await cli.getCrypto()!.getUserDeviceInfo([credentials.userId]);
            }, credentials);

            await bootstrapCrossSigningForClient(clientHandle, credentials);
        }

        if (this.opts.bootstrapSecretStorage) {
            await clientHandle.evaluate(async (cli) => {
                const passphrase = "new passphrase";
                const recoveryKey = await cli.getCrypto().createRecoveryKeyFromPassphrase(passphrase);
                Object.assign(cli, { __playwright_recovery_key: recoveryKey });

                await cli.getCrypto()!.bootstrapSecretStorage({
                    setupNewSecretStorage: true,
                    setupNewKeyBackup: true,
                    createSecretStorageKey: () => Promise.resolve(recoveryKey),
                });
            });
        }

        return clientHandle;
    }
}<|MERGE_RESOLUTION|>--- conflicted
+++ resolved
@@ -121,11 +121,7 @@
                     return logger as unknown as Logger;
                 }
 
-<<<<<<< HEAD
-                const logger = getLogger(`playwright bot ${credentials.userId}`);
-=======
                 const logger = getLogger(`bot ${credentials.userId}`);
->>>>>>> 37f8d70d
 
                 const keys = {};
 
