/*
Copyright 2024 New Vector Ltd.
Copyright 2023 The Matrix.org Foundation C.I.C.

SPDX-License-Identifier: AGPL-3.0-only OR GPL-3.0-only OR LicenseRef-Element-Commercial
Please see LICENSE files in the repository root for full details.
*/

import { type Locator, type Page, expect } from "@playwright/test";

import { Settings } from "./settings";
import { Client } from "./client";
import { Timeline } from "./timeline";
import { Spotlight } from "./Spotlight";

/**
 * A set of utility methods for interacting with the Element-Web UI.
 */
export class ElementAppPage {
    public constructor(public readonly page: Page) {}

    // We create these lazily on first access to avoid calling setup code which might cause conflicts,
    // e.g. the network routing code in the client subfixture.
    private _settings?: Settings;
    public get settings(): Settings {
        if (!this._settings) this._settings = new Settings(this.page);
        return this._settings;
    }
    private _client?: Client;
    public get client(): Client {
        if (!this._client) this._client = new Client(this.page);
        return this._client;
    }
    private _timeline?: Timeline;
    public get timeline(): Timeline {
        if (!this._timeline) this._timeline = new Timeline(this.page);
        return this._timeline;
    }

    public async cleanup() {
        await this._client?.cleanup();
    }

    /**
     * Open the top left user menu, returning a Locator to the resulting context menu.
     */
    public async openUserMenu(): Promise<Locator> {
        return this.settings.openUserMenu();
    }

    /**
     * Open room creation dialog.
     */
<<<<<<< HEAD
    public async openCreateRoomDialog(): Promise<Locator> {
        await this.page.getByRole("navigation", { name: "Room list" }).getByRole("button", { name: "Add" }).click();
        await this.page.getByRole("menuitem", { name: "New room" }).click();
=======
    public async openCreateRoomDialog(roomKindname: "New room" | "New video room" = "New room"): Promise<Locator> {
        await this.page.getByRole("button", { name: "Add room", exact: true }).click();
        await this.page.getByRole("menuitem", { name: roomKindname, exact: true }).click();
>>>>>>> ef3b9eb9
        return this.page.locator(".mx_CreateRoomDialog");
    }

    /**
     * Close dialog currently open dialog
     */
    public async closeDialog(): Promise<void> {
        return this.settings.closeDialog();
    }

    public async getClipboard(): Promise<string> {
        return await this.page.evaluate(() => navigator.clipboard.readText());
    }

    /**
     * Opens the given room by name. The room must be visible in the
     * room list and the room may contain unread messages.
     *
     * @param name The exact room name to find and click on/open.
     */
    public async viewRoomByName(name: string): Promise<void> {
        // We get the room list by test-id which is a listbox and matching title=name
        return this.page.getByTestId("room-list").locator(`[title="${name}"]`).first().click();
    }

    /**
     * Opens the given room on the old room list by name. The room must be visible in the
     * room list, but the room list may be folded horizontally, and the
     * room may contain unread messages.
     *
     * @param name The exact room name to find and click on/open.
     */
    public async viewRoomByNameOnOldRoomList(name: string): Promise<void> {
        // We look for the room inside the room list, which is a tree called Rooms.
        //
        // There are 3 cases:
        // - the room list is folded:
        //     then the aria-label on the room tile is the name (with nothing extra)
        // - the room list is unfolder and the room has messages:
        //     then the aria-label contains the unread count, but the title of the
        //     div inside the titleContainer equals the room name
        // - the room list is unfolded and the room has no messages:
        //     then the aria-label is the name and so is the title of a div
        //
        // So by matching EITHER title=name OR aria-label=name we find this exact
        // room in all three cases.
        return this.page
            .getByRole("tree", { name: "Rooms" })
            .locator(`[title="${name}"],[aria-label="${name}"]`)
            .first()
            .click();
    }

    public async viewRoomById(roomId: string): Promise<void> {
        await this.page.goto(`/#/room/${roomId}`);
    }

    /**
     * Get the composer element
     * @param isRightPanel whether to select the right panel composer, otherwise the main timeline composer
     */
    public getComposer(isRightPanel?: boolean): Locator {
        const panelClass = isRightPanel ? ".mx_RightPanel" : ".mx_RoomView_body";
        return this.page.locator(`${panelClass} .mx_MessageComposer`);
    }

    /**
     * Get the composer input field
     * @param isRightPanel whether to select the right panel composer, otherwise the main timeline composer
     */
    public getComposerField(isRightPanel?: boolean): Locator {
        return this.getComposer(isRightPanel).locator("div[contenteditable]");
    }

    /**
     * Open the message composer kebab menu
     * @param isRightPanel whether to select the right panel composer, otherwise the main timeline composer
     */
    public async openMessageComposerOptions(isRightPanel?: boolean): Promise<Locator> {
        const composer = this.getComposer(isRightPanel);
        await composer.getByRole("button", { name: "More options", exact: true }).click();
        return this.page.getByRole("menu");
    }

    /**
     * Returns the space panel space button based on a name. The space
     * must be visible in the space panel
     * @param name The space name to find
     */
    public async getSpacePanelButton(name: string): Promise<Locator> {
        const button = this.page.getByRole("button", { name: name });
        await expect(button).toHaveClass(/mx_SpaceButton/);
        return button;
    }

    /**
     * Opens the given space home by name. The space must be visible in
     * the space list.
     * @param name The space name to find and click on/open.
     */
    public async viewSpaceHomeByName(name: string): Promise<void> {
        const button = await this.getSpacePanelButton(name);
        return button.dblclick();
    }

    /**
     * Opens the given space by name. The space must be visible in the
     * space list.
     * @param name The space name to find and click on/open.
     */
    public async viewSpaceByName(name: string): Promise<void> {
        const button = await this.getSpacePanelButton(name);
        return button.click();
    }

    public async openSpotlight(): Promise<Spotlight> {
        const spotlight = new Spotlight(this.page);
        await spotlight.open();
        return spotlight;
    }

    /**
     * Opens/closes the room info panel
     * @returns locator to the right panel
     */
    public async toggleRoomInfoPanel(): Promise<Locator> {
        await this.page.getByRole("button", { name: "Room info" }).first().click();
        return this.page.locator(".mx_RightPanel");
    }

    /**
     * Opens/closes the memberlist panel
     * @returns locator to the memberlist panel
     */
    public async toggleMemberlistPanel(): Promise<Locator> {
        const locator = this.page.locator(".mx_FacePile");
        await locator.click();
        const memberlist = this.page.locator(".mx_MemberListView");
        await memberlist.waitFor();
        return memberlist;
    }

    /**
     * Get a locator for the tooltip associated with an element
     * @param e The element with the tooltip
     * @returns Locator to the tooltip
     */
    public async getTooltipForElement(e: Locator): Promise<Locator> {
        const [labelledById, describedById] = await Promise.all([
            e.getAttribute("aria-labelledby"),
            e.getAttribute("aria-describedby"),
        ]);
        if (!labelledById && !describedById) {
            throw new Error(
                "Element has no aria-labelledby or aria-describedy attributes! The tooltip should have added either one of these.",
            );
        }
        return this.page.locator(`id=${labelledById ?? describedById}`);
    }

    /**
     * Close the notification toast
     */
    public closeNotificationToast(): Promise<void> {
        // Dismiss "Notification" toast
        return this.page
            .locator(".mx_Toast_toast", { hasText: "Notifications" })
            .getByRole("button", { name: "Dismiss" })
            .click();
    }

    /**
     * Scroll an infinite list to the bottom.
     * @param list The element to scroll
     */
    public async scrollListToBottom(list: Locator): Promise<void> {
        // First hover the mouse over the element that we want to scroll
        await list.hover();

        const needsScroll = async () => {
            // From https://developer.mozilla.org/en-US/docs/Web/API/Element/scrollHeight#determine_if_an_element_has_been_totally_scrolled
            const fullyScrolled = await list.evaluate(
                (e) => Math.abs(e.scrollHeight - e.clientHeight - e.scrollTop) <= 1,
            );
            return !fullyScrolled;
        };

        // Scroll the element until we detect that it is fully scrolled
        do {
            await this.page.mouse.wheel(0, 1000);
        } while (await needsScroll());
    }
}<|MERGE_RESOLUTION|>--- conflicted
+++ resolved
@@ -51,15 +51,10 @@
     /**
      * Open room creation dialog.
      */
-<<<<<<< HEAD
-    public async openCreateRoomDialog(): Promise<Locator> {
+
+    public async openCreateRoomDialog(roomKindname: "New room" | "New video room" = "New room"): Promise<Locator> {
         await this.page.getByRole("navigation", { name: "Room list" }).getByRole("button", { name: "Add" }).click();
-        await this.page.getByRole("menuitem", { name: "New room" }).click();
-=======
-    public async openCreateRoomDialog(roomKindname: "New room" | "New video room" = "New room"): Promise<Locator> {
-        await this.page.getByRole("button", { name: "Add room", exact: true }).click();
-        await this.page.getByRole("menuitem", { name: roomKindname, exact: true }).click();
->>>>>>> ef3b9eb9
+        await this.page.getByRole("menuitem", { name:roomKindname }).click();
         return this.page.locator(".mx_CreateRoomDialog");
     }
 
