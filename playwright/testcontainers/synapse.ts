--- conflicted
+++ resolved
@@ -361,7 +361,6 @@
     }
 }
 
-<<<<<<< HEAD
 export class StartedSynapseWithMasContainer extends StartedSynapseContainer {
     constructor(
         container: StartedTestContainer,
@@ -370,16 +369,6 @@
         private readonly mas: StartedMatrixAuthenticationServiceContainer,
     ) {
         super(container, baseUrl, registrationSharedSecret);
-=======
-        return {
-            password,
-            accessToken: json.access_token,
-            userId: json.user_id,
-            deviceId: json.device_id,
-            homeServer: json.home_server || json.user_id.split(":").slice(1).join(":"),
-            username: userId.slice(1).split(":")[0],
-        };
->>>>>>> 37f8d70d
     }
 
     protected async getAdminToken(): Promise<string> {
