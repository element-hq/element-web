/*
Copyright 2024 New Vector Ltd.

SPDX-License-Identifier: AGPL-3.0-only OR GPL-3.0-only OR LicenseRef-Element-Commercial
Please see LICENSE files in the repository root for full details.
*/

import { AbstractStartedContainer, GenericContainer, RestartOptions, StartedTestContainer, Wait } from "testcontainers";
import { APIRequestContext, TestInfo } from "@playwright/test";
import crypto from "node:crypto";
import * as YAML from "yaml";
import { set } from "lodash";

import { getFreePort } from "../plugins/utils/port.ts";
import { randB64Bytes } from "../plugins/utils/rand.ts";
import { Credentials } from "../plugins/homeserver";
import { deepCopy } from "../plugins/utils/object.ts";
import { HomeserverContainer, StartedHomeserverContainer } from "./HomeserverContainer.ts";
import { StartedMatrixAuthenticationServiceContainer } from "./mas.ts";
<<<<<<< HEAD
import { Api, ClientServerApi, Verb } from "./utils.ts";
=======
import { Api, ClientServerApi, Verb } from "../plugins/utils/api.ts";
>>>>>>> 3b4ca5eb

const TAG = "develop@sha256:b69222d98abe9625d46f5d3cb01683d5dc173ae339215297138392cfeec935d9";

const DEFAULT_CONFIG = {
    server_name: "localhost",
    public_baseurl: "", // set by start method
    pid_file: "/homeserver.pid",
    web_client: false,
    soft_file_limit: 0,
    // Needs to be configured to log to the console like a good docker process
    log_config: "/data/log.config",
    listeners: [
        {
            // Listener is always port 8008 (configured in the container)
            port: 8008,
            tls: false,
            bind_addresses: ["::"],
            type: "http",
            x_forwarded: true,
            resources: [
                {
                    names: ["client"],
                    compress: false,
                },
            ],
        },
    ],
    database: {
        // An sqlite in-memory database is fast & automatically wipes each time
        name: "sqlite3",
        args: {
            database: ":memory:",
        },
    },
    rc_messages_per_second: 10000,
    rc_message_burst_count: 10000,
    rc_registration: {
        per_second: 10000,
        burst_count: 10000,
    },
    rc_joins: {
        local: {
            per_second: 9999,
            burst_count: 9999,
        },
        remote: {
            per_second: 9999,
            burst_count: 9999,
        },
    },
    rc_joins_per_room: {
        per_second: 9999,
        burst_count: 9999,
    },
    rc_3pid_validation: {
        per_second: 1000,
        burst_count: 1000,
    },
    rc_invites: {
        per_room: {
            per_second: 1000,
            burst_count: 1000,
        },
        per_user: {
            per_second: 1000,
            burst_count: 1000,
        },
    },
    rc_login: {
        address: {
            per_second: 10000,
            burst_count: 10000,
        },
        account: {
            per_second: 10000,
            burst_count: 10000,
        },
        failed_attempts: {
            per_second: 10000,
            burst_count: 10000,
        },
    },
    media_store_path: "/tmp/media_store",
    max_upload_size: "50M",
    max_image_pixels: "32M",
    dynamic_thumbnails: false,
    enable_registration: true,
    enable_registration_without_verification: true,
    disable_msisdn_registration: false,
    registrations_require_3pid: [],
    enable_metrics: false,
    report_stats: false,
    // These placeholders will be replaced with values generated at start
    registration_shared_secret: "secret",
    macaroon_secret_key: "secret",
    form_secret: "secret",
    // Signing key must be here: it will be generated to this file
    signing_key_path: "/data/localhost.signing.key",
    trusted_key_servers: [],
    password_config: {
        enabled: true,
    },
    ui_auth: {},
    background_updates: {
        // Inhibit background updates as this Synapse isn't long-lived
        min_batch_size: 100000,
        sleep_duration_ms: 100000,
    },
    enable_authenticated_media: true,
    email: undefined,
    user_consent: undefined,
    server_notices: undefined,
    allow_guest_access: false,
    experimental_features: {},
    oidc_providers: [],
    serve_server_wellknown: true,
    presence: {
        enabled: true,
        include_offline_users_on_sync: true,
    },
};

export type SynapseConfigOptions = Partial<typeof DEFAULT_CONFIG>;

export class SynapseContainer extends GenericContainer implements HomeserverContainer<typeof DEFAULT_CONFIG> {
    private config: typeof DEFAULT_CONFIG;
    private mas?: StartedMatrixAuthenticationServiceContainer;

    constructor() {
        super(`ghcr.io/element-hq/synapse:${TAG}`);

        this.config = deepCopy(DEFAULT_CONFIG);
        this.config.registration_shared_secret = randB64Bytes(16);
        this.config.macaroon_secret_key = randB64Bytes(16);
        this.config.form_secret = randB64Bytes(16);

        const signingKey = randB64Bytes(32);
        this.withWaitStrategy(Wait.forHttp("/health", 8008)).withCopyContentToContainer([
            { target: this.config.signing_key_path, content: `ed25519 x ${signingKey}` },
            {
                target: this.config.log_config,
                content: YAML.stringify({
                    version: 1,
                    formatters: {
                        precise: {
                            format: "%(asctime)s - %(name)s - %(lineno)d - %(levelname)s - %(request)s - %(message)s",
                        },
                    },
                    handlers: {
                        console: {
                            class: "logging.StreamHandler",
                            formatter: "precise",
                        },
                    },
                    loggers: {
                        "synapse.storage.SQL": {
                            level: "DEBUG",
                        },
                        "twisted": {
                            handlers: ["console"],
                            propagate: false,
                        },
                    },
                    root: {
                        level: "DEBUG",
                        handlers: ["console"],
                    },
                    disable_existing_loggers: false,
                }),
            },
        ]);
    }

    public withConfigField(key: string, value: any): this {
        set(this.config, key, value);
        return this;
    }

    public withConfig(config: Partial<typeof DEFAULT_CONFIG>): this {
        this.config = {
            ...this.config,
            ...config,
        };
        return this;
    }

    public withMatrixAuthenticationService(mas?: StartedMatrixAuthenticationServiceContainer): this {
        this.mas = mas;
        return this;
    }

    public override async start(): Promise<StartedSynapseContainer> {
        // Synapse config public_baseurl needs to know what URL it'll be accessed from, so we have to map the port manually
        const port = await getFreePort();

        this.withExposedPorts({
            container: 8008,
            host: port,
        })
            .withConfig({
                public_baseurl: `http://localhost:${port}`,
            })
            .withCopyContentToContainer([
                {
                    target: "/data/homeserver.yaml",
                    content: YAML.stringify(this.config),
                },
            ]);

        const container = await super.start();
        const baseUrl = `http://localhost:${port}`;
        if (this.mas) {
            return new StartedSynapseWithMasContainer(
                container,
                baseUrl,
                this.config.registration_shared_secret,
                this.mas,
            );
        }

        return new StartedSynapseContainer(container, baseUrl, this.config.registration_shared_secret);
    }
}

export class StartedSynapseContainer extends AbstractStartedContainer implements StartedHomeserverContainer {
    protected adminTokenPromise?: Promise<string>;
<<<<<<< HEAD
    protected _request?: APIRequestContext;
=======
>>>>>>> 3b4ca5eb
    protected readonly adminApi: Api;
    public readonly csApi: ClientServerApi;

    constructor(
        container: StartedTestContainer,
        public readonly baseUrl: string,
        private readonly registrationSharedSecret: string,
    ) {
        super(container);
        this.adminApi = new Api(`${this.baseUrl}/_synapse/admin`);
        this.csApi = new ClientServerApi(this.baseUrl);
    }

    public restart(options?: Partial<RestartOptions>): Promise<void> {
        this.adminTokenPromise = undefined;
        return super.restart(options);
    }

    public setRequest(request: APIRequestContext): void {
<<<<<<< HEAD
        this._request = request;
=======
>>>>>>> 3b4ca5eb
        this.csApi.setRequest(request);
        this.adminApi.setRequest(request);
    }

    public async onTestFinished(testInfo: TestInfo): Promise<void> {
        // Clean up the server to prevent rooms leaking between tests
        await this.deletePublicRooms();
    }

    protected async deletePublicRooms(): Promise<void> {
        const token = await this.getAdminToken();
        // We hide the rooms from the room directory to save time between tests and for portability between homeservers
        const { chunk: rooms } = await this.csApi.request<{
            chunk: { room_id: string }[];
        }>("GET", "/v3/publicRooms", token, {});
        await Promise.all(
            rooms.map((room) =>
                this.csApi.request("PUT", `/v3/directory/list/room/${room.room_id}`, token, { visibility: "private" }),
            ),
        );
    }

    private async registerUserInternal(
        username: string,
        password: string,
        displayName?: string,
        admin = false,
    ): Promise<Credentials> {
        const path = "/v1/register";
        const { nonce } = await this.adminApi.request<{ nonce: string }>("GET", path, undefined, {});
        const mac = crypto
            .createHmac("sha1", this.registrationSharedSecret)
            .update(`${nonce}\0${username}\0${password}\0${admin ? "" : "not"}admin`)
            .digest("hex");
        const data = await this.adminApi.request<{
            home_server: string;
            access_token: string;
            user_id: string;
            device_id: string;
        }>("POST", path, undefined, {
            nonce,
            username,
            password,
            mac,
            admin,
            displayname: displayName,
        });

        return {
            homeServer: data.home_server || data.user_id.split(":").slice(1).join(":"),
            accessToken: data.access_token,
            userId: data.user_id,
            deviceId: data.device_id,
            password,
            displayName,
            username,
        };
    }

    protected async getAdminToken(): Promise<string> {
        if (this.adminTokenPromise === undefined) {
            this.adminTokenPromise = this.registerUserInternal(
                "admin",
                "totalyinsecureadminpassword",
                undefined,
                true,
            ).then((res) => res.accessToken);
        }
        return this.adminTokenPromise;
    }

    private async adminRequest<R extends {}>(verb: "GET", path: string, data?: never): Promise<R>;
    private async adminRequest<R extends {}>(verb: Verb, path: string, data?: object): Promise<R>;
    private async adminRequest<R extends {}>(verb: Verb, path: string, data?: object): Promise<R> {
        const adminToken = await this.getAdminToken();
        return this.adminApi.request(verb, path, adminToken, data);
    }

    public registerUser(username: string, password: string, displayName?: string): Promise<Credentials> {
        return this.registerUserInternal(username, password, displayName, false);
    }

    public async loginUser(userId: string, password: string): Promise<Credentials> {
        return this.csApi.loginUser(userId, password);
    }

    public async setThreepid(userId: string, medium: string, address: string): Promise<void> {
        await this.adminRequest("PUT", `/v2/users/${userId}`, {
            threepids: [
                {
                    medium,
                    address,
                },
            ],
        });
    }
}

export class StartedSynapseWithMasContainer extends StartedSynapseContainer {
    constructor(
        container: StartedTestContainer,
        baseUrl: string,
        registrationSharedSecret: string,
        private readonly mas: StartedMatrixAuthenticationServiceContainer,
    ) {
        super(container, baseUrl, registrationSharedSecret);
    }

    protected async getAdminToken(): Promise<string> {
        if (this.adminTokenPromise === undefined) {
            this.adminTokenPromise = this.mas.getAdminToken();
        }
        return this.adminTokenPromise;
    }

    public registerUser(username: string, password: string, displayName?: string): Promise<Credentials> {
        return this.mas.registerUser(username, password, displayName);
    }

    public async setThreepid(userId: string, medium: string, address: string): Promise<void> {
        return this.mas.setThreepid(userId, medium, address);
    }
}<|MERGE_RESOLUTION|>--- conflicted
+++ resolved
@@ -17,11 +17,7 @@
 import { deepCopy } from "../plugins/utils/object.ts";
 import { HomeserverContainer, StartedHomeserverContainer } from "./HomeserverContainer.ts";
 import { StartedMatrixAuthenticationServiceContainer } from "./mas.ts";
-<<<<<<< HEAD
-import { Api, ClientServerApi, Verb } from "./utils.ts";
-=======
 import { Api, ClientServerApi, Verb } from "../plugins/utils/api.ts";
->>>>>>> 3b4ca5eb
 
 const TAG = "develop@sha256:b69222d98abe9625d46f5d3cb01683d5dc173ae339215297138392cfeec935d9";
 
@@ -248,10 +244,6 @@
 
 export class StartedSynapseContainer extends AbstractStartedContainer implements StartedHomeserverContainer {
     protected adminTokenPromise?: Promise<string>;
-<<<<<<< HEAD
-    protected _request?: APIRequestContext;
-=======
->>>>>>> 3b4ca5eb
     protected readonly adminApi: Api;
     public readonly csApi: ClientServerApi;
 
@@ -271,10 +263,6 @@
     }
 
     public setRequest(request: APIRequestContext): void {
-<<<<<<< HEAD
-        this._request = request;
-=======
->>>>>>> 3b4ca5eb
         this.csApi.setRequest(request);
         this.adminApi.setRequest(request);
     }
