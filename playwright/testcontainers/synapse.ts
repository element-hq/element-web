/*
Copyright 2024-2025 New Vector Ltd.

SPDX-License-Identifier: AGPL-3.0-only OR GPL-3.0-only OR LicenseRef-Element-Commercial
Please see LICENSE files in the repository root for full details.
*/

<<<<<<< HEAD
import { AbstractStartedContainer, GenericContainer, RestartOptions, StartedTestContainer, Wait } from "testcontainers";
import { APIRequestContext, TestInfo } from "@playwright/test";
import crypto from "node:crypto";
import * as YAML from "yaml";
import { set } from "lodash";

import { getFreePort } from "../plugins/utils/port.ts";
import { randB64Bytes } from "../plugins/utils/rand.ts";
import { Credentials } from "../plugins/homeserver";
import { deepCopy } from "../plugins/utils/object.ts";
import { HomeserverContainer, StartedHomeserverContainer } from "./HomeserverContainer.ts";
import { StartedMatrixAuthenticationServiceContainer } from "./mas.ts";
import { Api, ClientServerApi, Verb } from "./utils.ts";

const TAG = "develop@sha256:b69222d98abe9625d46f5d3cb01683d5dc173ae339215297138392cfeec935d9";

const DEFAULT_CONFIG = {
    server_name: "localhost",
    public_baseurl: "", // set by start method
    pid_file: "/homeserver.pid",
    web_client: false,
    soft_file_limit: 0,
    // Needs to be configured to log to the console like a good docker process
    log_config: "/data/log.config",
    listeners: [
        {
            // Listener is always port 8008 (configured in the container)
            port: 8008,
            tls: false,
            bind_addresses: ["::"],
            type: "http",
            x_forwarded: true,
            resources: [
                {
                    names: ["client"],
                    compress: false,
                },
            ],
        },
    ],
    database: {
        // An sqlite in-memory database is fast & automatically wipes each time
        name: "sqlite3",
        args: {
            database: ":memory:",
        },
    },
    rc_messages_per_second: 10000,
    rc_message_burst_count: 10000,
    rc_registration: {
        per_second: 10000,
        burst_count: 10000,
    },
    rc_joins: {
        local: {
            per_second: 9999,
            burst_count: 9999,
        },
        remote: {
            per_second: 9999,
            burst_count: 9999,
        },
    },
    rc_joins_per_room: {
        per_second: 9999,
        burst_count: 9999,
    },
    rc_3pid_validation: {
        per_second: 1000,
        burst_count: 1000,
    },
    rc_invites: {
        per_room: {
            per_second: 1000,
            burst_count: 1000,
        },
        per_user: {
            per_second: 1000,
            burst_count: 1000,
        },
    },
    rc_login: {
        address: {
            per_second: 10000,
            burst_count: 10000,
        },
        account: {
            per_second: 10000,
            burst_count: 10000,
        },
        failed_attempts: {
            per_second: 10000,
            burst_count: 10000,
        },
    },
    media_store_path: "/tmp/media_store",
    max_upload_size: "50M",
    max_image_pixels: "32M",
    dynamic_thumbnails: false,
    enable_registration: true,
    enable_registration_without_verification: true,
    disable_msisdn_registration: false,
    registrations_require_3pid: [],
    enable_metrics: false,
    report_stats: false,
    // These placeholders will be replaced with values generated at start
    registration_shared_secret: "secret",
    macaroon_secret_key: "secret",
    form_secret: "secret",
    // Signing key must be here: it will be generated to this file
    signing_key_path: "/data/localhost.signing.key",
    trusted_key_servers: [],
    password_config: {
        enabled: true,
    },
    ui_auth: {},
    background_updates: {
        // Inhibit background updates as this Synapse isn't long-lived
        min_batch_size: 100000,
        sleep_duration_ms: 100000,
    },
    enable_authenticated_media: true,
    email: undefined,
    user_consent: undefined,
    server_notices: undefined,
    allow_guest_access: false,
    experimental_features: {},
    oidc_providers: [],
    serve_server_wellknown: true,
    presence: {
        enabled: true,
        include_offline_users_on_sync: true,
    },
};

export type SynapseConfigOptions = Partial<typeof DEFAULT_CONFIG>;

export class SynapseContainer extends GenericContainer implements HomeserverContainer<typeof DEFAULT_CONFIG> {
    private config: typeof DEFAULT_CONFIG;
    private mas?: StartedMatrixAuthenticationServiceContainer;

    constructor() {
        super(`ghcr.io/element-hq/synapse:${TAG}`);

        this.config = deepCopy(DEFAULT_CONFIG);
        this.config.registration_shared_secret = randB64Bytes(16);
        this.config.macaroon_secret_key = randB64Bytes(16);
        this.config.form_secret = randB64Bytes(16);

        const signingKey = randB64Bytes(32);
        this.withWaitStrategy(Wait.forHttp("/health", 8008)).withCopyContentToContainer([
            { target: this.config.signing_key_path, content: `ed25519 x ${signingKey}` },
            {
                target: this.config.log_config,
                content: YAML.stringify({
                    version: 1,
                    formatters: {
                        precise: {
                            format: "%(asctime)s - %(name)s - %(lineno)d - %(levelname)s - %(request)s - %(message)s",
                        },
                    },
                    handlers: {
                        console: {
                            class: "logging.StreamHandler",
                            formatter: "precise",
                        },
                    },
                    loggers: {
                        "synapse.storage.SQL": {
                            level: "DEBUG",
                        },
                        "twisted": {
                            handlers: ["console"],
                            propagate: false,
                        },
                    },
                    root: {
                        level: "DEBUG",
                        handlers: ["console"],
                    },
                    disable_existing_loggers: false,
                }),
            },
        ]);
    }

    public withConfigField(key: string, value: any): this {
        set(this.config, key, value);
        return this;
    }

    public withConfig(config: Partial<typeof DEFAULT_CONFIG>): this {
        this.config = {
            ...this.config,
            ...config,
        };
        return this;
    }

    public withMatrixAuthenticationService(mas?: StartedMatrixAuthenticationServiceContainer): this {
        this.mas = mas;
        return this;
    }

    public override async start(): Promise<StartedSynapseContainer> {
        // Synapse config public_baseurl needs to know what URL it'll be accessed from, so we have to map the port manually
        const port = await getFreePort();

        this.withExposedPorts({
            container: 8008,
            host: port,
        })
            .withConfig({
                public_baseurl: `http://localhost:${port}`,
            })
            .withCopyContentToContainer([
                {
                    target: "/data/homeserver.yaml",
                    content: YAML.stringify(this.config),
                },
            ]);

        const container = await super.start();
        const baseUrl = `http://localhost:${port}`;
        if (this.mas) {
            return new StartedSynapseWithMasContainer(
                container,
                baseUrl,
                this.config.registration_shared_secret,
                this.mas,
            );
        }

        return new StartedSynapseContainer(container, baseUrl, this.config.registration_shared_secret);
    }
}

export class StartedSynapseContainer extends AbstractStartedContainer implements StartedHomeserverContainer {
    protected adminTokenPromise?: Promise<string>;
    protected _request?: APIRequestContext;
    protected readonly adminApi: Api;
    public readonly csApi: ClientServerApi;

    constructor(
        container: StartedTestContainer,
        public readonly baseUrl: string,
        private readonly registrationSharedSecret: string,
    ) {
        super(container);
        this.adminApi = new Api(`${this.baseUrl}/_synapse/admin`);
        this.csApi = new ClientServerApi(this.baseUrl);
    }

    public restart(options?: Partial<RestartOptions>): Promise<void> {
        this.adminTokenPromise = undefined;
        return super.restart(options);
    }

    public setRequest(request: APIRequestContext): void {
        this._request = request;
        this.csApi.setRequest(request);
        this.adminApi.setRequest(request);
    }

    public async onTestFinished(testInfo: TestInfo): Promise<void> {
        // Clean up the server to prevent rooms leaking between tests
        await this.deletePublicRooms();
    }

    protected async deletePublicRooms(): Promise<void> {
        const token = await this.getAdminToken();
        // We hide the rooms from the room directory to save time between tests and for portability between homeservers
        const { chunk: rooms } = await this.csApi.request<{
            chunk: { room_id: string }[];
        }>("GET", "/v3/publicRooms", token, {});
        await Promise.all(
            rooms.map((room) =>
                this.csApi.request("PUT", `/v3/directory/list/room/${room.room_id}`, token, { visibility: "private" }),
            ),
        );
    }

    private async registerUserInternal(
        username: string,
        password: string,
        displayName?: string,
        admin = false,
    ): Promise<Credentials> {
        const path = "/v1/register";
        const { nonce } = await this.adminApi.request<{ nonce: string }>("GET", path, undefined, {});
        const mac = crypto
            .createHmac("sha1", this.registrationSharedSecret)
            .update(`${nonce}\0${username}\0${password}\0${admin ? "" : "not"}admin`)
            .digest("hex");
        const data = await this.adminApi.request<{
            home_server: string;
            access_token: string;
            user_id: string;
            device_id: string;
        }>("POST", path, undefined, {
            nonce,
            username,
            password,
            mac,
            admin,
            displayname: displayName,
        });

        return {
            homeServer: data.home_server,
            accessToken: data.access_token,
            userId: data.user_id,
            deviceId: data.device_id,
            password,
            displayName,
            username,
        };
    }

    protected async getAdminToken(): Promise<string> {
        if (this.adminTokenPromise === undefined) {
            this.adminTokenPromise = this.registerUserInternal(
                "admin",
                "totalyinsecureadminpassword",
                undefined,
                true,
            ).then((res) => res.accessToken);
        }
        return this.adminTokenPromise;
    }

    private async adminRequest<R extends {}>(verb: "GET", path: string, data?: never): Promise<R>;
    private async adminRequest<R extends {}>(verb: Verb, path: string, data?: object): Promise<R>;
    private async adminRequest<R extends {}>(verb: Verb, path: string, data?: object): Promise<R> {
        const adminToken = await this.getAdminToken();
        return this.adminApi.request(verb, path, adminToken, data);
    }

    public registerUser(username: string, password: string, displayName?: string): Promise<Credentials> {
        return this.registerUserInternal(username, password, displayName, false);
    }

    public async loginUser(userId: string, password: string): Promise<Credentials> {
        return this.csApi.loginUser(userId, password);
    }

    public async setThreepid(userId: string, medium: string, address: string): Promise<void> {
        await this.adminRequest("PUT", `/v2/users/${userId}`, {
            threepids: [
                {
                    medium,
                    address,
                },
            ],
        });
    }
}

export class StartedSynapseWithMasContainer extends StartedSynapseContainer {
    constructor(
        container: StartedTestContainer,
        baseUrl: string,
        registrationSharedSecret: string,
        private readonly mas: StartedMatrixAuthenticationServiceContainer,
    ) {
        super(container, baseUrl, registrationSharedSecret);
    }

    protected async getAdminToken(): Promise<string> {
        if (this.adminTokenPromise === undefined) {
            this.adminTokenPromise = this.mas.getAdminToken();
        }
        return this.adminTokenPromise;
    }

    public registerUser(username: string, password: string, displayName?: string): Promise<Credentials> {
        return this.mas.registerUser(username, password, displayName);
    }

    public async setThreepid(userId: string, medium: string, address: string): Promise<void> {
        return this.mas.setThreepid(userId, medium, address);
=======
import { SynapseContainer as BaseSynapseContainer } from "@element-hq/element-web-playwright-common/lib/testcontainers";

const TAG = "develop@sha256:2ea87d45fc7ff3327c671b3b4447e6b2032d4f5ca07d62d8aef0d900e105c2f4";

/**
 * SynapseContainer which freezes the docker digest to stabilise tests,
 * updated periodically by the `playwright-image-updates.yaml` workflow.
 */
export class SynapseContainer extends BaseSynapseContainer {
    public constructor() {
        super(`ghcr.io/element-hq/synapse:${TAG}`);
>>>>>>> ff1da50d
    }
}<|MERGE_RESOLUTION|>--- conflicted
+++ resolved
@@ -5,389 +5,6 @@
 Please see LICENSE files in the repository root for full details.
 */
 
-<<<<<<< HEAD
-import { AbstractStartedContainer, GenericContainer, RestartOptions, StartedTestContainer, Wait } from "testcontainers";
-import { APIRequestContext, TestInfo } from "@playwright/test";
-import crypto from "node:crypto";
-import * as YAML from "yaml";
-import { set } from "lodash";
-
-import { getFreePort } from "../plugins/utils/port.ts";
-import { randB64Bytes } from "../plugins/utils/rand.ts";
-import { Credentials } from "../plugins/homeserver";
-import { deepCopy } from "../plugins/utils/object.ts";
-import { HomeserverContainer, StartedHomeserverContainer } from "./HomeserverContainer.ts";
-import { StartedMatrixAuthenticationServiceContainer } from "./mas.ts";
-import { Api, ClientServerApi, Verb } from "./utils.ts";
-
-const TAG = "develop@sha256:b69222d98abe9625d46f5d3cb01683d5dc173ae339215297138392cfeec935d9";
-
-const DEFAULT_CONFIG = {
-    server_name: "localhost",
-    public_baseurl: "", // set by start method
-    pid_file: "/homeserver.pid",
-    web_client: false,
-    soft_file_limit: 0,
-    // Needs to be configured to log to the console like a good docker process
-    log_config: "/data/log.config",
-    listeners: [
-        {
-            // Listener is always port 8008 (configured in the container)
-            port: 8008,
-            tls: false,
-            bind_addresses: ["::"],
-            type: "http",
-            x_forwarded: true,
-            resources: [
-                {
-                    names: ["client"],
-                    compress: false,
-                },
-            ],
-        },
-    ],
-    database: {
-        // An sqlite in-memory database is fast & automatically wipes each time
-        name: "sqlite3",
-        args: {
-            database: ":memory:",
-        },
-    },
-    rc_messages_per_second: 10000,
-    rc_message_burst_count: 10000,
-    rc_registration: {
-        per_second: 10000,
-        burst_count: 10000,
-    },
-    rc_joins: {
-        local: {
-            per_second: 9999,
-            burst_count: 9999,
-        },
-        remote: {
-            per_second: 9999,
-            burst_count: 9999,
-        },
-    },
-    rc_joins_per_room: {
-        per_second: 9999,
-        burst_count: 9999,
-    },
-    rc_3pid_validation: {
-        per_second: 1000,
-        burst_count: 1000,
-    },
-    rc_invites: {
-        per_room: {
-            per_second: 1000,
-            burst_count: 1000,
-        },
-        per_user: {
-            per_second: 1000,
-            burst_count: 1000,
-        },
-    },
-    rc_login: {
-        address: {
-            per_second: 10000,
-            burst_count: 10000,
-        },
-        account: {
-            per_second: 10000,
-            burst_count: 10000,
-        },
-        failed_attempts: {
-            per_second: 10000,
-            burst_count: 10000,
-        },
-    },
-    media_store_path: "/tmp/media_store",
-    max_upload_size: "50M",
-    max_image_pixels: "32M",
-    dynamic_thumbnails: false,
-    enable_registration: true,
-    enable_registration_without_verification: true,
-    disable_msisdn_registration: false,
-    registrations_require_3pid: [],
-    enable_metrics: false,
-    report_stats: false,
-    // These placeholders will be replaced with values generated at start
-    registration_shared_secret: "secret",
-    macaroon_secret_key: "secret",
-    form_secret: "secret",
-    // Signing key must be here: it will be generated to this file
-    signing_key_path: "/data/localhost.signing.key",
-    trusted_key_servers: [],
-    password_config: {
-        enabled: true,
-    },
-    ui_auth: {},
-    background_updates: {
-        // Inhibit background updates as this Synapse isn't long-lived
-        min_batch_size: 100000,
-        sleep_duration_ms: 100000,
-    },
-    enable_authenticated_media: true,
-    email: undefined,
-    user_consent: undefined,
-    server_notices: undefined,
-    allow_guest_access: false,
-    experimental_features: {},
-    oidc_providers: [],
-    serve_server_wellknown: true,
-    presence: {
-        enabled: true,
-        include_offline_users_on_sync: true,
-    },
-};
-
-export type SynapseConfigOptions = Partial<typeof DEFAULT_CONFIG>;
-
-export class SynapseContainer extends GenericContainer implements HomeserverContainer<typeof DEFAULT_CONFIG> {
-    private config: typeof DEFAULT_CONFIG;
-    private mas?: StartedMatrixAuthenticationServiceContainer;
-
-    constructor() {
-        super(`ghcr.io/element-hq/synapse:${TAG}`);
-
-        this.config = deepCopy(DEFAULT_CONFIG);
-        this.config.registration_shared_secret = randB64Bytes(16);
-        this.config.macaroon_secret_key = randB64Bytes(16);
-        this.config.form_secret = randB64Bytes(16);
-
-        const signingKey = randB64Bytes(32);
-        this.withWaitStrategy(Wait.forHttp("/health", 8008)).withCopyContentToContainer([
-            { target: this.config.signing_key_path, content: `ed25519 x ${signingKey}` },
-            {
-                target: this.config.log_config,
-                content: YAML.stringify({
-                    version: 1,
-                    formatters: {
-                        precise: {
-                            format: "%(asctime)s - %(name)s - %(lineno)d - %(levelname)s - %(request)s - %(message)s",
-                        },
-                    },
-                    handlers: {
-                        console: {
-                            class: "logging.StreamHandler",
-                            formatter: "precise",
-                        },
-                    },
-                    loggers: {
-                        "synapse.storage.SQL": {
-                            level: "DEBUG",
-                        },
-                        "twisted": {
-                            handlers: ["console"],
-                            propagate: false,
-                        },
-                    },
-                    root: {
-                        level: "DEBUG",
-                        handlers: ["console"],
-                    },
-                    disable_existing_loggers: false,
-                }),
-            },
-        ]);
-    }
-
-    public withConfigField(key: string, value: any): this {
-        set(this.config, key, value);
-        return this;
-    }
-
-    public withConfig(config: Partial<typeof DEFAULT_CONFIG>): this {
-        this.config = {
-            ...this.config,
-            ...config,
-        };
-        return this;
-    }
-
-    public withMatrixAuthenticationService(mas?: StartedMatrixAuthenticationServiceContainer): this {
-        this.mas = mas;
-        return this;
-    }
-
-    public override async start(): Promise<StartedSynapseContainer> {
-        // Synapse config public_baseurl needs to know what URL it'll be accessed from, so we have to map the port manually
-        const port = await getFreePort();
-
-        this.withExposedPorts({
-            container: 8008,
-            host: port,
-        })
-            .withConfig({
-                public_baseurl: `http://localhost:${port}`,
-            })
-            .withCopyContentToContainer([
-                {
-                    target: "/data/homeserver.yaml",
-                    content: YAML.stringify(this.config),
-                },
-            ]);
-
-        const container = await super.start();
-        const baseUrl = `http://localhost:${port}`;
-        if (this.mas) {
-            return new StartedSynapseWithMasContainer(
-                container,
-                baseUrl,
-                this.config.registration_shared_secret,
-                this.mas,
-            );
-        }
-
-        return new StartedSynapseContainer(container, baseUrl, this.config.registration_shared_secret);
-    }
-}
-
-export class StartedSynapseContainer extends AbstractStartedContainer implements StartedHomeserverContainer {
-    protected adminTokenPromise?: Promise<string>;
-    protected _request?: APIRequestContext;
-    protected readonly adminApi: Api;
-    public readonly csApi: ClientServerApi;
-
-    constructor(
-        container: StartedTestContainer,
-        public readonly baseUrl: string,
-        private readonly registrationSharedSecret: string,
-    ) {
-        super(container);
-        this.adminApi = new Api(`${this.baseUrl}/_synapse/admin`);
-        this.csApi = new ClientServerApi(this.baseUrl);
-    }
-
-    public restart(options?: Partial<RestartOptions>): Promise<void> {
-        this.adminTokenPromise = undefined;
-        return super.restart(options);
-    }
-
-    public setRequest(request: APIRequestContext): void {
-        this._request = request;
-        this.csApi.setRequest(request);
-        this.adminApi.setRequest(request);
-    }
-
-    public async onTestFinished(testInfo: TestInfo): Promise<void> {
-        // Clean up the server to prevent rooms leaking between tests
-        await this.deletePublicRooms();
-    }
-
-    protected async deletePublicRooms(): Promise<void> {
-        const token = await this.getAdminToken();
-        // We hide the rooms from the room directory to save time between tests and for portability between homeservers
-        const { chunk: rooms } = await this.csApi.request<{
-            chunk: { room_id: string }[];
-        }>("GET", "/v3/publicRooms", token, {});
-        await Promise.all(
-            rooms.map((room) =>
-                this.csApi.request("PUT", `/v3/directory/list/room/${room.room_id}`, token, { visibility: "private" }),
-            ),
-        );
-    }
-
-    private async registerUserInternal(
-        username: string,
-        password: string,
-        displayName?: string,
-        admin = false,
-    ): Promise<Credentials> {
-        const path = "/v1/register";
-        const { nonce } = await this.adminApi.request<{ nonce: string }>("GET", path, undefined, {});
-        const mac = crypto
-            .createHmac("sha1", this.registrationSharedSecret)
-            .update(`${nonce}\0${username}\0${password}\0${admin ? "" : "not"}admin`)
-            .digest("hex");
-        const data = await this.adminApi.request<{
-            home_server: string;
-            access_token: string;
-            user_id: string;
-            device_id: string;
-        }>("POST", path, undefined, {
-            nonce,
-            username,
-            password,
-            mac,
-            admin,
-            displayname: displayName,
-        });
-
-        return {
-            homeServer: data.home_server,
-            accessToken: data.access_token,
-            userId: data.user_id,
-            deviceId: data.device_id,
-            password,
-            displayName,
-            username,
-        };
-    }
-
-    protected async getAdminToken(): Promise<string> {
-        if (this.adminTokenPromise === undefined) {
-            this.adminTokenPromise = this.registerUserInternal(
-                "admin",
-                "totalyinsecureadminpassword",
-                undefined,
-                true,
-            ).then((res) => res.accessToken);
-        }
-        return this.adminTokenPromise;
-    }
-
-    private async adminRequest<R extends {}>(verb: "GET", path: string, data?: never): Promise<R>;
-    private async adminRequest<R extends {}>(verb: Verb, path: string, data?: object): Promise<R>;
-    private async adminRequest<R extends {}>(verb: Verb, path: string, data?: object): Promise<R> {
-        const adminToken = await this.getAdminToken();
-        return this.adminApi.request(verb, path, adminToken, data);
-    }
-
-    public registerUser(username: string, password: string, displayName?: string): Promise<Credentials> {
-        return this.registerUserInternal(username, password, displayName, false);
-    }
-
-    public async loginUser(userId: string, password: string): Promise<Credentials> {
-        return this.csApi.loginUser(userId, password);
-    }
-
-    public async setThreepid(userId: string, medium: string, address: string): Promise<void> {
-        await this.adminRequest("PUT", `/v2/users/${userId}`, {
-            threepids: [
-                {
-                    medium,
-                    address,
-                },
-            ],
-        });
-    }
-}
-
-export class StartedSynapseWithMasContainer extends StartedSynapseContainer {
-    constructor(
-        container: StartedTestContainer,
-        baseUrl: string,
-        registrationSharedSecret: string,
-        private readonly mas: StartedMatrixAuthenticationServiceContainer,
-    ) {
-        super(container, baseUrl, registrationSharedSecret);
-    }
-
-    protected async getAdminToken(): Promise<string> {
-        if (this.adminTokenPromise === undefined) {
-            this.adminTokenPromise = this.mas.getAdminToken();
-        }
-        return this.adminTokenPromise;
-    }
-
-    public registerUser(username: string, password: string, displayName?: string): Promise<Credentials> {
-        return this.mas.registerUser(username, password, displayName);
-    }
-
-    public async setThreepid(userId: string, medium: string, address: string): Promise<void> {
-        return this.mas.setThreepid(userId, medium, address);
-=======
 import { SynapseContainer as BaseSynapseContainer } from "@element-hq/element-web-playwright-common/lib/testcontainers";
 
 const TAG = "develop@sha256:2ea87d45fc7ff3327c671b3b4447e6b2032d4f5ca07d62d8aef0d900e105c2f4";
@@ -399,6 +16,5 @@
 export class SynapseContainer extends BaseSynapseContainer {
     public constructor() {
         super(`ghcr.io/element-hq/synapse:${TAG}`);
->>>>>>> ff1da50d
     }
 }