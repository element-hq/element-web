--- conflicted
+++ resolved
@@ -8,14 +8,6 @@
 import { GenericContainer, Wait } from "testcontainers";
 import * as YAML from "yaml";
 import { set } from "lodash";
-<<<<<<< HEAD
-
-import { randB64Bytes } from "../plugins/utils/rand.ts";
-import { StartedSynapseContainer } from "./synapse.ts";
-import { deepCopy } from "../plugins/utils/object.ts";
-import { HomeserverContainer } from "./HomeserverContainer.ts";
-import { StartedMatrixAuthenticationServiceContainer } from "./mas.ts";
-=======
 import { randB64Bytes } from "@element-hq/element-web-playwright-common/lib/utils/rand.js";
 import { deepCopy } from "@element-hq/element-web-playwright-common/lib/utils/object.js";
 import {
@@ -23,7 +15,6 @@
     type HomeserverContainer,
     type StartedMatrixAuthenticationServiceContainer,
 } from "@element-hq/element-web-playwright-common/lib/testcontainers";
->>>>>>> ff1da50d
 
 const DEFAULT_CONFIG = {
     version: 2,
@@ -246,10 +237,6 @@
         return this;
     }
 
-<<<<<<< HEAD
-    public withMatrixAuthenticationService(mas?: StartedMatrixAuthenticationServiceContainer): this {
-        throw new Error("Dendrite does not support MAS.");
-=======
     // Dendrite does not support SMTP at this time - https://github.com/element-hq/dendrite/issues/1298
     public withSmtpServer(): this {
         return this;
@@ -258,7 +245,6 @@
     // Dendrite does not support MAS at this time
     public withMatrixAuthenticationService(mas?: StartedMatrixAuthenticationServiceContainer): this {
         return this;
->>>>>>> ff1da50d
     }
 
     public override async start(): Promise<StartedDendriteContainer> {
@@ -285,14 +271,10 @@
 }
 
 // Surprisingly, Dendrite implements the same register user Synapse Admin API, so we can just extend it
-<<<<<<< HEAD
-export class StartedDendriteContainer extends StartedSynapseContainer {}
-=======
 export class StartedDendriteContainer extends StartedSynapseContainer {
     protected async deletePublicRooms(): Promise<void> {
         // Dendrite does not support admin users managing the room directory
         // https://github.com/element-hq/dendrite/blob/main/clientapi/routing/directory.go#L365
         return;
     }
-}
->>>>>>> ff1da50d
+}