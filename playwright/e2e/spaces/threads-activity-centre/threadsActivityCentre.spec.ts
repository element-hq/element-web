/*
 * Copyright 2024 New Vector Ltd.
 * Copyright 2024 The Matrix.org Foundation C.I.C.
 *
 * SPDX-License-Identifier: AGPL-3.0-only OR GPL-3.0-only OR LicenseRef-Element-Commercial
 * Please see LICENSE files in the repository root for full details.
 */

import { expect, test } from ".";
import { CommandOrControl } from "../../utils";
import { isDendrite } from "../../../plugins/homeserver/dendrite";

test.describe("Threads Activity Centre", { tag: "@no-firefox" }, () => {
    test.skip(
        isDendrite,
        "due to Dendrite lacking full threads support https://github.com/element-hq/dendrite/issues/3283",
    );
    test.use({
        displayName: "Alice",
        botCreateOpts: { displayName: "Other User" },
        labsFlags: ["threadsActivityCentre"],
    });

    test(
        "should have the button correctly aligned and displayed in the space panel when expanded",
        { tag: "@screenshot" },
        async ({ util }) => {
            // Open the space panel
            await util.expandSpacePanel();
            // The buttons in the space panel should be aligned when expanded
            await expect(util.getSpacePanel()).toMatchScreenshot("tac-button-expanded.png");
        },
    );

    test("should not show indicator when there is no thread", { tag: "@screenshot" }, async ({ room1, util }) => {
        // No indicator should be shown
        await util.assertNoTacIndicator();

        await util.goTo(room1);
        await util.receiveMessages(room1, ["Msg1"]);

        // A message in the main timeline should not affect the indicator
        await util.assertNoTacIndicator();
    });

    test("should show a notification indicator when there is a message in a thread", async ({ room1, util, msg }) => {
        await util.goTo(room1);
        await util.receiveMessages(room1, ["Msg1", msg.threadedOff("Msg1", "Resp1")]);

        // The indicator should be shown
        await util.assertNotificationTac();
    });

    test("should show a highlight indicator when there is a mention in a thread", async ({
        room1,
        util,
        msg,
        user,
    }) => {
        await util.goTo(room1);
        await util.receiveMessages(room1, [
            "Msg1",
            msg.threadedOff("Msg1", {
                "body": "User",
                "format": "org.matrix.custom.html",
                "formatted_body": `<a href="https://matrix.to/#/${user.userId}">User</a>`,
                "m.mentions": {
                    user_ids: [user.userId],
                },
            }),
        ]);

        // The indicator should be shown
        await util.assertHighlightIndicator();
    });

    test(
        "should show the rooms with unread threads",
        { tag: "@screenshot" },
        async ({ room1, room2, util, msg, user }) => {
            await util.goTo(room2);
<<<<<<< HEAD
            await util.populateThreads(user, room1, room2, msg);
=======
            await util.populateThreads(room1, room2, msg, user);
>>>>>>> 50ac509a
            // The indicator should be shown
            await util.assertHighlightIndicator();

            // Verify that we have the expected rooms in the TAC
            await util.openTac();
            await util.assertRoomsInTac([
                { room: room2.name, notificationLevel: "highlight" },
                { room: room1.name, notificationLevel: "notification" },
            ]);

            // Verify that we don't have a visual regression
            await expect(util.getTacPanel()).toMatchScreenshot("tac-panel-mix-unread.png");
        },
    );

    test("should update with a thread is read", { tag: "@screenshot" }, async ({ room1, room2, util, msg, user }) => {
        await util.goTo(room2);
<<<<<<< HEAD
        await util.populateThreads(user, room1, room2, msg);
=======
        await util.populateThreads(room1, room2, msg, user);
>>>>>>> 50ac509a

        // Click on the first room in TAC
        await util.openTac();
        await util.clickRoomInTac(room2.name);

        // Verify that the thread panel is opened after a click on the room in the TAC
        await util.assertThreadPanelIsOpened();

        // Open a thread and mark it as read
        // The room 2 doesn't have a mention anymore in its unread, so the highest notification level is notification
        await util.openThread("Msg1");
        await util.assertNotificationTac();
        await util.openTac();
        await util.assertRoomsInTac([
            { room: room1.name, notificationLevel: "notification" },
            { room: room2.name, notificationLevel: "notification" },
        ]);
        await expect(util.getTacPanel()).toMatchScreenshot("tac-panel-notification-unread.png");
    });

    test("should order by recency after notification level", async ({ room1, room2, util, msg, user }) => {
        await util.goTo(room2);
<<<<<<< HEAD
        await util.populateThreads(user, room1, room2, msg, false);
=======
        await util.populateThreads(room1, room2, msg, user, false);
>>>>>>> 50ac509a

        await util.openTac();
        await util.assertRoomsInTac([
            { room: room1.name, notificationLevel: "notification" },
            { room: room2.name, notificationLevel: "notification" },
        ]);
    });

    test("should block the Spotlight to open when the TAC is opened", async ({ util, page }) => {
        const toggleSpotlight = () => page.keyboard.press(`${CommandOrControl}+k`);

        // Sanity check
        // Open and close the spotlight
        await toggleSpotlight();
        await expect(page.locator(".mx_SpotlightDialog")).toBeVisible();
        await toggleSpotlight();

        await util.openTac();
        // The spotlight should not be opened
        await toggleSpotlight();
        await expect(page.locator(".mx_SpotlightDialog")).not.toBeVisible();
    });

    test("should have the correct hover state", { tag: "@screenshot" }, async ({ util, page }) => {
        await util.hoverTacButton();
        await expect(util.getSpacePanel()).toMatchScreenshot("tac-hovered.png");

        // Expand the space panel, hover the button and take a screenshot
        await util.expandSpacePanel();
        await util.hoverTacButton();
        await expect(util.getSpacePanel()).toMatchScreenshot("tac-hovered-expanded.png");
    });

    test("should mark all threads as read", { tag: "@screenshot" }, async ({ room1, room2, util, msg, page }) => {
        await util.receiveMessages(room1, ["Msg1", msg.threadedOff("Msg1", "Resp1")]);

        await util.assertNotificationTac();

        await util.openTac();
        await util.clickRoomInTac(room1.name);

        await util.clickMarkAllThreadsRead();

        await util.assertNoTacIndicator();
    });

    test("should focus the thread tab when clicking an item in the TAC", async ({ room1, room2, util, msg }) => {
        await util.receiveMessages(room1, ["Msg1", msg.threadedOff("Msg1", "Resp1")]);

        await util.openTac();
        await util.clickRoomInTac(room1.name);

        await util.assertThreadPanelIsOpened();
    });
});<|MERGE_RESOLUTION|>--- conflicted
+++ resolved
@@ -15,6 +15,7 @@
         isDendrite,
         "due to Dendrite lacking full threads support https://github.com/element-hq/dendrite/issues/3283",
     );
+
     test.use({
         displayName: "Alice",
         botCreateOpts: { displayName: "Other User" },
@@ -79,11 +80,7 @@
         { tag: "@screenshot" },
         async ({ room1, room2, util, msg, user }) => {
             await util.goTo(room2);
-<<<<<<< HEAD
-            await util.populateThreads(user, room1, room2, msg);
-=======
             await util.populateThreads(room1, room2, msg, user);
->>>>>>> 50ac509a
             // The indicator should be shown
             await util.assertHighlightIndicator();
 
@@ -101,11 +98,7 @@
 
     test("should update with a thread is read", { tag: "@screenshot" }, async ({ room1, room2, util, msg, user }) => {
         await util.goTo(room2);
-<<<<<<< HEAD
-        await util.populateThreads(user, room1, room2, msg);
-=======
         await util.populateThreads(room1, room2, msg, user);
->>>>>>> 50ac509a
 
         // Click on the first room in TAC
         await util.openTac();
@@ -128,11 +121,7 @@
 
     test("should order by recency after notification level", async ({ room1, room2, util, msg, user }) => {
         await util.goTo(room2);
-<<<<<<< HEAD
-        await util.populateThreads(user, room1, room2, msg, false);
-=======
         await util.populateThreads(room1, room2, msg, user, false);
->>>>>>> 50ac509a
 
         await util.openTac();
         await util.assertRoomsInTac([
