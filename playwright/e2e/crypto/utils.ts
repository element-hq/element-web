/*
Copyright 2024 New Vector Ltd.
Copyright 2023 The Matrix.org Foundation C.I.C.

SPDX-License-Identifier: AGPL-3.0-only OR GPL-3.0-only OR LicenseRef-Element-Commercial
Please see LICENSE files in the repository root for full details.
*/

import { expect, type JSHandle, type Page } from "@playwright/test";

import type { ICreateRoomOpts, MatrixClient } from "matrix-js-sdk/src/matrix";
import type {
    CryptoEvent,
    EmojiMapping,
    GeneratedSecretStorageKey,
    ShowSasCallbacks,
    VerificationRequest,
    Verifier,
    VerifierEvent,
} from "matrix-js-sdk/src/crypto-api";
import { type Credentials, type HomeserverInstance } from "../../plugins/homeserver";
import { type Client } from "../../pages/client";
import { type ElementAppPage } from "../../pages/ElementAppPage";
import { Bot } from "../../pages/bot";

/**
 * Create a bot client using the supplied credentials, and wait for the key backup to be ready.
 * @param page - the playwright `page` fixture
 * @param homeserver - the homeserver to use
 * @param credentials - the credentials to use for the bot client
 * @param usePassphrase - whether to use a passphrase when creating the recovery key
 */
export async function createBot(
    page: Page,
    homeserver: HomeserverInstance,
    credentials: Credentials,
    usePassphrase = false,
): Promise<{ botClient: Bot; recoveryKey: GeneratedSecretStorageKey; expectedBackupVersion: string }> {
    // Visit the login page of the app, to load the matrix sdk
    await page.goto("/#/login");

    // wait for the page to load
    await page.waitForSelector(".mx_AuthPage", { timeout: 30000 });

    // Create a new bot client
    const botClient = new Bot(page, homeserver, {
        bootstrapCrossSigning: true,
        bootstrapSecretStorage: true,
        usePassphrase,
    });
    botClient.setCredentials(credentials);
    // Backup is prepared in the background. Poll until it is ready.
    const botClientHandle = await botClient.prepareClient();
    let expectedBackupVersion: string;
    await expect
        .poll(async () => {
            expectedBackupVersion = await botClientHandle.evaluate((cli) =>
                cli.getCrypto()!.getActiveSessionBackupVersion(),
            );
            return expectedBackupVersion;
        })
        .not.toBe(null);

    const recoveryKey = await botClient.getRecoveryKey();

    return { botClient, recoveryKey, expectedBackupVersion };
}

/**
 * wait for the given client to receive an incoming verification request, and automatically accept it
 *
 * @param client - matrix client handle we expect to receive a request
 */
export async function waitForVerificationRequest(client: Client): Promise<JSHandle<VerificationRequest>> {
    return client.evaluateHandle((cli) => {
        return new Promise<VerificationRequest>((resolve) => {
            const onVerificationRequestEvent = async (request: VerificationRequest) => {
                await request.accept();
                resolve(request);
            };
            cli.once(
                "crypto.verificationRequestReceived" as CryptoEvent.VerificationRequestReceived,
                onVerificationRequestEvent,
            );
        });
    });
}

/**
 * Automatically handle a SAS verification
 *
 * Given a verifier which has already been started, wait for the emojis to be received, blindly confirm they
 * match, and return them
 *
 * @param verifier - verifier
 * @returns A promise that resolves, with the emoji list, once we confirm the emojis
 */
export function handleSasVerification(verifier: JSHandle<Verifier>): Promise<EmojiMapping[]> {
    return verifier.evaluate((verifier) => {
        const event = verifier.getShowSasCallbacks();
        if (event) return event.sas.emoji;

        return new Promise<EmojiMapping[]>((resolve) => {
            const onShowSas = (event: ShowSasCallbacks) => {
                verifier.off("show_sas" as VerifierEvent, onShowSas);
                void event.confirm();
                resolve(event.sas.emoji);
            };

            verifier.on("show_sas" as VerifierEvent, onShowSas);
        });
    });
}

/**
 * Check that the user has published cross-signing keys, and that the user's device has been cross-signed.
 */
export async function checkDeviceIsCrossSigned(app: ElementAppPage): Promise<void> {
    const { userId, deviceId, keys } = await app.client.evaluate(async (cli: MatrixClient) => {
        const deviceId = cli.getDeviceId();
        const userId = cli.getUserId();
        const keys = await cli.downloadKeysForUsers([userId]);

        return { userId, deviceId, keys };
    });

    // there should be three cross-signing keys
    expect(keys.master_keys[userId]).toHaveProperty("keys");
    expect(keys.self_signing_keys[userId]).toHaveProperty("keys");
    expect(keys.user_signing_keys[userId]).toHaveProperty("keys");

    // and the device should be signed by the self-signing key
    const selfSigningKeyId = Object.keys(keys.self_signing_keys[userId].keys)[0];

    expect(keys.device_keys[userId][deviceId]).toBeDefined();

    const myDeviceSignatures = keys.device_keys[userId][deviceId].signatures[userId];
    expect(myDeviceSignatures[selfSigningKeyId]).toBeDefined();
}

/**
 * Check that the current device is connected to the expected key backup.
 * Also checks that the decryption key is known and cached locally.
 *
 * @param app -` ElementAppPage` wrapper for the playwright `Page`.
 * @param expectedBackupVersion - the version of the backup we expect to be connected to.
 * @param checkBackupPrivateKeyInCache - whether to check that the backup decryption key is cached locally
 * @param checkBackupKeyIn4S - whether to check that the backup key is stored in 4S
 */
export async function checkDeviceIsConnectedKeyBackup(
    app: ElementAppPage,
    expectedBackupVersion: string,
    checkBackupPrivateKeyInCache: boolean,
    checkBackupKeyIn4S: boolean = true,
): Promise<void> {
    // Sanity check the given backup version: if it's null, something went wrong earlier in the test.
    if (!expectedBackupVersion) {
        throw new Error(
            `Invalid backup version passed to \`checkDeviceIsConnectedKeyBackup\`: ${expectedBackupVersion}`,
        );
    }

    const backupData = await app.client.evaluate(async (client: MatrixClient) => {
        const crypto = client.getCrypto();
        if (!crypto) return;

        const backupInfo = await crypto.getKeyBackupInfo();
        const backupKeyIn4S = Boolean(await client.isKeyBackupKeyStored());
        const backupPrivateKeyFromCache = await crypto.getSessionBackupPrivateKey();
        const hasBackupPrivateKeyFromCache = Boolean(backupPrivateKeyFromCache);
        const backupPrivateKeyWellFormed = backupPrivateKeyFromCache instanceof Uint8Array;
        const activeBackupVersion = await crypto.getActiveSessionBackupVersion();

        return {
            backupInfo,
            hasBackupPrivateKeyFromCache,
            backupPrivateKeyWellFormed,
            backupKeyIn4S,
            activeBackupVersion,
        };
    });

    if (!backupData) {
        throw new Error("Crypto module is not available");
    }

    const { backupInfo, backupKeyIn4S, hasBackupPrivateKeyFromCache, backupPrivateKeyWellFormed, activeBackupVersion } =
        backupData;

    // We have a key backup
    expect(backupInfo).toBeDefined();
    // The key backup version is as expected
    expect(backupInfo.version).toBe(expectedBackupVersion);
    // The active backup version is as expected
    expect(activeBackupVersion).toBe(expectedBackupVersion);
    // The backup key is stored in 4S
    if (checkBackupKeyIn4S) expect(backupKeyIn4S).toBe(true);

    if (checkBackupPrivateKeyInCache) {
        // The backup key is available locally
        expect(hasBackupPrivateKeyFromCache).toBe(true);
        // The backup key is well-formed
        expect(backupPrivateKeyWellFormed).toBe(true);
    }
}

/**
 * Fill in the login form in element with the given creds.
 */
export async function logIntoElement(page: Page, credentials: Credentials) {
    await page.goto("/#/login");

    await page.getByRole("textbox", { name: "Username" }).fill(credentials.userId);
    await page.getByPlaceholder("Password").fill(credentials.password);
    await page.getByRole("button", { name: "Sign in" }).click();
}

<<<<<<< HEAD
    // if a securityKey was given, verify the new device
    if (securityKey !== undefined) {
        await page.locator(".mx_AuthPage").getByRole("button", { name: "Use recovery key" }).click();

        const useSecurityKey = page.locator(".mx_Dialog").getByRole("button", { name: "Use recovery key" });
        // If the user has set a recovery *passphrase*, they'll be prompted for that first and have to click
        // through to enter the recovery key which is what we have here. If they haven't, they'll be prompted
        // for a recovery key straight away. We click the button if it's there so this works in both cases.
        if (await useSecurityKey.isVisible()) {
            await useSecurityKey.click();
        }
        // Fill in the recovery key
        await page.locator(".mx_Dialog").getByTitle("Recovery key").fill(securityKey);
        await page.getByRole("button", { name: "Continue", disabled: false }).click();
        await page.getByRole("button", { name: "Done" }).click();
=======
/**
 * Fill in the login form in Element with the given creds, and then complete the `CompleteSecurity` step, using the
 * given recovery key. (Normally this will verify the new device using the secrets from 4S.)
 *
 * Afterwards, waits for the application to redirect to the home page.
 */
export async function logIntoElementAndVerify(page: Page, credentials: Credentials, recoveryKey: string) {
    await logIntoElement(page, credentials);

    await page.locator(".mx_AuthPage").getByRole("button", { name: "Verify with Recovery Key" }).click();

    const useSecurityKey = page.locator(".mx_Dialog").getByRole("button", { name: "use your Recovery Key" });
    // If the user has set a recovery *passphrase*, they'll be prompted for that first and have to click
    // through to enter the recovery key which is what we have here. If they haven't, they'll be prompted
    // for a recovery key straight away. We click the button if it's there so this works in both cases.
    if (await useSecurityKey.isVisible()) {
        await useSecurityKey.click();
>>>>>>> 7fc0cb24
    }

    // Fill in the recovery key
    await page.locator(".mx_Dialog").getByTitle("Recovery key").fill(recoveryKey);
    await page.getByRole("button", { name: "Continue", disabled: false }).click();
    await page.getByRole("button", { name: "Done" }).click();

    // The application should now redirect to `/#/home`. Wait for that to happen, otherwise if a test immediately does
    // a `viewRoomById` or similar, it could race.
    await page.waitForURL("/#/home");
}

/**
 * Click the "sign out" option in Element, and wait for the login page to load
 *
 * @param page - Playwright `Page` object.
 * @param discardKeys - if true, expect a "You'll lose access to your encrypted messages" dialog, and dismiss it.
 */
export async function logOutOfElement(page: Page, discardKeys: boolean = false) {
    await page.getByRole("button", { name: "User menu" }).click();
    await page.locator(".mx_UserMenu_contextMenu").getByRole("menuitem", { name: "Sign out" }).click();
    if (discardKeys) {
        await page.getByRole("button", { name: "I don't want my encrypted messages" }).click();
    } else {
        await page.locator(".mx_Dialog .mx_QuestionDialog").getByRole("button", { name: "Sign out" }).click();
    }

    // Wait for the login page to load
    await page.getByRole("heading", { name: "Sign in" }).click();
}

/**
 * Open the encryption settings, and verify the current session using the recovery key.
 *
 * @param app - `ElementAppPage` wrapper for the playwright `Page`.
 * @param securityKey - The recovery key (i.e., 4S key), set up during a previous session.
 */
export async function verifySession(app: ElementAppPage, securityKey: string) {
    const settings = await app.settings.openUserSettings("Encryption");
    await settings.getByRole("button", { name: "Verify this device" }).click();
    await app.page.getByRole("button", { name: "Use recovery key" }).click();
    await app.page.locator(".mx_Dialog").getByTitle("Recovery key").fill(securityKey);
    await app.page.getByRole("button", { name: "Continue", disabled: false }).click();
    await app.page.getByRole("button", { name: "Done" }).click();
    await app.settings.closeDialog();
}

/**
 * Given a SAS verifier for a bot client:
 *   - wait for the bot to receive the emojis
 *   - check that the bot sees the same emoji as the application
 *
 * @param verifier - a verifier in a bot client
 */
export async function doTwoWaySasVerification(page: Page, verifier: JSHandle<Verifier>): Promise<void> {
    // on the bot side, wait for the emojis, confirm they match, and return them
    const emojis = await handleSasVerification(verifier);

    const emojiBlocks = page.locator(".mx_VerificationShowSas_emojiSas_block");
    await expect(emojiBlocks).toHaveCount(emojis.length);

    // then, check that our application shows an emoji panel with the same emojis.
    for (let i = 0; i < emojis.length; i++) {
        const emoji = emojis[i];
        const emojiBlock = emojiBlocks.nth(i);
        await expect(emojiBlock).toHaveText(emoji[0] + emoji[1]);
    }
}

/**
 * Open the encryption settings and enable key storage and recovery
 * Assumes that the current device has been verified
 *
 * Returns the recovery key
 */
export async function enableKeyBackup(app: ElementAppPage): Promise<string> {
    const encryptionTab = await app.settings.openUserSettings("Encryption");

    const keyStorageToggle = encryptionTab.getByRole("switch", { name: "Allow key storage" });
    if (!(await keyStorageToggle.isChecked())) {
        await encryptionTab.getByRole("switch", { name: "Allow key storage" }).click();
    }

    await encryptionTab.getByRole("button", { name: "Set up recovery" }).click();
    await encryptionTab.getByRole("button", { name: "Continue" }).click();

    const recoveryKey = await encryptionTab.getByTestId("recoveryKey").innerText();
    await encryptionTab.getByRole("button", { name: "Continue" }).click();
    await encryptionTab.getByRole("textbox").fill(recoveryKey);
    await encryptionTab.getByRole("button", { name: "Finish set up" }).click();
    await app.settings.closeDialog();
    return recoveryKey;
}

/**
 * Open the encryption settings and disable key storage (and recovery)
 * Assumes that the current device has been verified
 */
export async function disableKeyBackup(app: ElementAppPage): Promise<void> {
    const encryptionTab = await app.settings.openUserSettings("Encryption");

    const keyStorageToggle = encryptionTab.getByRole("switch", { name: "Allow key storage" });
    if (await keyStorageToggle.isChecked()) {
        await encryptionTab.getByRole("switch", { name: "Allow key storage" }).click();
        await encryptionTab.getByRole("button", { name: "Delete key storage" }).click();
        await encryptionTab.getByRole("switch", { name: "Allow key storage" }).isVisible();

        // Wait for the update to account data to stick
        await new Promise((resolve) => setTimeout(resolve, 2000));
    }
    await app.settings.closeDialog();
}

/**
 * Go through the "Set up Secure Backup" dialog (aka the `CreateSecretStorageDialog`).
 *
 * Assumes the dialog is already open for some reason (see also {@link enableKeyBackup}).
 *
 * @param page - The playwright `Page` fixture.
 * @param opts - Options object
 * @param opts.accountPassword - The user's account password. If we are also resetting cross-signing, then we will need
 *   to upload the public cross-signing keys, which will cause the app to prompt for the password.
 *
 * @returns the new recovery key.
 */
export async function completeCreateSecretStorageDialog(
    page: Page,
    opts?: { accountPassword?: string },
): Promise<string> {
    const currentDialogLocator = page.locator(".mx_Dialog");

    await expect(currentDialogLocator.getByRole("heading", { name: "Set up Secure Backup" })).toBeVisible();
    // "Generate a Recovery Key" is selected by default
    await currentDialogLocator.getByRole("button", { name: "Continue", exact: true }).click();
    await expect(currentDialogLocator.getByRole("heading", { name: "Save your Recovery Key" })).toBeVisible();
    await currentDialogLocator.getByRole("button", { name: "Copy", exact: true }).click();
    // copy the recovery key to use it later
    const recoveryKey = await page.evaluate(() => navigator.clipboard.readText());
    await currentDialogLocator.getByRole("button", { name: "Continue", exact: true }).click();

    // If the device is unverified, there should be a "Setting up keys" step.
    // If this is not the first time we are setting up cross-signing, the app will prompt for our password; otherwise
    // the step is quite quick, and playwright can miss it, so we can't test for it.
    if (opts && Object.hasOwn(opts, "accountPassword")) {
        await expect(currentDialogLocator.getByRole("heading", { name: "Setting up keys" })).toBeVisible();
        await page.getByPlaceholder("Password").fill(opts!.accountPassword);
        await currentDialogLocator.getByRole("button", { name: "Continue" }).click();
    }

    // Either way, we end up at a success dialog:
    await expect(currentDialogLocator.getByRole("heading", { name: "Secure Backup successful" })).toBeVisible();
    await currentDialogLocator.getByRole("button", { name: "Done", exact: true }).click();
    await expect(currentDialogLocator.getByText("Secure Backup successful")).not.toBeVisible();

    return recoveryKey;
}

/**
 * Click on copy and continue buttons to dismiss the recovery key dialog
 */
export async function copyAndContinue(page: Page) {
    await page.getByRole("button", { name: "Copy" }).click();
    await page.getByRole("button", { name: "Continue" }).click();
}

/**
 * Create a shared, unencrypted room with the given user, and wait for them to join
 *
 * @param other - UserID of the other user
 * @param opts - other options for the createRoom call
 *
 * @returns a promise which resolves to the room ID
 */
export async function createSharedRoomWithUser(
    app: ElementAppPage,
    other: string,
    opts: Omit<ICreateRoomOpts, "invite"> = { name: "TestRoom" },
): Promise<string> {
    const roomId = await app.client.createRoom({ ...opts, invite: [other] });

    await app.viewRoomById(roomId);

    // wait for the other user to join the room, otherwise our attempt to open his user details may race
    // with his join.
    await expect(app.page.getByText(" joined the room", { exact: false })).toBeVisible();

    return roomId;
}

/**
 * Send a message in the current room
 * @param page
 * @param message - The message text to send
 */
export async function sendMessageInCurrentRoom(page: Page, message: string): Promise<void> {
    await page.locator(".mx_MessageComposer").getByRole("textbox").fill(message);
    await page.getByTestId("sendmessagebtn").click();
}

/**
 * Create a room with the given name and encryption status using the room creation dialog.
 *
 * @param roomName - The name of the room to create
 * @param isEncrypted - Whether the room should be encrypted
 */
export async function createRoom(page: Page, roomName: string, isEncrypted: boolean): Promise<void> {
    await page.getByRole("button", { name: "Add room" }).click();
    await page.locator(".mx_IconizedContextMenu").getByRole("menuitem", { name: "New room" }).click();

    const dialog = page.locator(".mx_Dialog");

    await dialog.getByLabel("Name").fill(roomName);

    if (!isEncrypted) {
        // it's enabled by default
        await page.getByLabel("Enable end-to-end encryption").click();
    }

    await dialog.getByRole("button", { name: "Create room" }).click();

    // Wait for the client to process the encryption event before carrying on (and potentially sending events).
    if (isEncrypted) {
        await expect(page.getByText("Encryption enabled")).toBeVisible();
    }
}

/**
 * Configure the given MatrixClient to auto-accept any invites
 * @param client - the client to configure
 */
export async function autoJoin(client: Client) {
    await client.evaluate((cli) => {
        cli.on(window.matrixcs.RoomMemberEvent.Membership, (event, member) => {
            if (member.membership === "invite" && member.userId === cli.getUserId()) {
                void cli.joinRoom(member.roomId);
            }
        });
    });
}

/**
 * Verify a user by emoji
 * @param page - the page to use
 * @param bob - the user to verify
 */
export const verify = async (app: ElementAppPage, bob: Bot) => {
    const page = app.page;
    const bobsVerificationRequestPromise = waitForVerificationRequest(bob);

    const roomInfo = await app.toggleRoomInfoPanel();
    await page.locator(".mx_RightPanel").getByRole("menuitem", { name: "People" }).click();
    await roomInfo.getByText("Bob").click();
    await roomInfo.getByRole("button", { name: "Verify" }).click();
    await roomInfo.getByRole("button", { name: "Start Verification" }).click();

    // this requires creating a DM, so can take a while. Give it a longer timeout.
    await roomInfo.getByRole("button", { name: "Verify by emoji" }).click({ timeout: 30000 });

    const request = await bobsVerificationRequestPromise;
    // the bot user races with the Element user to hit the "verify by emoji" button
    const verifier = await request.evaluateHandle((request) => request.startVerification("m.sas.v1"));
    await doTwoWaySasVerification(page, verifier);
    await roomInfo.getByRole("button", { name: "They match" }).click();
    await expect(roomInfo.getByText("You've successfully verified Bob!")).toBeVisible();
    await roomInfo.getByRole("button", { name: "Got it" }).click();
};

/**
 * Wait for a verifier to exist for a VerificationRequest
 *
 * @param botVerificationRequest
 */
export async function awaitVerifier(
    botVerificationRequest: JSHandle<VerificationRequest>,
): Promise<JSHandle<Verifier>> {
    return botVerificationRequest.evaluateHandle(async (verificationRequest) => {
        while (!verificationRequest.verifier) {
            await new Promise((r) => verificationRequest.once("change" as any, r));
        }
        return verificationRequest.verifier;
    });
}

/** Log in a second device for the given bot user */
export async function createSecondBotDevice(page: Page, homeserver: HomeserverInstance, bob: Bot) {
    const bobSecondDevice = new Bot(page, homeserver, {
        bootstrapSecretStorage: false,
        bootstrapCrossSigning: false,
    });
    bobSecondDevice.setCredentials(await homeserver.loginUser(bob.credentials.userId, bob.credentials.password));
    await bobSecondDevice.prepareClient();
    return bobSecondDevice;
}

/**
 * Remove the cached secrets from the indexedDB
 * This is a workaround to simulate the case where the secrets are not cached.
 */
export async function deleteCachedSecrets(page: Page) {
    await page.evaluate(async () => {
        const removeCachedSecrets = new Promise((resolve) => {
            const request = window.indexedDB.open("matrix-js-sdk::matrix-sdk-crypto");
            request.onsuccess = (event: Event & { target: { result: IDBDatabase } }) => {
                const db = event.target.result;
                const request = db.transaction("core", "readwrite").objectStore("core").delete("private_identity");
                request.onsuccess = () => {
                    db.close();
                    resolve(undefined);
                };
            };
        });
        await removeCachedSecrets;
    });
    await page.reload();
}

/**
 * Wait until the given user has a given number of devices.
 * This function will check the device keys ten times and if
 * the expected number of devices were not found by then, an
 * error is thrown.
 */
export async function waitForDevices(
    app: ElementAppPage,
    userId: string,
    expectedNumberOfDevices: number,
): Promise<void> {
    const result = await app.client.evaluate(
        async (cli, { userId, expectedNumberOfDevices }) => {
            for (let i = 0; i < 10; ++i) {
                const userDeviceMap = await cli.getCrypto()?.getUserDeviceInfo([userId], true);
                const deviceMap = userDeviceMap?.get(userId);
                if (deviceMap.size === expectedNumberOfDevices) return true;
                await new Promise((r) => setTimeout(r, 500));
            }
            return false;
        },
        { userId, expectedNumberOfDevices },
    );
    if (!result) {
        throw new Error(`User ${userId} did not have ${expectedNumberOfDevices} devices within ten iterations!`);
    }
}<|MERGE_RESOLUTION|>--- conflicted
+++ resolved
@@ -215,23 +215,6 @@
     await page.getByRole("button", { name: "Sign in" }).click();
 }
 
-<<<<<<< HEAD
-    // if a securityKey was given, verify the new device
-    if (securityKey !== undefined) {
-        await page.locator(".mx_AuthPage").getByRole("button", { name: "Use recovery key" }).click();
-
-        const useSecurityKey = page.locator(".mx_Dialog").getByRole("button", { name: "Use recovery key" });
-        // If the user has set a recovery *passphrase*, they'll be prompted for that first and have to click
-        // through to enter the recovery key which is what we have here. If they haven't, they'll be prompted
-        // for a recovery key straight away. We click the button if it's there so this works in both cases.
-        if (await useSecurityKey.isVisible()) {
-            await useSecurityKey.click();
-        }
-        // Fill in the recovery key
-        await page.locator(".mx_Dialog").getByTitle("Recovery key").fill(securityKey);
-        await page.getByRole("button", { name: "Continue", disabled: false }).click();
-        await page.getByRole("button", { name: "Done" }).click();
-=======
 /**
  * Fill in the login form in Element with the given creds, and then complete the `CompleteSecurity` step, using the
  * given recovery key. (Normally this will verify the new device using the secrets from 4S.)
@@ -241,15 +224,14 @@
 export async function logIntoElementAndVerify(page: Page, credentials: Credentials, recoveryKey: string) {
     await logIntoElement(page, credentials);
 
-    await page.locator(".mx_AuthPage").getByRole("button", { name: "Verify with Recovery Key" }).click();
-
-    const useSecurityKey = page.locator(".mx_Dialog").getByRole("button", { name: "use your Recovery Key" });
+    await page.locator(".mx_AuthPage").getByRole("button", { name: "Use recovery key" }).click();
+
+    const useSecurityKey = page.locator(".mx_Dialog").getByRole("button", { name: "Use recovery key" });
     // If the user has set a recovery *passphrase*, they'll be prompted for that first and have to click
     // through to enter the recovery key which is what we have here. If they haven't, they'll be prompted
     // for a recovery key straight away. We click the button if it's there so this works in both cases.
     if (await useSecurityKey.isVisible()) {
         await useSecurityKey.click();
->>>>>>> 7fc0cb24
     }
 
     // Fill in the recovery key
