/*
Copyright 2024 New Vector Ltd.
Copyright 2023 The Matrix.org Foundation C.I.C.

SPDX-License-Identifier: AGPL-3.0-only OR GPL-3.0-only OR LicenseRef-Element-Commercial
Please see LICENSE files in the repository root for full details.
*/

import { expect, JSHandle, type Page } from "@playwright/test";

import type { ICreateRoomOpts, MatrixClient } from "matrix-js-sdk/src/matrix";
import type {
    CryptoEvent,
    EmojiMapping,
    ShowSasCallbacks,
    VerificationRequest,
    Verifier,
    VerifierEvent,
} from "matrix-js-sdk/src/crypto-api";
import { Credentials, HomeserverInstance } from "../../plugins/homeserver";
import { Client } from "../../pages/client";
import { ElementAppPage } from "../../pages/ElementAppPage";
import { Bot } from "../../pages/bot";

/**
 * wait for the given client to receive an incoming verification request, and automatically accept it
 *
 * @param client - matrix client handle we expect to receive a request
 */
export async function waitForVerificationRequest(client: Client): Promise<JSHandle<VerificationRequest>> {
    return client.evaluateHandle((cli) => {
        return new Promise<VerificationRequest>((resolve) => {
            const onVerificationRequestEvent = async (request: VerificationRequest) => {
                await request.accept();
                resolve(request);
            };
            cli.once(
                "crypto.verificationRequestReceived" as CryptoEvent.VerificationRequestReceived,
                onVerificationRequestEvent,
            );
        });
    });
}

/**
 * Automatically handle a SAS verification
 *
 * Given a verifier which has already been started, wait for the emojis to be received, blindly confirm they
 * match, and return them
 *
 * @param verifier - verifier
 * @returns A promise that resolves, with the emoji list, once we confirm the emojis
 */
export function handleSasVerification(verifier: JSHandle<Verifier>): Promise<EmojiMapping[]> {
    return verifier.evaluate((verifier) => {
        const event = verifier.getShowSasCallbacks();
        if (event) return event.sas.emoji;

        return new Promise<EmojiMapping[]>((resolve) => {
            const onShowSas = (event: ShowSasCallbacks) => {
                verifier.off("show_sas" as VerifierEvent, onShowSas);
                event.confirm();
                resolve(event.sas.emoji);
            };

            verifier.on("show_sas" as VerifierEvent, onShowSas);
        });
    });
}

/**
 * Check that the user has published cross-signing keys, and that the user's device has been cross-signed.
 */
export async function checkDeviceIsCrossSigned(app: ElementAppPage): Promise<void> {
    const { userId, deviceId, keys } = await app.client.evaluate(async (cli: MatrixClient) => {
        const deviceId = cli.getDeviceId();
        const userId = cli.getUserId();
        const keys = await cli.downloadKeysForUsers([userId]);

        return { userId, deviceId, keys };
    });

    // there should be three cross-signing keys
    expect(keys.master_keys[userId]).toHaveProperty("keys");
    expect(keys.self_signing_keys[userId]).toHaveProperty("keys");
    expect(keys.user_signing_keys[userId]).toHaveProperty("keys");

    // and the device should be signed by the self-signing key
    const selfSigningKeyId = Object.keys(keys.self_signing_keys[userId].keys)[0];

    expect(keys.device_keys[userId][deviceId]).toBeDefined();

    const myDeviceSignatures = keys.device_keys[userId][deviceId].signatures[userId];
    expect(myDeviceSignatures[selfSigningKeyId]).toBeDefined();
}

/**
 * Check that the current device is connected to the expected key backup.
 * Also checks that the decryption key is known and cached locally.
 *
 * @param page - the page to check
 * @param expectedBackupVersion - the version of the backup we expect to be connected to.
 * @param checkBackupKeyInCache - whether to check that the backup key is cached locally.
 */
export async function checkDeviceIsConnectedKeyBackup(
    page: Page,
    expectedBackupVersion: string,
    checkBackupKeyInCache: boolean,
): Promise<void> {
    // Sanity check the given backup version: if it's null, something went wrong earlier in the test.
    if (!expectedBackupVersion) {
        throw new Error(
            `Invalid backup version passed to \`checkDeviceIsConnectedKeyBackup\`: ${expectedBackupVersion}`,
        );
    }

    await page.getByRole("button", { name: "User menu" }).click();
    await page.locator(".mx_UserMenu_contextMenu").getByRole("menuitem", { name: "Security & Privacy" }).click();
    await expect(page.locator(".mx_Dialog").getByRole("button", { name: "Restore from Backup" })).toBeVisible();

    // expand the advanced section to see the active version in the reports
    await page.locator(".mx_SecureBackupPanel_advanced").locator("..").click();

    if (checkBackupKeyInCache) {
        const cacheDecryptionKeyStatusElement = page.locator(".mx_SecureBackupPanel_statusList tr:nth-child(2) td");
        await expect(cacheDecryptionKeyStatusElement).toHaveText("cached locally, well formed");
    }

    await expect(page.locator(".mx_SecureBackupPanel_statusList tr:nth-child(5) td")).toHaveText(
        expectedBackupVersion + " (Algorithm: m.megolm_backup.v1.curve25519-aes-sha2)",
    );

    await expect(page.locator(".mx_SecureBackupPanel_statusList tr:nth-child(6) td")).toHaveText(expectedBackupVersion);
}

/**
 * Fill in the login form in element with the given creds.
 *
 * If a `securityKey` is given, verifies the new device using the key.
 */
export async function logIntoElement(page: Page, credentials: Credentials, securityKey?: string) {
    await page.goto("/#/login");

<<<<<<< HEAD
    // select homeserver
    await page.getByRole("button", { name: "Edit" }).click();
    await page.getByRole("textbox", { name: "Other homeserver" }).fill(homeserver.baseUrl);
    await page.getByRole("button", { name: "Continue", exact: true }).click();

    // wait for the dialog to go away
    await expect(page.locator(".mx_ServerPickerDialog")).not.toBeVisible();

=======
>>>>>>> 08bb07e6
    await page.getByRole("textbox", { name: "Username" }).fill(credentials.userId);
    await page.getByPlaceholder("Password").fill(credentials.password);
    await page.getByRole("button", { name: "Sign in" }).click();

    // if a securityKey was given, verify the new device
    if (securityKey !== undefined) {
        await page.locator(".mx_AuthPage").getByRole("button", { name: "Verify with Security Key" }).click();
        // Fill in the security key
        await page.locator(".mx_Dialog").locator('input[type="password"]').fill(securityKey);
        await page.locator(".mx_Dialog_primary:not([disabled])", { hasText: "Continue" }).click();
        await page.getByRole("button", { name: "Done" }).click();
    }
}

/**
 * Click the "sign out" option in Element, and wait for the login page to load
 *
 * @param page - Playwright `Page` object.
 * @param discardKeys - if true, expect a "You'll lose access to your encrypted messages" dialog, and dismiss it.
 */
export async function logOutOfElement(page: Page, discardKeys: boolean = false) {
    await page.getByRole("button", { name: "User menu" }).click();
    await page.locator(".mx_UserMenu_contextMenu").getByRole("menuitem", { name: "Sign out" }).click();
    if (discardKeys) {
        await page.getByRole("button", { name: "I don't want my encrypted messages" }).click();
    } else {
        await page.locator(".mx_Dialog .mx_QuestionDialog").getByRole("button", { name: "Sign out" }).click();
    }

    // Wait for the login page to load
    await page.getByRole("heading", { name: "Sign in" }).click();
}

/**
 * Open the security settings, and verify the current session using the security key.
 *
 * @param app - `ElementAppPage` wrapper for the playwright `Page`.
 * @param securityKey - The security key (i.e., 4S key), set up during a previous session.
 */
export async function verifySession(app: ElementAppPage, securityKey: string) {
    const settings = await app.settings.openUserSettings("Security & Privacy");
    await settings.getByRole("button", { name: "Verify this session" }).click();
    await app.page.getByRole("button", { name: "Verify with Security Key" }).click();
    await app.page.locator(".mx_Dialog").locator('input[type="password"]').fill(securityKey);
    await app.page.getByRole("button", { name: "Continue", disabled: false }).click();
    await app.page.getByRole("button", { name: "Done" }).click();
}

/**
 * Given a SAS verifier for a bot client:
 *   - wait for the bot to receive the emojis
 *   - check that the bot sees the same emoji as the application
 *
 * @param verifier - a verifier in a bot client
 */
export async function doTwoWaySasVerification(page: Page, verifier: JSHandle<Verifier>): Promise<void> {
    // on the bot side, wait for the emojis, confirm they match, and return them
    const emojis = await handleSasVerification(verifier);

    const emojiBlocks = page.locator(".mx_VerificationShowSas_emojiSas_block");
    await expect(emojiBlocks).toHaveCount(emojis.length);

    // then, check that our application shows an emoji panel with the same emojis.
    for (let i = 0; i < emojis.length; i++) {
        const emoji = emojis[i];
        const emojiBlock = emojiBlocks.nth(i);
        await expect(emojiBlock).toHaveText(emoji[0] + emoji[1]);
    }
}

/**
 * Open the security settings and enable secure key backup.
 *
 * Assumes that the current device has been cross-signed (which means that we skip a step where we set it up).
 *
 * Returns the security key
 */
export async function enableKeyBackup(app: ElementAppPage): Promise<string> {
    await app.settings.openUserSettings("Security & Privacy");
    await app.page.getByRole("button", { name: "Set up Secure Backup" }).click();
    const dialog = app.page.locator(".mx_Dialog");
    // Recovery key is selected by default
    await dialog.getByRole("button", { name: "Continue" }).click({ timeout: 60000 });

    // copy the text ourselves
    const securityKey = await dialog.locator(".mx_CreateSecretStorageDialog_recoveryKey code").textContent();
    await copyAndContinue(app.page);

    await expect(dialog.getByText("Secure Backup successful")).toBeVisible();
    await dialog.getByRole("button", { name: "Done" }).click();
    await expect(dialog.getByText("Secure Backup successful")).not.toBeVisible();

    return securityKey;
}

/**
 * Click on copy and continue buttons to dismiss the security key dialog
 */
export async function copyAndContinue(page: Page) {
    await page.getByRole("button", { name: "Copy" }).click();
    await page.getByRole("button", { name: "Continue" }).click();
}

/**
 * Create a shared, unencrypted room with the given user, and wait for them to join
 *
 * @param other - UserID of the other user
 * @param opts - other options for the createRoom call
 *
 * @returns a promise which resolves to the room ID
 */
export async function createSharedRoomWithUser(
    app: ElementAppPage,
    other: string,
    opts: Omit<ICreateRoomOpts, "invite"> = { name: "TestRoom" },
): Promise<string> {
    const roomId = await app.client.createRoom({ ...opts, invite: [other] });

    await app.viewRoomById(roomId);

    // wait for the other user to join the room, otherwise our attempt to open his user details may race
    // with his join.
    await expect(app.page.getByText(" joined the room", { exact: false })).toBeVisible();

    return roomId;
}

/**
 * Send a message in the current room
 * @param page
 * @param message - The message text to send
 */
export async function sendMessageInCurrentRoom(page: Page, message: string): Promise<void> {
    await page.locator(".mx_MessageComposer").getByRole("textbox").fill(message);
    await page.getByTestId("sendmessagebtn").click();
}

/**
 * Create a room with the given name and encryption status using the room creation dialog.
 *
 * @param roomName - The name of the room to create
 * @param isEncrypted - Whether the room should be encrypted
 */
export async function createRoom(page: Page, roomName: string, isEncrypted: boolean): Promise<void> {
    await page.getByRole("button", { name: "Add room" }).click();
    await page.locator(".mx_IconizedContextMenu").getByRole("menuitem", { name: "New room" }).click();

    const dialog = page.locator(".mx_Dialog");

    await dialog.getByLabel("Name").fill(roomName);

    if (!isEncrypted) {
        // it's enabled by default
        await page.getByLabel("Enable end-to-end encryption").click();
    }

    await dialog.getByRole("button", { name: "Create room" }).click();

    // Wait for the client to process the encryption event before carrying on (and potentially sending events).
    if (isEncrypted) {
        await expect(page.getByText("Encryption enabled")).toBeVisible();
    }
}

/**
 * Configure the given MatrixClient to auto-accept any invites
 * @param client - the client to configure
 */
export async function autoJoin(client: Client) {
    await client.evaluate((cli) => {
        cli.on(window.matrixcs.RoomMemberEvent.Membership, (event, member) => {
            if (member.membership === "invite" && member.userId === cli.getUserId()) {
                cli.joinRoom(member.roomId);
            }
        });
    });
}

/**
 * Verify a user by emoji
 * @param page - the page to use
 * @param bob - the user to verify
 */
export const verify = async (app: ElementAppPage, bob: Bot) => {
    const page = app.page;
    const bobsVerificationRequestPromise = waitForVerificationRequest(bob);

    const roomInfo = await app.toggleRoomInfoPanel();
    await page.locator(".mx_RightPanel").getByRole("menuitem", { name: "People" }).click();
    await roomInfo.getByText("Bob").click();
    await roomInfo.getByRole("button", { name: "Verify" }).click();
    await roomInfo.getByRole("button", { name: "Start Verification" }).click();

    // this requires creating a DM, so can take a while. Give it a longer timeout.
    await roomInfo.getByRole("button", { name: "Verify by emoji" }).click({ timeout: 30000 });

    const request = await bobsVerificationRequestPromise;
    // the bot user races with the Element user to hit the "verify by emoji" button
    const verifier = await request.evaluateHandle((request) => request.startVerification("m.sas.v1"));
    await doTwoWaySasVerification(page, verifier);
    await roomInfo.getByRole("button", { name: "They match" }).click();
    await expect(roomInfo.getByText("You've successfully verified Bob!")).toBeVisible();
    await roomInfo.getByRole("button", { name: "Got it" }).click();
};

/**
 * Wait for a verifier to exist for a VerificationRequest
 *
 * @param botVerificationRequest
 */
export async function awaitVerifier(
    botVerificationRequest: JSHandle<VerificationRequest>,
): Promise<JSHandle<Verifier>> {
    return botVerificationRequest.evaluateHandle(async (verificationRequest) => {
        while (!verificationRequest.verifier) {
            await new Promise((r) => verificationRequest.once("change" as any, r));
        }
        return verificationRequest.verifier;
    });
}

/** Log in a second device for the given bot user */
export async function createSecondBotDevice(page: Page, homeserver: HomeserverInstance, bob: Bot) {
    const bobSecondDevice = new Bot(page, homeserver, {
        bootstrapSecretStorage: false,
        bootstrapCrossSigning: false,
    });
    bobSecondDevice.setCredentials(await homeserver.loginUser(bob.credentials.userId, bob.credentials.password));
    await bobSecondDevice.prepareClient();
    return bobSecondDevice;
}<|MERGE_RESOLUTION|>--- conflicted
+++ resolved
@@ -141,17 +141,6 @@
 export async function logIntoElement(page: Page, credentials: Credentials, securityKey?: string) {
     await page.goto("/#/login");
 
-<<<<<<< HEAD
-    // select homeserver
-    await page.getByRole("button", { name: "Edit" }).click();
-    await page.getByRole("textbox", { name: "Other homeserver" }).fill(homeserver.baseUrl);
-    await page.getByRole("button", { name: "Continue", exact: true }).click();
-
-    // wait for the dialog to go away
-    await expect(page.locator(".mx_ServerPickerDialog")).not.toBeVisible();
-
-=======
->>>>>>> 08bb07e6
     await page.getByRole("textbox", { name: "Username" }).fill(credentials.userId);
     await page.getByPlaceholder("Password").fill(credentials.password);
     await page.getByRole("button", { name: "Sign in" }).click();
