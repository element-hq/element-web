--- conflicted
+++ resolved
@@ -6,11 +6,6 @@
 Please see LICENSE files in the repository root for full details.
 */
 
-<<<<<<< HEAD
-=======
-import { type Locator, type Page } from "@playwright/test";
-
->>>>>>> 0358b7f9
 import { test, expect } from "../../element-web-test";
 import { isDendrite } from "../../plugins/homeserver/dendrite";
 import { completeCreateSecretStorageDialog, createBot, logIntoElement } from "./utils.ts";
