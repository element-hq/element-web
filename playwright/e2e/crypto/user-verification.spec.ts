/*
Copyright 2024 New Vector Ltd.
Copyright 2023 The Matrix.org Foundation C.I.C.

SPDX-License-Identifier: AGPL-3.0-only OR GPL-3.0-only OR LicenseRef-Element-Commercial
Please see LICENSE files in the repository root for full details.
*/

import { type Preset, type Visibility } from "matrix-js-sdk/src/matrix";

import { test, expect } from "../../element-web-test";
<<<<<<< HEAD
import { doTwoWaySasVerification, awaitVerifier, waitForDevices } from "./utils";
import { Client } from "../../pages/client";
=======
import { doTwoWaySasVerification, awaitVerifier } from "./utils";
import { type Client } from "../../pages/client";
>>>>>>> 0358b7f9

test.describe("User verification", () => {
    // note that there are other tests that check user verification works in `crypto.spec.ts`.

    test.use({
        displayName: "Alice",
        botCreateOpts: { displayName: "Bob", autoAcceptInvites: true, userIdPrefix: "bob_" },
        room: async ({ page, app, bot: bob, user: aliceCredentials }, use) => {
            await app.client.bootstrapCrossSigning(aliceCredentials);

            // the other user creates a DM
            const dmRoomId = await createDMRoom(bob, aliceCredentials.userId);

            // accept the DM
            await app.viewRoomByName("Bob");
            await page.getByRole("button", { name: "Start chatting" }).click();
            await use({ roomId: dmRoomId });
        },
    });

    test("can receive a verification request when there is no existing DM", async ({
        app,
        page,
        bot: bob,
        user: aliceCredentials,
        toasts,
        room: { roomId: dmRoomId },
    }) => {
        await waitForDevices(app, bob.credentials.userId, 1);
        await expect(page.getByRole("button", { name: "Avatar" })).toBeVisible();
        const avatar = page.getByRole("button", { name: "Avatar" });
        await avatar.click();

        // once Alice has joined, Bob starts the verification
        const bobVerificationRequest = await bob.evaluateHandle(
            async (client, { dmRoomId, aliceCredentials }) => {
                const room = client.getRoom(dmRoomId);
                while (room.getMember(aliceCredentials.userId)?.membership !== "join") {
                    await new Promise((resolve) => {
                        room.once(window.matrixcs.RoomStateEvent.Members, resolve);
                    });
                }

                return client.getCrypto().requestVerificationDM(aliceCredentials.userId, dmRoomId);
            },
            { dmRoomId, aliceCredentials },
        );

        // there should also be a toast
        const toast = await toasts.getToast("Verification requested");
        // it should contain the details of the requesting user
        await expect(toast.getByText(`Bob (${bob.credentials.userId})`)).toBeVisible();
        // Accept
        await toast.getByRole("button", { name: "Verify User" }).click();

        // Wait for the QR code to be rendered. If we don't do this, then the QR code can be rendered just as
        // Playwright tries to click the "Verify by emoji" button, which seems to make it miss the button.
        // (richvdh: I thought Playwright was supposed to be resilient to such things, but empirically not.)
        await expect(page.getByAltText("QR Code")).toBeVisible();

        // request verification by emoji
        await page.locator("#mx_RightPanel").getByRole("button", { name: "Verify by emoji" }).click();

        /* on the bot side, wait for the verifier to exist ... */
        const botVerifier = await awaitVerifier(bobVerificationRequest);
        // ... confirm ...
        void botVerifier.evaluate((verifier) => verifier.verify());
        // ... and then check the emoji match
        await doTwoWaySasVerification(page, botVerifier);

        await page.getByRole("button", { name: "They match" }).click();
        await expect(page.getByText("You've successfully verified Bob!")).toBeVisible();
        await page.getByRole("button", { name: "Got it" }).click();
    });

    test("can abort emoji verification when emoji mismatch", async ({
        app,
        page,
        bot: bob,
        user: aliceCredentials,
        toasts,
        room: { roomId: dmRoomId },
    }) => {
        await waitForDevices(app, bob.credentials.userId, 1);
        await expect(page.getByRole("button", { name: "Avatar" })).toBeVisible();
        const avatar = page.getByRole("button", { name: "Avatar" });
        await avatar.click();

        // once Alice has joined, Bob starts the verification
        const bobVerificationRequest = await bob.evaluateHandle(
            async (client, { dmRoomId, aliceCredentials }) => {
                const room = client.getRoom(dmRoomId);
                while (room.getMember(aliceCredentials.userId)?.membership !== "join") {
                    await new Promise((resolve) => {
                        room.once(window.matrixcs.RoomStateEvent.Members, resolve);
                    });
                }

                return client.getCrypto().requestVerificationDM(aliceCredentials.userId, dmRoomId);
            },
            { dmRoomId, aliceCredentials },
        );

        // Accept verification via toast
        const toast = await toasts.getToast("Verification requested");
        await toast.getByRole("button", { name: "Verify User" }).click();

        // Wait for the QR code to be rendered. If we don't do this, then the QR code can be rendered just as
        // Playwright tries to click the "Verify by emoji" button, which seems to make it miss the button.
        // (richvdh: I thought Playwright was supposed to be resilient to such things, but empirically not.)
        await expect(page.getByAltText("QR Code")).toBeVisible();

        // request verification by emoji
        await page.locator("#mx_RightPanel").getByRole("button", { name: "Verify by emoji" }).click();

        /* on the bot side, wait for the verifier to exist ... */
        const botVerifier = await awaitVerifier(bobVerificationRequest);
        // ... and confirm. We expect the verification to fail; we catch the error on the DOM side
        // to stop playwright marking the evaluate as failing in the UI.
        const botVerification = botVerifier.evaluate((verifier) => verifier.verify().catch(() => {}));

        // ... and abort the verification
        await page.getByRole("button", { name: "They don't match" }).click();

        const dialog = page.locator(".mx_Dialog");
        await expect(dialog.getByText("Your messages are not secure")).toBeVisible();
        await dialog.getByRole("button", { name: "OK" }).click();
        await expect(dialog).not.toBeVisible();

        await botVerification;
    });
});

async function createDMRoom(client: Client, userId: string): Promise<string> {
    return client.createRoom({
        preset: "trusted_private_chat" as Preset,
        visibility: "private" as Visibility,
        invite: [userId],
        is_direct: true,
        initial_state: [
            {
                type: "m.room.encryption",
                state_key: "",
                content: {
                    algorithm: "m.megolm.v1.aes-sha2",
                },
            },
        ],
    });
}<|MERGE_RESOLUTION|>--- conflicted
+++ resolved
@@ -9,13 +9,8 @@
 import { type Preset, type Visibility } from "matrix-js-sdk/src/matrix";
 
 import { test, expect } from "../../element-web-test";
-<<<<<<< HEAD
 import { doTwoWaySasVerification, awaitVerifier, waitForDevices } from "./utils";
-import { Client } from "../../pages/client";
-=======
-import { doTwoWaySasVerification, awaitVerifier } from "./utils";
 import { type Client } from "../../pages/client";
->>>>>>> 0358b7f9
 
 test.describe("User verification", () => {
     // note that there are other tests that check user verification works in `crypto.spec.ts`.
