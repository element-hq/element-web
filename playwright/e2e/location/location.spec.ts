--- conflicted
+++ resolved
@@ -61,11 +61,7 @@
     test(
         "is prompted for and can consent to live location sharing",
         { tag: "@screenshot" },
-<<<<<<< HEAD
-        async ({ page, user, app }) => {
-=======
         async ({ page, user, app, axe }) => {
->>>>>>> 8b17591f
             await app.viewRoomById(await app.client.createRoom({}));
 
             const composerOptions = await app.openMessageComposerOptions();
@@ -74,15 +70,12 @@
 
             await menu.getByRole("button", { name: "My live location" }).click();
             await menu.getByLabel("Enable live location sharing").check();
-<<<<<<< HEAD
-=======
 
             axe.disableRules([
                 "color-contrast", // XXX: Inheriting colour contrast issues from room view.
                 "region", // XXX: ContextMenu managed=false does not provide a role.
             ]);
             await expect(axe).toHaveNoViolations();
->>>>>>> 8b17591f
             await expect(menu).toMatchScreenshot("location-live-share-dialog.png");
         },
     );
