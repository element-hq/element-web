/*
Copyright 2024 New Vector Ltd.
Copyright 2024 The Matrix.org Foundation C.I.C.

SPDX-License-Identifier: AGPL-3.0-only OR GPL-3.0-only OR LicenseRef-Element-Commercial
Please see LICENSE files in the repository root for full details.
*/

import { expect, test } from "../../element-web-test";
import { selectHomeserver } from "../utils";
import { emailHomeserver } from "../../plugins/homeserver/synapse/emailHomeserver.ts";
import { isDendrite } from "../../plugins/homeserver/dendrite";

const username = "user1234";
// this has to be password-like enough to please zxcvbn. Needless to say it's just from pwgen.
const password = "oETo7MPf0o";
const email = "user@nowhere.dummy";

test.describe("Forgot Password", () => {
<<<<<<< HEAD
    test.skip(isDendrite, "not yet wired up");
    test.use(emailHomeserver);
=======
    test.use({
        config: {
            // The only thing that we really *need* (otherwise Element refuses to load) is a default homeserver.
            // We point that to a guaranteed-invalid domain.
            default_server_config: {
                "m.homeserver": {
                    base_url: "https://server.invalid",
                },
            },
        },
        startHomeserverOpts: ({ mailhog }, use) =>
            use({
                template: "email",
                variables: {
                    SMTP_HOST: "host.containers.internal",
                    SMTP_PORT: mailhog.instance.smtpPort,
                },
            }),
    });
>>>>>>> 08bb07e6

    test("renders properly", { tag: "@screenshot" }, async ({ page, homeserver }) => {
        await page.goto("/");

        await page.getByRole("link", { name: "Sign in" }).click();

        // need to select a homeserver at this stage, before entering the forgot password flow
        await selectHomeserver(page, homeserver.baseUrl);

        await page.getByRole("button", { name: "Forgot password?" }).click();

        await expect(page.getByRole("main")).toMatchScreenshot("forgot-password.png");
    });

    test("renders email verification dialog properly", { tag: "@screenshot" }, async ({ page, homeserver }) => {
        const user = await homeserver.registerUser(username, password);

        await homeserver.setThreepid(user.userId, "email", email);

        await page.goto("/");

        await page.getByRole("link", { name: "Sign in" }).click();
        await selectHomeserver(page, homeserver.baseUrl);

        await page.getByRole("button", { name: "Forgot password?" }).click();

        await page.getByRole("textbox", { name: "Email address" }).fill(email);

        await page.getByRole("button", { name: "Send email" }).click();

        await page.getByRole("button", { name: "Next" }).click();

        await page.getByRole("textbox", { name: "New Password", exact: true }).fill(password);
        await page.getByRole("textbox", { name: "Confirm new password", exact: true }).fill(password);

        await page.getByRole("button", { name: "Reset password" }).click();

        await expect(page.getByRole("button", { name: "Resend" })).toBeInViewport();

        await expect(page.locator(".mx_Dialog")).toMatchScreenshot("forgot-password-verify-email.png");
    });
});<|MERGE_RESOLUTION|>--- conflicted
+++ resolved
@@ -17,10 +17,8 @@
 const email = "user@nowhere.dummy";
 
 test.describe("Forgot Password", () => {
-<<<<<<< HEAD
     test.skip(isDendrite, "not yet wired up");
     test.use(emailHomeserver);
-=======
     test.use({
         config: {
             // The only thing that we really *need* (otherwise Element refuses to load) is a default homeserver.
@@ -31,16 +29,7 @@
                 },
             },
         },
-        startHomeserverOpts: ({ mailhog }, use) =>
-            use({
-                template: "email",
-                variables: {
-                    SMTP_HOST: "host.containers.internal",
-                    SMTP_PORT: mailhog.instance.smtpPort,
-                },
-            }),
     });
->>>>>>> 08bb07e6
 
     test("renders properly", { tag: "@screenshot" }, async ({ page, homeserver }) => {
         await page.goto("/");
