--- conflicted
+++ resolved
@@ -132,7 +132,6 @@
             assertCommonCallParameters(url.searchParams, hash, user, room);
             expect(hash.get("intent")).toEqual("start_call");
             expect(hash.get("skipLobby")).toEqual(null);
-<<<<<<< HEAD
         });
 
         test("should NOT be able to start a voice call", async ({ page, user, room, app }) => {
@@ -140,8 +139,6 @@
             await app.viewRoomById(room.roomId);
             await expect(page.getByText("Bob and one other were invited and joined")).toBeVisible();
             await expect(page.getByRole("button", { name: "Voice call" })).not.toBeVisible();
-=======
->>>>>>> 75083c2e
         });
 
         test("should be able to skip lobby by holding down shift", async ({ page, user, bot, room, app }) => {
