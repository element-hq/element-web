/*
Copyright 2024 New Vector Ltd.
Copyright 2022 The Matrix.org Foundation C.I.C.

SPDX-License-Identifier: AGPL-3.0-only OR GPL-3.0-only OR LicenseRef-Element-Commercial
Please see LICENSE files in the repository root for full details.
*/

import { type Locator, type Page } from "@playwright/test";

import { test, expect } from "../../element-web-test";
import { checkRoomSummaryCard, viewRoomSummaryByName } from "./utils";

const ROOM_NAME = "Test room";
const ROOM_NAME_LONG =
    "Lorem ipsum dolor sit amet, consectetur adipisicing elit, sed do eiusmod tempor incididunt ut labore " +
    "et dolore magna aliqua. Ut enim ad minim veniam, quis nostrud exercitation ullamco laboris nisi ut " +
    "aliquip ex ea commodo consequat. Duis aute irure dolor in reprehenderit in voluptate velit esse cillum " +
    "dolore eu fugiat nulla pariatur. Excepteur sint occaecat cupidatat non proident, sunt in culpa qui " +
    "officia deserunt mollit anim id est laborum.";
const SPACE_NAME = "Test space";
const NAME = "Alice";
const ROOM_ADDRESS_LONG =
    "loremIpsumDolorSitAmetConsecteturAdipisicingElitSedDoEiusmodTemporIncididuntUtLaboreEtDoloreMagnaAliqua";

function getMemberTileByName(page: Page, name: string): Locator {
    return page.locator(`.mx_MemberTileView, [title="${name}"]`);
}

test.describe("RightPanel", () => {
    test.use({
        displayName: NAME,
    });

    test.beforeEach(async ({ app, user }) => {
        await app.client.createRoom({ name: ROOM_NAME });
        await app.client.createSpace({ name: SPACE_NAME });
    });

    test.describe("in rooms", () => {
<<<<<<< HEAD
        test("should handle long room address and long room name", { tag: "@screenshot" }, async ({ page, app }) => {
            await app.client.createRoom({ name: ROOM_NAME_LONG });
            await viewRoomSummaryByName(page, app, ROOM_NAME_LONG);

            await app.settings.openRoomSettings();

            // Set a local room address
            const localAddresses = page.locator(".mx_SettingsFieldset", { hasText: "Local Addresses" });
            await localAddresses.getByRole("textbox").fill(ROOM_ADDRESS_LONG);
            await expect(page.getByText("This address is available to use")).toBeVisible();
            await localAddresses.getByRole("button", { name: "Add" }).click();
            await expect(localAddresses.getByText(`#${ROOM_ADDRESS_LONG}:localhost`)).toHaveClass(
                "mx_EditableItem_item",
            );

            await app.closeDialog();
=======
        test(
            "should handle long room address and long room name",
            { tag: "@screenshot" },
            async ({ page, app, user }) => {
                await app.client.createRoom({ name: ROOM_NAME_LONG });
                await viewRoomSummaryByName(page, app, ROOM_NAME_LONG);

                await app.settings.openRoomSettings();

                // Set a local room address
                const localAddresses = page.locator(".mx_SettingsFieldset", { hasText: "Local Addresses" });
                await localAddresses.getByRole("textbox").fill(ROOM_ADDRESS_LONG);
                await expect(page.getByText("This address is available to use")).toBeVisible();
                await localAddresses.getByRole("button", { name: "Add" }).click();
                await expect(localAddresses.getByText(`#${ROOM_ADDRESS_LONG}:${user.homeServer}`)).toHaveClass(
                    "mx_EditableItem_item",
                );

                await app.closeDialog();

                // Close and reopen the right panel to render the room address
                await app.toggleRoomInfoPanel();
                await expect(page.locator(".mx_RightPanel")).not.toBeVisible();
                await app.toggleRoomInfoPanel();

                await expect(page.locator(".mx_RightPanel")).toMatchScreenshot("with-name-and-address.png");
            },
        );

        test("should have padding under leave room", { tag: "@screenshot" }, async ({ page, app }) => {
            await viewRoomSummaryByName(page, app, ROOM_NAME);
>>>>>>> ff1da50d

            const leaveButton = await page.getByRole("menuitem", { name: "Leave Room" });
            await leaveButton.scrollIntoViewIfNeeded();

            await expect(page.locator(".mx_RightPanel")).toMatchScreenshot("with-leave-room.png");
        });

        test("should handle clicking add widgets", async ({ page, app }) => {
            await viewRoomSummaryByName(page, app, ROOM_NAME);

            await page.getByRole("menuitem", { name: "Extensions" }).click();
            await page.getByRole("button", { name: "Add extensions" }).click();
            await expect(page.locator(".mx_IntegrationManager")).toBeVisible();
        });

        test("should handle viewing export chat", async ({ page, app }) => {
            await viewRoomSummaryByName(page, app, ROOM_NAME);

            await page.getByRole("menuitem", { name: "Export Chat" }).click();
            await expect(page.locator(".mx_ExportDialog")).toBeVisible();
        });

        test("should handle viewing share room", async ({ page, app }) => {
            await viewRoomSummaryByName(page, app, ROOM_NAME);

            await page.getByRole("menuitem", { name: "Copy link" }).click();
            await expect(page.locator(".mx_ShareDialog")).toBeVisible();
        });

        test("should handle viewing room settings", async ({ page, app }) => {
            await viewRoomSummaryByName(page, app, ROOM_NAME);

            await page.getByRole("menuitem", { name: "Settings" }).click();
            await expect(page.locator(".mx_RoomSettingsDialog")).toBeVisible();
            await expect(page.locator(".mx_Dialog_title").getByText("Room Settings - " + ROOM_NAME)).toBeVisible();
        });

        test("should handle viewing files", async ({ page, app }) => {
            await viewRoomSummaryByName(page, app, ROOM_NAME);

            await page.getByRole("menuitem", { name: "Files" }).click();
            await expect(page.locator(".mx_FilePanel")).toBeVisible();
            await expect(page.locator(".mx_EmptyState")).toBeVisible();

            await page.getByTestId("base-card-back-button").click();
            await checkRoomSummaryCard(page, ROOM_NAME);
        });

        test("should handle viewing room member", async ({ page, app }) => {
            await viewRoomSummaryByName(page, app, ROOM_NAME);

            await page.locator(".mx_RightPanel").getByRole("menuitem", { name: "People" }).click();
            await expect(page.locator(".mx_MemberListView")).toBeVisible();

            await getMemberTileByName(page, NAME).click();
            await expect(page.locator(".mx_UserInfo")).toBeVisible();
            await expect(page.locator(".mx_UserInfo_profile").getByText(NAME)).toBeVisible();

            await page.getByTestId("base-card-back-button").click();
            await expect(page.locator(".mx_MemberListView")).toBeVisible();

            await page.getByLabel("Room info").nth(1).click();
            await checkRoomSummaryCard(page, ROOM_NAME);
        });
    });

    test.describe("in spaces", () => {
        test("should handle viewing space member", async ({ page, app }) => {
            await app.viewSpaceHomeByName(SPACE_NAME);

            // \d represents the number of the space members
            await page
                .locator(".mx_RoomInfoLine_private")
                .getByRole("button", { name: /\d member/ })
                .click();
            await expect(page.locator(".mx_MemberListView")).toBeVisible();

            await getMemberTileByName(page, NAME).click();
            await expect(page.locator(".mx_UserInfo")).toBeVisible();
            await expect(page.locator(".mx_UserInfo_profile").getByText(NAME)).toBeVisible();

            await page.getByTestId("base-card-back-button").click();
            await expect(page.locator(".mx_MemberListView")).toBeVisible();
        });
    });
});<|MERGE_RESOLUTION|>--- conflicted
+++ resolved
@@ -38,24 +38,6 @@
     });
 
     test.describe("in rooms", () => {
-<<<<<<< HEAD
-        test("should handle long room address and long room name", { tag: "@screenshot" }, async ({ page, app }) => {
-            await app.client.createRoom({ name: ROOM_NAME_LONG });
-            await viewRoomSummaryByName(page, app, ROOM_NAME_LONG);
-
-            await app.settings.openRoomSettings();
-
-            // Set a local room address
-            const localAddresses = page.locator(".mx_SettingsFieldset", { hasText: "Local Addresses" });
-            await localAddresses.getByRole("textbox").fill(ROOM_ADDRESS_LONG);
-            await expect(page.getByText("This address is available to use")).toBeVisible();
-            await localAddresses.getByRole("button", { name: "Add" }).click();
-            await expect(localAddresses.getByText(`#${ROOM_ADDRESS_LONG}:localhost`)).toHaveClass(
-                "mx_EditableItem_item",
-            );
-
-            await app.closeDialog();
-=======
         test(
             "should handle long room address and long room name",
             { tag: "@screenshot" },
@@ -87,7 +69,6 @@
 
         test("should have padding under leave room", { tag: "@screenshot" }, async ({ page, app }) => {
             await viewRoomSummaryByName(page, app, ROOM_NAME);
->>>>>>> ff1da50d
 
             const leaveButton = await page.getByRole("menuitem", { name: "Leave Room" });
             await leaveButton.scrollIntoViewIfNeeded();
