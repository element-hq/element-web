/*
Copyright 2024 New Vector Ltd.
Copyright 2022 The Matrix.org Foundation C.I.C.

SPDX-License-Identifier: AGPL-3.0-only OR GPL-3.0-only OR LicenseRef-Element-Commercial
Please see LICENSE files in the repository root for full details.
*/

import { Locator, type Page } from "@playwright/test";

import { test, expect } from "../../element-web-test";
import { checkRoomSummaryCard, viewRoomSummaryByName } from "./utils";

const ROOM_NAME = "Test room";
const ROOM_NAME_LONG =
    "Lorem ipsum dolor sit amet, consectetur adipisicing elit, sed do eiusmod tempor incididunt ut labore " +
    "et dolore magna aliqua. Ut enim ad minim veniam, quis nostrud exercitation ullamco laboris nisi ut " +
    "aliquip ex ea commodo consequat. Duis aute irure dolor in reprehenderit in voluptate velit esse cillum " +
    "dolore eu fugiat nulla pariatur. Excepteur sint occaecat cupidatat non proident, sunt in culpa qui " +
    "officia deserunt mollit anim id est laborum.";
const SPACE_NAME = "Test space";
const NAME = "Alice";
const ROOM_ADDRESS_LONG =
    "loremIpsumDolorSitAmetConsecteturAdipisicingElitSedDoEiusmodTemporIncididuntUtLaboreEtDoloreMagnaAliqua";

function getMemberTileByName(page: Page, name: string): Locator {
    return page.locator(`.mx_MemberTileView, [title="${name}"]`);
}

test.describe("RightPanel", () => {
    test.use({
        displayName: NAME,
    });

    test.beforeEach(async ({ app, user }) => {
        await app.client.createRoom({ name: ROOM_NAME });
        await app.client.createSpace({ name: SPACE_NAME });
    });

    test.describe("in rooms", () => {
<<<<<<< HEAD
        test(
            "should handle long room address and long room name",
            { tag: "@screenshot" },
            async ({ page, app, user }) => {
                await app.client.createRoom({ name: ROOM_NAME_LONG });
                await viewRoomSummaryByName(page, app, ROOM_NAME_LONG);

                await app.settings.openRoomSettings();

                // Set a local room address
                const localAddresses = page.locator(".mx_SettingsFieldset", { hasText: "Local Addresses" });
                await localAddresses.getByRole("textbox").fill(ROOM_ADDRESS_LONG);
                await localAddresses.getByRole("button", { name: "Add" }).click();
                await expect(localAddresses.getByText(`#${ROOM_ADDRESS_LONG}:${user.homeServer}`)).toHaveClass(
                    "mx_EditableItem_item",
                );

                await app.closeDialog();

                // Close and reopen the right panel to render the room address
                await app.toggleRoomInfoPanel();
                await expect(page.locator(".mx_RightPanel")).not.toBeVisible();
                await app.toggleRoomInfoPanel();

                await expect(page.locator(".mx_RightPanel")).toMatchScreenshot("with-name-and-address.png");
            },
        );
=======
        test("should handle long room address and long room name", { tag: "@screenshot" }, async ({ page, app }) => {
            await app.client.createRoom({ name: ROOM_NAME_LONG });
            await viewRoomSummaryByName(page, app, ROOM_NAME_LONG);

            await app.settings.openRoomSettings();

            // Set a local room address
            const localAddresses = page.locator(".mx_SettingsFieldset", { hasText: "Local Addresses" });
            await localAddresses.getByRole("textbox").fill(ROOM_ADDRESS_LONG);
            await expect(page.getByText("This address is available to use")).toBeVisible();
            await localAddresses.getByRole("button", { name: "Add" }).click();
            await expect(localAddresses.getByText(`#${ROOM_ADDRESS_LONG}:localhost`)).toHaveClass(
                "mx_EditableItem_item",
            );

            await app.closeDialog();

            // Close and reopen the right panel to render the room address
            await app.toggleRoomInfoPanel();
            await expect(page.locator(".mx_RightPanel")).not.toBeVisible();
            await app.toggleRoomInfoPanel();

            await expect(page.locator(".mx_RightPanel")).toMatchScreenshot("with-name-and-address.png");
        });
>>>>>>> d87dff6d

        test("should handle clicking add widgets", async ({ page, app }) => {
            await viewRoomSummaryByName(page, app, ROOM_NAME);

            await page.getByRole("menuitem", { name: "Extensions" }).click();
            await page.getByRole("button", { name: "Add extensions" }).click();
            await expect(page.locator(".mx_IntegrationManager")).toBeVisible();
        });

        test("should handle viewing export chat", async ({ page, app }) => {
            await viewRoomSummaryByName(page, app, ROOM_NAME);

            await page.getByRole("menuitem", { name: "Export Chat" }).click();
            await expect(page.locator(".mx_ExportDialog")).toBeVisible();
        });

        test("should handle viewing share room", async ({ page, app }) => {
            await viewRoomSummaryByName(page, app, ROOM_NAME);

            await page.getByRole("menuitem", { name: "Copy link" }).click();
            await expect(page.locator(".mx_ShareDialog")).toBeVisible();
        });

        test("should handle viewing room settings", async ({ page, app }) => {
            await viewRoomSummaryByName(page, app, ROOM_NAME);

            await page.getByRole("menuitem", { name: "Settings" }).click();
            await expect(page.locator(".mx_RoomSettingsDialog")).toBeVisible();
            await expect(page.locator(".mx_Dialog_title").getByText("Room Settings - " + ROOM_NAME)).toBeVisible();
        });

        test("should handle viewing files", async ({ page, app }) => {
            await viewRoomSummaryByName(page, app, ROOM_NAME);

            await page.getByRole("menuitem", { name: "Files" }).click();
            await expect(page.locator(".mx_FilePanel")).toBeVisible();
            await expect(page.locator(".mx_EmptyState")).toBeVisible();

            await page.getByTestId("base-card-back-button").click();
            await checkRoomSummaryCard(page, ROOM_NAME);
        });

        test("should handle viewing room member", async ({ page, app }) => {
            await viewRoomSummaryByName(page, app, ROOM_NAME);

            await page.locator(".mx_RightPanel").getByRole("menuitem", { name: "People" }).click();
            await expect(page.locator(".mx_MemberListView")).toBeVisible();

            await getMemberTileByName(page, NAME).click();
            await expect(page.locator(".mx_UserInfo")).toBeVisible();
            await expect(page.locator(".mx_UserInfo_profile").getByText(NAME)).toBeVisible();

            await page.getByTestId("base-card-back-button").click();
            await expect(page.locator(".mx_MemberListView")).toBeVisible();

            await page.getByLabel("Room info").nth(1).click();
            await checkRoomSummaryCard(page, ROOM_NAME);
        });
    });

    test.describe("in spaces", () => {
        test("should handle viewing space member", async ({ page, app }) => {
            await app.viewSpaceHomeByName(SPACE_NAME);

            // \d represents the number of the space members
            await page
                .locator(".mx_RoomInfoLine_private")
                .getByRole("button", { name: /\d member/ })
                .click();
            await expect(page.locator(".mx_MemberListView")).toBeVisible();

            await getMemberTileByName(page, NAME).click();
            await expect(page.locator(".mx_UserInfo")).toBeVisible();
            await expect(page.locator(".mx_UserInfo_profile").getByText(NAME)).toBeVisible();

            await page.getByTestId("base-card-back-button").click();
            await expect(page.locator(".mx_MemberListView")).toBeVisible();
        });
    });
});<|MERGE_RESOLUTION|>--- conflicted
+++ resolved
@@ -38,7 +38,6 @@
     });
 
     test.describe("in rooms", () => {
-<<<<<<< HEAD
         test(
             "should handle long room address and long room name",
             { tag: "@screenshot" },
@@ -51,6 +50,7 @@
                 // Set a local room address
                 const localAddresses = page.locator(".mx_SettingsFieldset", { hasText: "Local Addresses" });
                 await localAddresses.getByRole("textbox").fill(ROOM_ADDRESS_LONG);
+                await expect(page.getByText("This address is available to use")).toBeVisible();
                 await localAddresses.getByRole("button", { name: "Add" }).click();
                 await expect(localAddresses.getByText(`#${ROOM_ADDRESS_LONG}:${user.homeServer}`)).toHaveClass(
                     "mx_EditableItem_item",
@@ -66,32 +66,6 @@
                 await expect(page.locator(".mx_RightPanel")).toMatchScreenshot("with-name-and-address.png");
             },
         );
-=======
-        test("should handle long room address and long room name", { tag: "@screenshot" }, async ({ page, app }) => {
-            await app.client.createRoom({ name: ROOM_NAME_LONG });
-            await viewRoomSummaryByName(page, app, ROOM_NAME_LONG);
-
-            await app.settings.openRoomSettings();
-
-            // Set a local room address
-            const localAddresses = page.locator(".mx_SettingsFieldset", { hasText: "Local Addresses" });
-            await localAddresses.getByRole("textbox").fill(ROOM_ADDRESS_LONG);
-            await expect(page.getByText("This address is available to use")).toBeVisible();
-            await localAddresses.getByRole("button", { name: "Add" }).click();
-            await expect(localAddresses.getByText(`#${ROOM_ADDRESS_LONG}:localhost`)).toHaveClass(
-                "mx_EditableItem_item",
-            );
-
-            await app.closeDialog();
-
-            // Close and reopen the right panel to render the room address
-            await app.toggleRoomInfoPanel();
-            await expect(page.locator(".mx_RightPanel")).not.toBeVisible();
-            await app.toggleRoomInfoPanel();
-
-            await expect(page.locator(".mx_RightPanel")).toMatchScreenshot("with-name-and-address.png");
-        });
->>>>>>> d87dff6d
 
         test("should handle clicking add widgets", async ({ page, app }) => {
             await viewRoomSummaryByName(page, app, ROOM_NAME);
