--- conflicted
+++ resolved
@@ -14,29 +14,11 @@
     test.skip(isDendrite, "not yet wired up");
     test.use(emailHomeserver);
     test.use({
-<<<<<<< HEAD
         config: ({ homeserver }, use) =>
-=======
-        startHomeserverOpts: ({ mailhog }, use) =>
-            use({
-                template: "email",
-                variables: {
-                    SMTP_HOST: "host.containers.internal",
-                    SMTP_PORT: mailhog.instance.smtpPort,
-                },
-            }),
-        config: ({ config }, use) =>
->>>>>>> 08bb07e6
             use({
                 ...config,
                 default_server_config: {
-<<<<<<< HEAD
-                    "m.homeserver": {
-                        base_url: homeserver.baseUrl,
-                    },
-=======
                     ...config.default_server_config,
->>>>>>> 08bb07e6
                     "m.identity_server": {
                         base_url: "https://server.invalid",
                     },
