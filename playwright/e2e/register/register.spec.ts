--- conflicted
+++ resolved
@@ -9,25 +9,18 @@
 import { test, expect } from "../../element-web-test";
 import { consentHomeserver } from "../../plugins/homeserver/synapse/consentHomeserver.ts";
 
-<<<<<<< HEAD
+test.use(consentHomeserver);
 test.use({
-    startHomeserverOpts: "consent",
-});
-=======
-test.describe("Registration", () => {
-    test.use(consentHomeserver);
-    test.use({
-        config: {
-            // The only thing that we really *need* (otherwise Element refuses to load) is a default homeserver.
-            // We point that to a guaranteed-invalid domain.
-            default_server_config: {
-                "m.homeserver": {
-                    base_url: "https://server.invalid",
-                },
+    config: {
+        // The only thing that we really *need* (otherwise Element refuses to load) is a default homeserver.
+        // We point that to a guaranteed-invalid domain.
+        default_server_config: {
+            "m.homeserver": {
+                base_url: "https://server.invalid",
             },
         },
-    });
->>>>>>> 96d1812f
+    },
+});
 
 test.describe("Registration", () => {
     test.beforeEach(async ({ page }) => {
