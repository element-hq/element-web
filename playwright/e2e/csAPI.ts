--- conflicted
+++ resolved
@@ -9,11 +9,7 @@
 import { KeyBackupInfo } from "matrix-js-sdk/src/crypto-api";
 
 import { HomeserverInstance } from "../plugins/homeserver";
-<<<<<<< HEAD
-import { ClientServerApi } from "../testcontainers/utils.ts";
-=======
 import { ClientServerApi } from "../plugins/utils/api.ts";
->>>>>>> 3b4ca5eb
 
 /**
  * A small subset of the Client-Server API used to manipulate the state of the
