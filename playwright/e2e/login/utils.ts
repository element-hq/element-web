/*
Copyright 2024 New Vector Ltd.
Copyright 2023 The Matrix.org Foundation C.I.C.

SPDX-License-Identifier: AGPL-3.0-only OR GPL-3.0-only OR LicenseRef-Element-Commercial
Please see LICENSE files in the repository root for full details.
*/

<<<<<<< HEAD
import { Page, expect, TestInfo } from "@playwright/test";
=======
import { type Page, expect, type TestInfo } from "@playwright/test";
>>>>>>> ff1da50d

import { type Credentials, type HomeserverInstance } from "../../plugins/homeserver";

/** Visit the login page, choose to log in with "OAuth test", register a new account, and redirect back to Element
 */
export async function doTokenRegistration(
    page: Page,
    homeserver: HomeserverInstance,
    testInfo: TestInfo,
): Promise<Credentials & { displayName: string }> {
    await page.goto("/#/login");

    await page.getByRole("button", { name: "Edit" }).click();
    await page.getByRole("textbox", { name: "Other homeserver" }).fill(homeserver.baseUrl);
    await page.getByRole("button", { name: "Continue", exact: true }).click();
    // wait for the dialog to go away
    await expect(page.locator(".mx_ServerPickerDialog")).toHaveCount(0);

    // click on "Continue with OAuth test"
    await page.getByRole("button", { name: "Continue with OAuth test" }).click();

    // wait for the Test OAuth Page to load
    await expect(page.getByText("Test OAuth page")).toBeVisible();

    // click the submit button
    await page.getByRole("button", { name: "Submit" }).click();

    // Synapse prompts us to pick a user ID
    await expect(page.getByRole("heading", { name: "Create your account" })).toBeVisible();
    await page.getByRole("textbox", { name: "Username (required)" }).fill(`alice_${testInfo.testId}`);

    // wait for username validation to start, and complete
    await expect(page.locator("#field-username-output")).toHaveText("");
    await page.getByRole("button", { name: "Continue" }).click();

    // Synapse prompts us to grant permission to Element
    page.getByRole("heading", { name: "Continue to your account" });
    await page.getByRole("link", { name: "Continue" }).click();

    // Eventually, we should end up at the home screen.
    await expect(page).toHaveURL(/\/#\/home$/, { timeout: 10000 });
    await expect(page.getByRole("heading", { name: "Welcome Alice", exact: true })).toBeVisible();

    return page.evaluate(() => ({
        accessToken: window.mxMatrixClientPeg.get().getAccessToken(),
        userId: window.mxMatrixClientPeg.get().getUserId(),
        deviceId: window.mxMatrixClientPeg.get().getDeviceId(),
        homeServer: window.mxMatrixClientPeg.get().getHomeserverUrl(),
        password: null,
        displayName: "Alice",
        username: window.mxMatrixClientPeg.get().getUserIdLocalpart(),
    }));
}

/**
 * Intercept calls to /sync and have them fail with a soft-logout
 *
 * Any further requests to /sync with the same access token are blocked.
 */
export async function interceptRequestsWithSoftLogout(page: Page, user: Credentials): Promise<void> {
    await page.route("**/_matrix/client/*/sync*", async (route, req) => {
        const accessToken = await req.headerValue("Authorization");

        // now, if the access token on this request matches the expired one, block it
        if (accessToken === `Bearer ${user.accessToken}`) {
            console.log("Intercepting request with soft-logged-out access token");
            await route.fulfill({
                status: 401,
                json: {
                    errcode: "M_UNKNOWN_TOKEN",
                    error: "Soft logout",
                    soft_logout: true,
                },
            });
            return;
        }

        // otherwise, pass through as normal
        await route.continue();
    });

    const promise = page.waitForResponse((resp) => resp.url().includes("/sync") && resp.status() === 401);

    // do something to make the active /sync return: create a new room
    await page.evaluate(() => {
        // don't wait for this to complete: it probably won't, because of the broken sync
        void window.mxMatrixClientPeg.get().createRoom({});
    });

    await promise;
}<|MERGE_RESOLUTION|>--- conflicted
+++ resolved
@@ -6,11 +6,7 @@
 Please see LICENSE files in the repository root for full details.
 */
 
-<<<<<<< HEAD
-import { Page, expect, TestInfo } from "@playwright/test";
-=======
 import { type Page, expect, type TestInfo } from "@playwright/test";
->>>>>>> ff1da50d
 
 import { type Credentials, type HomeserverInstance } from "../../plugins/homeserver";
 
