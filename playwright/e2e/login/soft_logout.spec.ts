/*
Copyright 2024 New Vector Ltd.
Copyright 2023 The Matrix.org Foundation C.I.C.

SPDX-License-Identifier: AGPL-3.0-only OR GPL-3.0-only OR LicenseRef-Element-Commercial
Please see LICENSE files in the repository root for full details.
*/

import { test, expect } from "../../element-web-test";
<<<<<<< HEAD
import { doTokenRegistration } from "./utils";
import { Credentials } from "../../plugins/homeserver";
import { legacyOAuthHomeserver } from "../../plugins/homeserver/synapse/legacyOAuthHomeserver.ts";
import { isDendrite } from "../../plugins/homeserver/dendrite";

test.describe("Soft logout", () => {
    test.use({
        displayName: "Alice",
        config: {
            // The only thing that we really *need* (otherwise Element refuses to load) is a default homeserver.
            // We point that to a guaranteed-invalid domain.
            default_server_config: {
                "m.homeserver": {
                    base_url: "https://server.invalid",
                },
            },
        },
    });

    test.describe("with password user", () => {
        test("shows the soft-logout page when a request fails, and allows a re-login", async ({ page, user }) => {
            await interceptRequestsWithSoftLogout(page, user);
            await expect(page.getByText("You're signed out")).toBeVisible();
            await page.getByPlaceholder("Password").fill(user.password);
            await page.getByPlaceholder("Password").press("Enter");

            // back to the welcome page
            await expect(page).toHaveURL(/\/#\/home/);
            await expect(
                page.getByRole("heading", { name: "Now, let's help you get started", exact: true }),
            ).toBeVisible();
        });

        test("still shows the soft-logout page when the page is reloaded after a soft-logout", async ({
            page,
            user,
        }) => {
            await interceptRequestsWithSoftLogout(page, user);
            await expect(page.getByText("You're signed out")).toBeVisible();
            await page.reload();
            await expect(page.getByText("You're signed out")).toBeVisible();
        });
    });

    test.describe("with SSO user", () => {
        test.skip(isDendrite, "does not yet support SSO");
        test.use(legacyOAuthHomeserver);
        test.use({
            user: async ({ page, homeserver }, use) => {
                const user = await doTokenRegistration(page, homeserver);

                // Eventually, we should end up at the home screen.
                await expect(page).toHaveURL(/\/#\/home$/);
                await expect(page.getByRole("heading", { name: "Welcome Alice", exact: true })).toBeVisible();

                await use(user);
            },
        });

        test("shows the soft-logout page when a request fails, and allows a re-login", async ({ page, user }) => {
            await expect(page.getByRole("heading", { name: "Welcome Alice", exact: true })).toBeVisible();

            await interceptRequestsWithSoftLogout(page, user);

            await expect(page.getByText("You're signed out")).toBeVisible();
            await page.getByRole("button", { name: "Continue with OAuth test" }).click();

            // click the submit button
            await page.getByRole("button", { name: "Submit" }).click();

            // Synapse prompts us to grant permission to Element
            await expect(page.getByRole("heading", { name: "Continue to your account" })).toBeVisible();
            await page.getByRole("link", { name: "Continue" }).click();

            // back to the welcome page
            await expect(page).toHaveURL(/\/#\/home$/);
            await expect(page.getByRole("heading", { name: "Welcome Alice", exact: true })).toBeVisible();
        });
    });
=======
import { interceptRequestsWithSoftLogout } from "./utils";

test.use({
    displayName: "Alice",
    config: {
        // The only thing that we really *need* (otherwise Element refuses to load) is a default homeserver.
        // We point that to a guaranteed-invalid domain.
        default_server_config: {
            "m.homeserver": {
                base_url: "https://server.invalid",
            },
        },
    },
>>>>>>> 50ac509a
});

test.describe("Soft logout with password user", () => {
    test("shows the soft-logout page when a request fails, and allows a re-login", async ({ page, user }) => {
        await interceptRequestsWithSoftLogout(page, user);
        await expect(page.getByText("You're signed out")).toBeVisible();
        await page.getByPlaceholder("Password").fill(user.password);
        await page.getByPlaceholder("Password").press("Enter");

        // back to the welcome page
        await expect(page).toHaveURL(/\/#\/home/);
        await expect(page.getByRole("heading", { name: "Now, let's help you get started", exact: true })).toBeVisible();
    });

    test("still shows the soft-logout page when the page is reloaded after a soft-logout", async ({ page, user }) => {
        await interceptRequestsWithSoftLogout(page, user);
        await expect(page.getByText("You're signed out")).toBeVisible();
        await page.reload();
        await expect(page.getByText("You're signed out")).toBeVisible();
    });
});<|MERGE_RESOLUTION|>--- conflicted
+++ resolved
@@ -7,87 +7,6 @@
 */
 
 import { test, expect } from "../../element-web-test";
-<<<<<<< HEAD
-import { doTokenRegistration } from "./utils";
-import { Credentials } from "../../plugins/homeserver";
-import { legacyOAuthHomeserver } from "../../plugins/homeserver/synapse/legacyOAuthHomeserver.ts";
-import { isDendrite } from "../../plugins/homeserver/dendrite";
-
-test.describe("Soft logout", () => {
-    test.use({
-        displayName: "Alice",
-        config: {
-            // The only thing that we really *need* (otherwise Element refuses to load) is a default homeserver.
-            // We point that to a guaranteed-invalid domain.
-            default_server_config: {
-                "m.homeserver": {
-                    base_url: "https://server.invalid",
-                },
-            },
-        },
-    });
-
-    test.describe("with password user", () => {
-        test("shows the soft-logout page when a request fails, and allows a re-login", async ({ page, user }) => {
-            await interceptRequestsWithSoftLogout(page, user);
-            await expect(page.getByText("You're signed out")).toBeVisible();
-            await page.getByPlaceholder("Password").fill(user.password);
-            await page.getByPlaceholder("Password").press("Enter");
-
-            // back to the welcome page
-            await expect(page).toHaveURL(/\/#\/home/);
-            await expect(
-                page.getByRole("heading", { name: "Now, let's help you get started", exact: true }),
-            ).toBeVisible();
-        });
-
-        test("still shows the soft-logout page when the page is reloaded after a soft-logout", async ({
-            page,
-            user,
-        }) => {
-            await interceptRequestsWithSoftLogout(page, user);
-            await expect(page.getByText("You're signed out")).toBeVisible();
-            await page.reload();
-            await expect(page.getByText("You're signed out")).toBeVisible();
-        });
-    });
-
-    test.describe("with SSO user", () => {
-        test.skip(isDendrite, "does not yet support SSO");
-        test.use(legacyOAuthHomeserver);
-        test.use({
-            user: async ({ page, homeserver }, use) => {
-                const user = await doTokenRegistration(page, homeserver);
-
-                // Eventually, we should end up at the home screen.
-                await expect(page).toHaveURL(/\/#\/home$/);
-                await expect(page.getByRole("heading", { name: "Welcome Alice", exact: true })).toBeVisible();
-
-                await use(user);
-            },
-        });
-
-        test("shows the soft-logout page when a request fails, and allows a re-login", async ({ page, user }) => {
-            await expect(page.getByRole("heading", { name: "Welcome Alice", exact: true })).toBeVisible();
-
-            await interceptRequestsWithSoftLogout(page, user);
-
-            await expect(page.getByText("You're signed out")).toBeVisible();
-            await page.getByRole("button", { name: "Continue with OAuth test" }).click();
-
-            // click the submit button
-            await page.getByRole("button", { name: "Submit" }).click();
-
-            // Synapse prompts us to grant permission to Element
-            await expect(page.getByRole("heading", { name: "Continue to your account" })).toBeVisible();
-            await page.getByRole("link", { name: "Continue" }).click();
-
-            // back to the welcome page
-            await expect(page).toHaveURL(/\/#\/home$/);
-            await expect(page.getByRole("heading", { name: "Welcome Alice", exact: true })).toBeVisible();
-        });
-    });
-=======
 import { interceptRequestsWithSoftLogout } from "./utils";
 
 test.use({
@@ -101,7 +20,6 @@
             },
         },
     },
->>>>>>> 50ac509a
 });
 
 test.describe("Soft logout with password user", () => {
