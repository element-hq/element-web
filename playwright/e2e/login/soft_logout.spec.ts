/*
Copyright 2024 New Vector Ltd.
Copyright 2023 The Matrix.org Foundation C.I.C.

SPDX-License-Identifier: AGPL-3.0-only OR GPL-3.0-only OR LicenseRef-Element-Commercial
Please see LICENSE files in the repository root for full details.
*/

import { Page } from "@playwright/test";

import { test, expect } from "../../element-web-test";
import { doTokenRegistration } from "./utils";
import { Credentials } from "../../plugins/homeserver";
import { legacyOAuthHomeserver } from "../../plugins/homeserver/synapse/legacyOAuthHomeserver.ts";

<<<<<<< HEAD
test.use({
    displayName: "Alice",
    startHomeserverOpts: ({ oAuthServer }, use) =>
        use({
            template: "default",
            oAuthServerPort: oAuthServer.port,
        }),
});
=======
test.describe("Soft logout", () => {
    test.use({
        displayName: "Alice",
        config: {
            // The only thing that we really *need* (otherwise Element refuses to load) is a default homeserver.
            // We point that to a guaranteed-invalid domain.
            default_server_config: {
                "m.homeserver": {
                    base_url: "https://server.invalid",
                },
            },
        },
    });
>>>>>>> 96d1812f

test.describe("Soft logout", () => {
    test.describe("with password user", () => {
        test("shows the soft-logout page when a request fails, and allows a re-login", async ({ page, user }) => {
            await interceptRequestsWithSoftLogout(page, user);
            await expect(page.getByText("You're signed out")).toBeVisible();
            await page.getByPlaceholder("Password").fill(user.password);
            await page.getByPlaceholder("Password").press("Enter");

            // back to the welcome page
            await expect(page).toHaveURL(/\/#\/home/);
            await expect(
                page.getByRole("heading", { name: "Now, let's help you get started", exact: true }),
            ).toBeVisible();
        });

        test("still shows the soft-logout page when the page is reloaded after a soft-logout", async ({
            page,
            user,
        }) => {
            await interceptRequestsWithSoftLogout(page, user);
            await expect(page.getByText("You're signed out")).toBeVisible();
            await page.reload();
            await expect(page.getByText("You're signed out")).toBeVisible();
        });
    });

    test.describe("with SSO user", () => {
        test.use(legacyOAuthHomeserver);
        test.use({
            user: async ({ page, homeserver }, use) => {
                const user = await doTokenRegistration(page, homeserver);

                // Eventually, we should end up at the home screen.
                await expect(page).toHaveURL(/\/#\/home$/);
                await expect(page.getByRole("heading", { name: "Welcome Alice", exact: true })).toBeVisible();

                await use(user);
            },
        });

        test("shows the soft-logout page when a request fails, and allows a re-login", async ({ page, user }) => {
            await expect(page.getByRole("heading", { name: "Welcome Alice", exact: true })).toBeVisible();

            await interceptRequestsWithSoftLogout(page, user);

            await expect(page.getByText("You're signed out")).toBeVisible();
            await page.getByRole("button", { name: "Continue with OAuth test" }).click();

            // click the submit button
            await page.getByRole("button", { name: "Submit" }).click();

            // Synapse prompts us to grant permission to Element
            await expect(page.getByRole("heading", { name: "Continue to your account" })).toBeVisible();
            await page.getByRole("link", { name: "Continue" }).click();

            // back to the welcome page
            await expect(page).toHaveURL(/\/#\/home$/);
            await expect(page.getByRole("heading", { name: "Welcome Alice", exact: true })).toBeVisible();
        });
    });
});

/**
 * Intercept calls to /sync and have them fail with a soft-logout
 *
 * Any further requests to /sync with the same access token are blocked.
 */
async function interceptRequestsWithSoftLogout(page: Page, user: Credentials): Promise<void> {
    await page.route("**/_matrix/client/*/sync*", async (route, req) => {
        const accessToken = await req.headerValue("Authorization");

        // now, if the access token on this request matches the expired one, block it
        if (accessToken === `Bearer ${user.accessToken}`) {
            console.log("Intercepting request with soft-logged-out access token");
            await route.fulfill({
                status: 401,
                json: {
                    errcode: "M_UNKNOWN_TOKEN",
                    error: "Soft logout",
                    soft_logout: true,
                },
            });
            return;
        }

        // otherwise, pass through as normal
        await route.continue();
    });

    const promise = page.waitForResponse((resp) => resp.url().includes("/sync") && resp.status() === 401);

    // do something to make the active /sync return: create a new room
    await page.evaluate(() => {
        // don't wait for this to complete: it probably won't, because of the broken sync
        window.mxMatrixClientPeg.get().createRoom({});
    });

    await promise;
}<|MERGE_RESOLUTION|>--- conflicted
+++ resolved
@@ -13,30 +13,18 @@
 import { Credentials } from "../../plugins/homeserver";
 import { legacyOAuthHomeserver } from "../../plugins/homeserver/synapse/legacyOAuthHomeserver.ts";
 
-<<<<<<< HEAD
 test.use({
     displayName: "Alice",
-    startHomeserverOpts: ({ oAuthServer }, use) =>
-        use({
-            template: "default",
-            oAuthServerPort: oAuthServer.port,
-        }),
-});
-=======
-test.describe("Soft logout", () => {
-    test.use({
-        displayName: "Alice",
-        config: {
-            // The only thing that we really *need* (otherwise Element refuses to load) is a default homeserver.
-            // We point that to a guaranteed-invalid domain.
-            default_server_config: {
-                "m.homeserver": {
-                    base_url: "https://server.invalid",
-                },
+    config: {
+        // The only thing that we really *need* (otherwise Element refuses to load) is a default homeserver.
+        // We point that to a guaranteed-invalid domain.
+        default_server_config: {
+            "m.homeserver": {
+                base_url: "https://server.invalid",
             },
         },
-    });
->>>>>>> 96d1812f
+    },
+});
 
 test.describe("Soft logout", () => {
     test.describe("with password user", () => {
