--- conflicted
+++ resolved
@@ -39,45 +39,6 @@
     await expect(page.getByRole("group", { name: "People" }).getByText(name)).toBeAttached();
 }
 
-<<<<<<< HEAD
-test.describe("Spotlight", () => {
-    test.skip(isDendrite, "due to a Dendrite bug https://github.com/element-hq/dendrite/issues/3488");
-
-    const bot1Name = "BotBob";
-    let bot1: Bot;
-
-    const bot2Name = "ByteBot";
-    let bot2: Bot;
-
-    const room1Name = "247";
-    let room1Id: string;
-
-    const room2Name = "Lounge";
-    let room2Id: string;
-
-    const room3Name = "Public";
-    let room3Id: string;
-
-    test.use({
-        displayName: "Jim",
-    });
-
-    test.beforeEach(async ({ page, homeserver, app, user }) => {
-        bot1 = new Bot(page, homeserver, { displayName: bot1Name, autoAcceptInvites: true });
-        bot2 = new Bot(page, homeserver, { displayName: bot2Name, autoAcceptInvites: true });
-        const Visibility = await page.evaluate(() => (window as any).matrixcs.Visibility);
-
-        room1Id = await app.client.createRoom({ name: room1Name, visibility: Visibility.Public });
-
-        await bot1.joinRoom(room1Id);
-        const bot1UserId = await bot1.evaluate((client) => client.getUserId());
-        room2Id = await bot2.createRoom({ name: room2Name, visibility: Visibility.Public });
-        await bot2.inviteUser(room2Id, bot1UserId);
-
-        room3Id = await bot2.createRoom({
-            name: room3Name,
-            visibility: Visibility.Public,
-=======
 type RoomRef = { name: string; roomId: string };
 const test = base.extend<{
     bot1: Bot;
@@ -109,7 +70,6 @@
         const roomId = await bot2.createRoom({
             name,
             visibility: "public" as Visibility,
->>>>>>> d87dff6d
             initial_state: [
                 {
                     type: "m.room.history_visibility",
@@ -130,6 +90,7 @@
 });
 
 test.describe("Spotlight", () => {
+    test.skip(isDendrite, "due to a Dendrite bug https://github.com/element-hq/dendrite/issues/3488");
     test.use({
         displayName: "Jim",
     });
