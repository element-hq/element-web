/*
Copyright 2024 New Vector Ltd.
Copyright 2023 The Matrix.org Foundation C.I.C.

SPDX-License-Identifier: AGPL-3.0-only OR GPL-3.0-only OR LicenseRef-Element-Commercial
Please see LICENSE files in the repository root for full details.
*/

import { test, expect } from "../../element-web-test.ts";
import { registerAccountMas } from ".";
import { ElementAppPage } from "../../pages/ElementAppPage.ts";
import { masHomeserver } from "../../plugins/homeserver/synapse/masHomeserver.ts";

test.use(masHomeserver);
test.describe("OIDC Native", { tag: ["@no-firefox", "@no-webkit"] }, () => {
<<<<<<< HEAD
    test.use(masHomeserver);
=======
    test.skip(isDendrite, "does not yet support MAS");
>>>>>>> 50ac509a
    test.slow(); // trace recording takes a while here

    test("can register the oauth2 client and an account", async ({ context, page, homeserver, mailhogClient, mas }) => {
        const tokenUri = `${mas.baseUrl}/oauth2/token`;
        const tokenApiPromise = page.waitForRequest(
            (request) => request.url() === tokenUri && request.postDataJSON()["grant_type"] === "authorization_code",
        );

        await page.goto("/#/login");
        await page.getByRole("button", { name: "Continue" }).click();
        await registerAccountMas(page, mailhogClient, "alice", "alice@email.com", "Pa$sW0rD!");

        // Eventually, we should end up at the home screen.
        await expect(page).toHaveURL(/\/#\/home$/, { timeout: 10000 });
        await expect(page.getByRole("heading", { name: "Welcome alice", exact: true })).toBeVisible();

        const tokenApiRequest = await tokenApiPromise;
        expect(tokenApiRequest.postDataJSON()["grant_type"]).toBe("authorization_code");

        const deviceId = await page.evaluate<string>(() => window.localStorage.mx_device_id);

        const app = new ElementAppPage(page);
        await app.settings.openUserSettings("Account");
        const newPagePromise = context.waitForEvent("page");
        await page.getByRole("button", { name: "Manage account" }).click();
        await app.settings.closeDialog();

        // Assert MAS sees the session as OIDC Native
        const newPage = await newPagePromise;
        await newPage.getByText("Devices").click();
        await newPage.getByText(deviceId).click();
        await expect(newPage.getByText("Element")).toBeVisible();
        await expect(newPage.getByText("http://localhost:8080/")).toBeVisible();
        await expect(newPage).toHaveURL(/\/oauth2_session/);
        await newPage.close();

        // Assert logging out revokes both tokens
        const revokeUri = `${mas.baseUrl}/oauth2/revoke`;
        const revokeAccessTokenPromise = page.waitForRequest(
            (request) => request.url() === revokeUri && request.postDataJSON()["token_type_hint"] === "access_token",
        );
        const revokeRefreshTokenPromise = page.waitForRequest(
            (request) => request.url() === revokeUri && request.postDataJSON()["token_type_hint"] === "refresh_token",
        );
        const locator = await app.settings.openUserMenu();
        await locator.getByRole("menuitem", { name: "Sign out", exact: true }).click();
        await revokeAccessTokenPromise;
        await revokeRefreshTokenPromise;
    });
});<|MERGE_RESOLUTION|>--- conflicted
+++ resolved
@@ -13,11 +13,6 @@
 
 test.use(masHomeserver);
 test.describe("OIDC Native", { tag: ["@no-firefox", "@no-webkit"] }, () => {
-<<<<<<< HEAD
-    test.use(masHomeserver);
-=======
-    test.skip(isDendrite, "does not yet support MAS");
->>>>>>> 50ac509a
     test.slow(); // trace recording takes a while here
 
     test("can register the oauth2 client and an account", async ({ context, page, homeserver, mailhogClient, mas }) => {
