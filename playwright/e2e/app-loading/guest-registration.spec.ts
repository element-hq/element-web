--- conflicted
+++ resolved
@@ -13,20 +13,9 @@
 import { expect, test } from "../../element-web-test";
 
 test.use({
-<<<<<<< HEAD
     synapseConfigOptions: {
         allow_guest_access: true,
     },
-    config: async ({ homeserver }, use) => {
-        await use({
-            default_server_config: {
-                "m.homeserver": { base_url: homeserver.baseUrl },
-            },
-        });
-    },
-=======
-    startHomeserverOpts: "guest-enabled",
->>>>>>> 08bb07e6
 });
 
 test("Shows the welcome page by default", async ({ page }) => {
