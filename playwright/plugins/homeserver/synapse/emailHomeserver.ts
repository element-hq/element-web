/*
Copyright 2024 New Vector Ltd.
Copyright 2023 The Matrix.org Foundation C.I.C.

SPDX-License-Identifier: AGPL-3.0-only OR GPL-3.0-only OR LicenseRef-Element-Commercial
Please see LICENSE files in the repository root for full details.
*/

import { Fixtures } from "@playwright/test";

import { Options, Services } from "../../../services.ts";

<<<<<<< HEAD
export const emailHomeserver: Fixtures<Services & Options, {}, Services & Options> = {
    _homeserver: async ({ homeserverType, _homeserver: container, mailhog }, use, testInfo) => {
        testInfo.skip(homeserverType !== "synapse", "does not yet support MAS");
        container.withConfig({
            enable_registration_without_verification: undefined,
            disable_msisdn_registration: undefined,
            registrations_require_3pid: ["email"],
            email: {
                smtp_host: "mailhog",
                smtp_port: 1025,
                notif_from: "Your Friendly %(app)s homeserver <noreply@example.com>",
                app_name: "my_branded_matrix_server",
            },
        });
        await use(container);
    },
=======
export const emailHomeserver: Fixtures<{}, Services> = {
    _homeserver: [
        async ({ _homeserver: container, mailhog }, use) => {
            container.withConfig({
                enable_registration_without_verification: undefined,
                disable_msisdn_registration: undefined,
                registrations_require_3pid: ["email"],
                email: {
                    smtp_host: "mailhog",
                    smtp_port: 1025,
                    notif_from: "Your Friendly %(app)s homeserver <noreply@example.com>",
                    app_name: "my_branded_matrix_server",
                },
            });
            await use(container);
        },
        { scope: "worker" },
    ],
>>>>>>> 50ac509a
};<|MERGE_RESOLUTION|>--- conflicted
+++ resolved
@@ -6,29 +6,9 @@
 Please see LICENSE files in the repository root for full details.
 */
 
-import { Fixtures } from "@playwright/test";
+import { Fixtures } from "../../../element-web-test.ts";
 
-import { Options, Services } from "../../../services.ts";
-
-<<<<<<< HEAD
-export const emailHomeserver: Fixtures<Services & Options, {}, Services & Options> = {
-    _homeserver: async ({ homeserverType, _homeserver: container, mailhog }, use, testInfo) => {
-        testInfo.skip(homeserverType !== "synapse", "does not yet support MAS");
-        container.withConfig({
-            enable_registration_without_verification: undefined,
-            disable_msisdn_registration: undefined,
-            registrations_require_3pid: ["email"],
-            email: {
-                smtp_host: "mailhog",
-                smtp_port: 1025,
-                notif_from: "Your Friendly %(app)s homeserver <noreply@example.com>",
-                app_name: "my_branded_matrix_server",
-            },
-        });
-        await use(container);
-    },
-=======
-export const emailHomeserver: Fixtures<{}, Services> = {
+export const emailHomeserver: Fixtures = {
     _homeserver: [
         async ({ _homeserver: container, mailhog }, use) => {
             container.withConfig({
@@ -46,5 +26,9 @@
         },
         { scope: "worker" },
     ],
->>>>>>> 50ac509a
+
+    context: async ({ homeserverType, context }, use, testInfo) => {
+        testInfo.skip(homeserverType !== "synapse", "does not yet support MAS");
+        await use(context);
+    },
 };