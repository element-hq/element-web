--- conflicted
+++ resolved
@@ -6,27 +6,12 @@
 Please see LICENSE files in the repository root for full details.
 */
 
-<<<<<<< HEAD
-import { Fixtures, PlaywrightTestArgs } from "@playwright/test";
 import { TestContainers } from "testcontainers";
 
-import { Services, TestFixtures } from "../../../services.ts";
-=======
-import { TestContainers } from "testcontainers";
-
->>>>>>> ff1da50d
 import { OAuthServer } from "../../oauth_server";
 import { type Fixtures } from "../../../element-web-test.ts";
 
-<<<<<<< HEAD
-export const legacyOAuthHomeserver: Fixtures<
-    TestFixtures & PlaywrightTestArgs,
-    Services,
-    TestFixtures & PlaywrightTestArgs
-> = {
-=======
 export const legacyOAuthHomeserver: Fixtures = {
->>>>>>> ff1da50d
     oAuthServer: [
         // eslint-disable-next-line no-empty-pattern
         async ({}, use) => {
@@ -36,12 +21,8 @@
         },
         { scope: "worker" },
     ],
-<<<<<<< HEAD
-    context: async ({ context, oAuthServer }, use, testInfo) => {
-=======
     context: async ({ homeserverType, context, oAuthServer }, use, testInfo) => {
         testInfo.skip(homeserverType !== "synapse", "does not yet support OIDC");
->>>>>>> ff1da50d
         oAuthServer.onTestStarted(testInfo);
         await use(context);
     },
