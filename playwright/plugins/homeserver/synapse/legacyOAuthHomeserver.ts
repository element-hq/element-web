--- conflicted
+++ resolved
@@ -6,32 +6,15 @@
 Please see LICENSE files in the repository root for full details.
 */
 
-<<<<<<< HEAD
 import { TestContainers } from "testcontainers";
 
-=======
-import { Fixtures, PlaywrightTestArgs } from "@playwright/test";
-import { TestContainers } from "testcontainers";
-
-import { Services, TestFixtures } from "../../../services.ts";
->>>>>>> d87dff6d
 import { OAuthServer } from "../../oauth_server";
 import { Fixtures } from "../../../element-web-test.ts";
 
-<<<<<<< HEAD
 export const legacyOAuthHomeserver: Fixtures = {
-    _homeserver: [
-        async ({ _homeserver: container }, use) => {
-=======
-export const legacyOAuthHomeserver: Fixtures<
-    TestFixtures & PlaywrightTestArgs,
-    Services,
-    TestFixtures & PlaywrightTestArgs
-> = {
     oAuthServer: [
         // eslint-disable-next-line no-empty-pattern
         async ({}, use) => {
->>>>>>> d87dff6d
             const server = new OAuthServer();
             await use(server);
             server.stop();
@@ -39,6 +22,7 @@
         { scope: "worker" },
     ],
     context: async ({ context, oAuthServer }, use, testInfo) => {
+        testInfo.skip(homeserverType !== "synapse", "does not yet support OIDC");
         oAuthServer.onTestStarted(testInfo);
         await use(context);
     },
@@ -75,9 +59,4 @@
         },
         { scope: "worker" },
     ],
-
-    context: async ({ homeserverType, context }, use, testInfo) => {
-        testInfo.skip(homeserverType !== "synapse", "does not yet support MAS");
-        await use(context);
-    },
 };