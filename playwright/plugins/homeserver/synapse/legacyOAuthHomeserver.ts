--- conflicted
+++ resolved
@@ -6,25 +6,16 @@
 Please see LICENSE files in the repository root for full details.
 */
 
-import { Fixtures } from "@playwright/test";
 import { TestContainers } from "testcontainers";
 
-import { Options, Services } from "../../../services.ts";
 import { OAuthServer } from "../../oauth_server";
+import { Fixtures } from "../../../element-web-test.ts";
 
-<<<<<<< HEAD
-export const legacyOAuthHomeserver: Fixtures<Services & Options, {}, Services & Options> = {
-    _homeserver: async ({ homeserverType, _homeserver: container }, use, testInfo) => {
-        testInfo.skip(homeserverType !== "synapse", "does not yet support MAS");
-        const server = new OAuthServer();
-        const port = server.start();
-=======
-export const legacyOAuthHomeserver: Fixtures<{}, Services> = {
+export const legacyOAuthHomeserver: Fixtures = {
     _homeserver: [
         async ({ _homeserver: container }, use) => {
             const server = new OAuthServer();
             const port = server.start();
->>>>>>> 50ac509a
 
             await TestContainers.exposeHostPorts(port);
             container.withConfig({
@@ -56,4 +47,9 @@
         },
         { scope: "worker" },
     ],
+
+    context: async ({ homeserverType, context }, use, testInfo) => {
+        testInfo.skip(homeserverType !== "synapse", "does not yet support MAS");
+        await use(context);
+    },
 };