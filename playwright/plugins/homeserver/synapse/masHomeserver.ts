--- conflicted
+++ resolved
@@ -6,27 +6,10 @@
 Please see LICENSE files in the repository root for full details.
 */
 
-import { Fixtures, PlaywrightTestArgs } from "@playwright/test";
-
-import { Options, Services } from "../../../services.ts";
-import { Fixtures as BaseFixtures } from "../../../element-web-test.ts";
+import { Fixtures } from "../../../element-web-test.ts";
 import { MatrixAuthenticationServiceContainer } from "../../../testcontainers/mas.ts";
 
-<<<<<<< HEAD
-type Fixture = PlaywrightTestArgs & Services & BaseFixtures & Options;
-export const masHomeserver: Fixtures<Fixture, {}, Fixture> = {
-    mas: async ({ homeserverType, _homeserver: homeserver, logger, network, postgres, mailhog }, use, testInfo) => {
-        testInfo.skip(homeserverType !== "synapse", "does not yet support MAS");
-
-        const config = {
-            clients: [
-                {
-                    client_id: "0000000000000000000SYNAPSE",
-                    client_auth_method: "client_secret_basic",
-                    client_secret: "SomeRandomSecret",
-=======
-type Fixture = PlaywrightTestArgs & BaseFixtures;
-export const masHomeserver: Fixtures<Fixture, Services, Fixture> = {
+export const masHomeserver: Fixtures = {
     mas: [
         async ({ _homeserver: homeserver, logger, network, postgres, mailhog }, use) => {
             const config = {
@@ -41,7 +24,6 @@
                     homeserver: "localhost",
                     secret: "AnotherRandomSecret",
                     endpoint: "http://homeserver:8008",
->>>>>>> 50ac509a
                 },
             };
 
@@ -97,4 +79,9 @@
             default_server_config: wellKnown,
         });
     },
+
+    context: async ({ homeserverType, context }, use, testInfo) => {
+        testInfo.skip(homeserverType !== "synapse", "does not yet support MAS");
+        await use(context);
+    },
 };