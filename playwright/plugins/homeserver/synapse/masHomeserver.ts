--- conflicted
+++ resolved
@@ -6,10 +6,6 @@
 Please see LICENSE files in the repository root for full details.
 */
 
-<<<<<<< HEAD
-import { Fixtures } from "../../../element-web-test.ts";
-=======
->>>>>>> 37f8d70d
 import { MatrixAuthenticationServiceContainer } from "../../../testcontainers/mas.ts";
 import { Fixtures } from "../../../element-web-test.ts";
 
