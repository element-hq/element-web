--- conflicted
+++ resolved
@@ -6,11 +6,7 @@
 Please see LICENSE files in the repository root for full details.
 */
 
-<<<<<<< HEAD
-import { ClientServerApi } from "../../testcontainers/utils.ts";
-=======
 import { ClientServerApi } from "../utils/api.ts";
->>>>>>> 3b4ca5eb
 
 export interface HomeserverInstance {
     readonly baseUrl: string;
