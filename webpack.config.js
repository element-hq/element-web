--- conflicted
+++ resolved
@@ -50,28 +50,25 @@
 
         node: {
             // Mock out the NodeFS module: The opus decoder imports this wrongly.
+            // Also needed by sql.js in P2P mode.
             fs: 'empty',
         },
 
         entry: {
-<<<<<<< HEAD
-            "bundle": "./src/vector/index.js",
-            "indexeddb_worker": "./src/vector/indexeddb-worker.js",
+            "bundle": "./src/vector/index.ts",
+            "indexeddb-worker": "./src/vector/indexeddb-worker.js",
+            "mobileguide": "./src/vector/mobile_guide/index.js",
+            "jitsi": "./src/vector/jitsi/index.ts",
+            "usercontent": "./node_modules/matrix-react-sdk/src/usercontent/index.js",
+            "recorder-worklet": "./node_modules/matrix-react-sdk/src/voice/RecorderWorklet.ts",
+
+            // P2P
             "dendrite_sw": "./src/vector/dendrite-sw.js",
-            "mobileguide": "./src/vector/mobile_guide/index.js",
             "sqlitejs": "./src/vector/sqlitejs.js",
             "localforage": "./node_modules/localforage/dist/localforage.min.js",
             "sql_wasm": "./node_modules/sql.js/dist/sql-wasm.wasm",
             "dendrite_wasm": "./src/vector/dendrite.wasm",
             "wasm_exec": "./src/vector/wasm_exec.js",
-=======
-            "bundle": "./src/vector/index.ts",
-            "indexeddb-worker": "./src/vector/indexeddb-worker.js",
-            "mobileguide": "./src/vector/mobile_guide/index.js",
-            "jitsi": "./src/vector/jitsi/index.ts",
->>>>>>> 7703108e
-            "usercontent": "./node_modules/matrix-react-sdk/src/usercontent/index.js",
-            "recorder-worklet": "./node_modules/matrix-react-sdk/src/voice/RecorderWorklet.ts",
 
             // CSS themes
             "theme-legacy": "./node_modules/matrix-react-sdk/res/themes/legacy-light/css/legacy-light.scss",
@@ -385,10 +382,6 @@
             ],
         },
 
-        node: {
-            fs: 'empty' // needed for sql.js
-        },
-
         plugins: [
             // This exports our CSS using the splitChunks and loaders above.
             new MiniCssExtractPlugin({
@@ -477,12 +470,12 @@
             // serve unwebpacked assets from webapp.
             contentBase: './webapp',
 
-            stats: {
-                // don't fill the console up with a mahoosive list of modules
-                chunks: false,
-            },
+            // Only output errors, warnings, or new compilations.
+            // This hides the massive list of modules.
+            stats: 'minimal',
+
             headers: {
-                "Service-Worker-Allowed": "/"
+                "Service-Worker-Allowed": "/",
             },
 
             // hot module replacement doesn't work (I think we'd need react-hot-reload?)
