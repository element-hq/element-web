var path = require('path');
var webpack = require('webpack');
var ExtractTextPlugin = require("extract-text-webpack-plugin");

var olm_path = path.resolve('./node_modules/olm');

module.exports = {
    module: {
        preLoaders: [
            { test: /\.js$/, loader: "source-map-loader" }
        ],
        loaders: [
            { test: /\.json$/, loader: "json" },
            { test: /\.js$/, loader: "babel", include: path.resolve('./src') },
            // css-raw-loader loads CSS but doesn't try to treat url()s as require()s
            { test: /\.css$/, loader: ExtractTextPlugin.extract("css-raw-loader") },
        ]
    },
    output: {
        devtoolModuleFilenameTemplate: function(info) {
            // Reading input source maps gives only relative paths here for
            // everything. Until I figure out how to fix this, this is a
            // workaround.
            // We use the relative resource path with any '../'s on the front
            // removed which gives a tree with matrix-react-sdk and vector
            // trees smashed together, but this fixes everything being under
            // various levels of '.' and '..'
            // Also, sometimes the resource path is absolute.
            return path.relative(process.cwd(), info.resourcePath).replace(/^[\/\.]*/, '');
        }
    },
    resolve: {
        alias: {
            // alias any requires to the react module to the one in our path, otherwise
            // we tend to get the react source included twice when using npm link.
            react: path.resolve('./node_modules/react'),

            // matrix-js-sdk will use olm if it is available,
            // but does not explicitly depend on it. Pull it
            // in from node_modules if it's there.
            olm: olm_path,
        },
    },
    plugins: [
        new webpack.DefinePlugin({
            'process.env': {
                NODE_ENV: JSON.stringify(process.env.NODE_ENV)
            }
        }),
<<<<<<< HEAD

        // olm.js includes "require 'fs'", which is never
        // executed in the browser. Ignore it.
        new webpack.IgnorePlugin(/^fs$/, /node_modules\/olm$/)
=======
        new ExtractTextPlugin("bundle.css", {
            allChunks: true
        })
>>>>>>> db5d9e2f
    ],
    devtool: 'source-map'
};

// ignore olm.js if it's not installed.
(function() {
    var fs = require('fs');
    try {
        fs.lstatSync(olm_path);
        console.log("Olm is installed; including it in bundle");
    } catch (e) {
        module.exports.plugins.push(
            new webpack.IgnorePlugin(/^olm$/)
        );
    }
}) ();<|MERGE_RESOLUTION|>--- conflicted
+++ resolved
@@ -47,16 +47,14 @@
                 NODE_ENV: JSON.stringify(process.env.NODE_ENV)
             }
         }),
-<<<<<<< HEAD
+
+        new ExtractTextPlugin("bundle.css", {
+            allChunks: true
+        }),
 
         // olm.js includes "require 'fs'", which is never
         // executed in the browser. Ignore it.
         new webpack.IgnorePlugin(/^fs$/, /node_modules\/olm$/)
-=======
-        new ExtractTextPlugin("bundle.css", {
-            allChunks: true
-        })
->>>>>>> db5d9e2f
     ],
     devtool: 'source-map'
 };
@@ -66,7 +64,7 @@
     var fs = require('fs');
     try {
         fs.lstatSync(olm_path);
-        console.log("Olm is installed; including it in bundle");
+        console.log("Olm is installed; including it in webpack bundle");
     } catch (e) {
         module.exports.plugins.push(
             new webpack.IgnorePlugin(/^olm$/)
