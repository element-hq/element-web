--- conflicted
+++ resolved
@@ -3,30 +3,12 @@
 set -e
 
 version=`node -e 'console.log(require("./package.json").version)'`
+now=$(date +%Y%m%d)
 
 yarn clean
 yarn build
 
 mkdir -p dist
-<<<<<<< HEAD
-cp -r webapp element-$version
-
-# Just in case you have a local config, remove it before packaging
-rm element-$version/config.json || true
-
-# if $version looks like semver with leading v, strip it before writing to file
-if [[ ${version} =~ ^v[[:digit:]]+\.[[:digit:]]+\.[[:digit:]]+(-.+)?$ ]]; then
-    echo ${version:1} > element-$version/version
-else
-    echo ${version} > element-$version/version
-fi
-
-tar chvzf dist/element-$version.tar.gz element-$version
-rm -r element-$version
-
-echo
-echo "Packaged dist/element-$version.tar.gz"
-=======
 cp -r webapp tchap-$version
 
 # if $version looks like semver with leading v, strip it before writing to file
@@ -36,9 +18,8 @@
     echo ${version} > tchap-$version/version
 fi
 
-tar chvzf dist/tchap-$version.tar.gz tchap-$version
+tar chvzf dist/tchap-$version-$now.tar.gz tchap-$version
 rm -r tchap-$version
 
 echo
-echo "Packaged dist/tchap-$version.tar.gz"
->>>>>>> d8fd213f
+echo "Packaged dist/tchap-$version-$now.tar.gz"