--- conflicted
+++ resolved
@@ -7,10 +7,6 @@
 import * as fs from "node:fs";
 import _ from "lodash";
 import webpack from "webpack";
-<<<<<<< HEAD
-
-=======
->>>>>>> 29a54405
 import type { Translations } from "matrix-web-i18n";
 
 const I18N_BASE_PATH = "src/i18n/strings/";
